--- conflicted
+++ resolved
@@ -184,16 +184,11 @@
 matrix_modn_sparse = Extension('sage.matrix.matrix_modn_sparse',
                                ['sage/matrix/matrix_modn_sparse.pyx'])
 
-<<<<<<< HEAD
-matrix_pid = Extension('sage.matrix.matrix_pid',
-                       ['sage/matrix/matrix_pid.pyx'])
-=======
 matrix_field_dense = Extension('sage.matrix.matrix_field_dense',
                        ['sage/matrix/matrix_field_dense.pyx'])
 
 matrix_field_sparse = Extension('sage.matrix.matrix_field_sparse',
                        ['sage/matrix/matrix_field_sparse.pyx'])
->>>>>>> 76b079b0
 
 matrix_rational_dense = Extension('sage.matrix.matrix_rational_dense',
                                   ['sage/matrix/matrix_rational_dense.pyx'],
@@ -235,10 +230,6 @@
 
 free_module_element = Extension('sage.modules.free_module_element',
                                 ['sage/modules/free_module_element.pyx'])
-
-free_module_element = Extension('sage.modules.free_module_element',
-                                ['sage/modules/free_module_element.pyx'])
-
 
 ################ GSL wrapping ######################
 gsl_probability=Extension('sage.gsl.probability_distribution',['sage/gsl/probability_distribution.pyx'],libraries=['gsl',CBLAS],define_macros=[('GSL_DISABLE_DEPRECATED','1')])
@@ -301,12 +292,6 @@
 #####################################################
 
 ext_modules = [ \
-<<<<<<< HEAD
-    free_module_element, \
-
-    ec, \
-=======
->>>>>>> 76b079b0
 
     free_module_element,
 
