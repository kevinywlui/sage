"""
This is Sage's version of the sphinx-build script

We redirect stdout to our own logger, and remove some unwanted chatter.
"""

import os, sys, re, sphinx

# override the fancy multi-line formatting
def term_width_line(text):
    return text + '\n'

sphinx.util.console.term_width_line = term_width_line


class SageSphinxLogger(object):
    """
    This implements the file object interface to serve as sys.stdout
    replacement.
    """
    ansi_color = re.compile(r'\x1b\[[0-9;]*m')
    ansi_reset = re.compile(r'\x1b\[39;49;00m')
    prefix_len = 9

    def __init__(self, stream, prefix):
        self._init_chatter()
        self._stream = stream
        self._color = stream.isatty()
        prefix = prefix[0:self.prefix_len]
        prefix = ('[{0:'+str(self.prefix_len)+'}]').format(prefix)
        self._is_stdout = (stream.fileno() == 1)
        self._is_stderr = (stream.fileno() == 2)
        if self._is_stdout:
            color = 'darkgreen'
        elif self._is_stderr:
            color = 'red'
        else:
            color = 'lightgray'
        self._prefix = sphinx.util.console.colorize(color, prefix)

    def _init_chatter(self):
        # useless_chatter: regular expressions to be filtered from
        # Sphinx output.
        self.useless_chatter = (
            re.compile('^$'),
            re.compile('^Running Sphinx v'),
            re.compile('^loading intersphinx inventory from '),
            re.compile('^Compiling a sub-document'),
            re.compile('^updating environment: 0 added, 0 changed, 0 removed'),
            re.compile('^looking for now-outdated files... none found'),
            re.compile('^building \[.*\]: targets for 0 source files that are out of date'),
            re.compile('^loading pickled environment... done'),
            re.compile('^loading cross citations... done \([0-9]* citations\).'),
            re.compile('WARNING: favicon file \'favicon.ico\' does not exist'),
            re.compile('WARNING: html_static_path entry .* does not exist'),
<<<<<<< HEAD
=======
            re.compile('WARNING: while setting up extension'),
            re.compile('WARNING: Any IDs not assiend for figure node'),
>>>>>>> bdc3f0b8
            )

        # replacements: pairs of regular expressions and their replacements,
        # to be applied to Sphinx output.
        self.replacements = [(re.compile('build succeeded, [0-9]+ warning[s]?.'),
                              'build succeeded.')]

        if 'inventory' in sys.argv:
            # When building the inventory, ignore warnings about missing
            # citations and the search index.
            self.useless_chatter += (
                re.compile('WARNING: citation not found:'),
                re.compile('WARNING: search index couldn\'t be loaded, but not all documents will be built: the index will be incomplete.')
                )

        # warnings: regular expressions (or strings) indicating a problem with
        # docbuilding. Raise an exception if any of these occur.
        self.warnings = (re.compile('Segmentation fault'),
                    re.compile('SEVERE'),
                    re.compile('ERROR'),
                    re.compile('^make.*Error'),
                    re.compile('Exception occurred'),
                    re.compile('Sphinx error'))

        # We want all warnings to actually be errors.
        # Exceptions:
        # - warnings upon building the LaTeX documentation
        # - undefined labels upon the first pass of the compilation: some
        #   cross links may legitimately not yet be resolvable at this point.
        if 'latex' not in sys.argv:
            if 'multidoc_first_pass=1' in sys.argv:
                # Catch all warnings except 'WARNING: undefined label'
                self.warnings += (re.compile('WARNING: (?!undefined label)'),)
            else:
                self.warnings += (re.compile('WARNING:'),)

    def _filter_out(self, line):
        if exception is not None and self._is_stdout:
            # swallow non-errors after an error occurred
            return True
        line = re.sub(self.ansi_color, '', line)
        for regex in self.useless_chatter:
            if regex.search(line) is not None:
                return True
        return False

    def _check_warnings(self, line):
        global exception
        if exception is not None:
            return  # we already have found an error
        for regex in self.warnings:
            if regex.search(line) is not None:
                exception = OSError(line)
                return

    def _log_line(self, line):
        if self._filter_out(line):
            return
        for (old, new) in self.replacements:
            line = old.sub(new, line)
        line = self._prefix + ' ' + line.strip() + '\n'
        if not self._color:
            line = self.ansi_color.sub('', line)
        self._stream.write(line)
        self._stream.flush()
        self._check_warnings(line)

    _line_buffer = ''

    def _break_long_lines(self):
        """
        Break text that has been formated with string.ljust() back
        into individual lines.  Return partial output. Do nothing if
        the filter rule matches, otherwise subsequent lines would be
        not filtered out.
        """
        if self._filter_out(self._line_buffer):
            return
        cols = sphinx.util.console._tw
        lines = []
        buf = self._line_buffer
        while len(buf) > cols:
            lines.append(buf[0:cols])
            buf = buf[cols:]
        lines.append(buf)
        self._line_buffer = '\n'.join(lines)

    def _write(self, string):
        self._line_buffer += string
        #self._break_long_lines()
        lines = self._line_buffer.splitlines()
        for i, line in enumerate(lines):
            last = (i == len(lines)-1)
            if last and not self._line_buffer.endswith('\n'):
                self._line_buffer = line
                return
            self._log_line(line)
        self._line_buffer = ''


    # file object interface follows

    closed = False
    encoding = None
    mode = 'w'
    name = '<log>'
    newlines = None
    softspace = 0

    def isatty(self):
        return True

    def close(self):
        if self._line_buffer != '':
            self._log_line(self._line_buffer)
            self._line_buffer = ''

    def flush(self):
        self._stream.flush()

    def write(self, str):
        try:
            self._write(str)
        except OSError:
            raise
        except Exception:
            import traceback
            traceback.print_exc(file=self._stream)

    def writelines(self, sequence):
        for line in sequence:
            self.write(line)


def runsphinx():
    # Do not error out at the first warning, sometimes there is more
    # information. So we run until the end of the file and only then
    # raise the error.
    global exception
    exception = None

    output_dir = sys.argv[-1]

    saved_stdout = sys.stdout
    saved_stderr = sys.stderr

    try:
        sys.stdout = SageSphinxLogger(sys.stdout, os.path.basename(output_dir))
        sys.stderr = SageSphinxLogger(sys.stderr, os.path.basename(output_dir))
        sphinx.cmdline.main(sys.argv)
    finally:
        sys.stdout = saved_stdout
        sys.stderr = saved_stderr
        sys.stdout.flush()
        sys.stderr.flush()

    if exception is not None:
        raise exception<|MERGE_RESOLUTION|>--- conflicted
+++ resolved
@@ -53,11 +53,8 @@
             re.compile('^loading cross citations... done \([0-9]* citations\).'),
             re.compile('WARNING: favicon file \'favicon.ico\' does not exist'),
             re.compile('WARNING: html_static_path entry .* does not exist'),
-<<<<<<< HEAD
-=======
             re.compile('WARNING: while setting up extension'),
             re.compile('WARNING: Any IDs not assiend for figure node'),
->>>>>>> bdc3f0b8
             )
 
         # replacements: pairs of regular expressions and their replacements,
