--- conflicted
+++ resolved
@@ -18,20 +18,13 @@
     echo "  -gp [...]           -- run Sage's PARI/GP calculator with given arguments"
     echo "  -h, -?              -- print this help message"
     echo "  -i [packages]       -- install the given Sage packages"
-<<<<<<< HEAD
-=======
     echo "  -pip [...]          -- invoke pip, the Python package manager"
->>>>>>> b22c33b8
     echo "  -inotebook [...]    -- start the *insecure* Sage notebook (deprecated)"
     echo "  -maxima [...]       -- run Sage's Maxima with given arguments"
     echo "  -mwrank [...]       -- run Sage's mwrank with given arguments"
     echo "  --notebook=[...]    -- start the Sage notebook (valid options are"
     echo "                         'default', 'sagenb', and 'ipython')"
     echo "  -n, --notebook      -- shortcut for --notebook=default"
-<<<<<<< HEAD
-    echo "  -notebook-ipy [...] -- start the Sage IPython notebook"
-=======
->>>>>>> b22c33b8
     echo "  -optional           -- list all optional packages that can be installed"
     echo "  -python [...]       -- run the Python interpreter"
     echo "  -R [...]            -- run Sage's R with given arguments"
@@ -82,14 +75,6 @@
     echo "Running the notebook:"
     echo "  --notebook=[...]    -- start the Sage notebook (valid options are"
     echo "                         'default', 'sagenb', and 'ipython'). See the output"
-<<<<<<< HEAD
-    echo "                         'of sage --notebook --help for more details"
-    echo "  -bn, -build-and-notebook [...] -- build the Sage library then start"
-    echo "                         the Sage notebook"
-    echo "  -inotebook [...]    -- start the *insecure* Sage notebook (deprecated)"
-    echo "  -n, -notebook [...] -- start the Sage notebook (options are the same"
-    echo "                         as for the notebook command in Sage)"
-=======
     echo "                         of sage --notebook --help for more details and"
     echo "                         examples of how to pass optional arguments"
     echo "  -bn, -build-and-notebook [...] -- build the Sage library then start"
@@ -98,7 +83,6 @@
     echo "  -n, -notebook [...] -- start the default Sage notebook (options are the"
     echo "                         same as for the notebook command in Sage).  See the"
     echo "                         output of sage -n -h for more details"
->>>>>>> b22c33b8
 
     echo
     ####  1.......................26..................................................78
@@ -654,18 +638,14 @@
     sage-build "$@" || exit $?
 }
 
-<<<<<<< HEAD
-if [[ "$1" =~ "--notebook="* || "$1" =~ "-n="* || "$1" =~ "-notebook="* ]]; then
-=======
 if [[ "$1" =~ ^--notebook=.* || "$1" =~ ^-n=.* || "$1" =~ ^-notebook=.* ]] ; then
->>>>>>> b22c33b8
     sage-cleaner &>/dev/null &
     exec sage-notebook "$@"
 fi
 
 if [ "$1" = "-notebook" -o "$1" = '--notebook' -o "$1" = '-n' ]; then
     sage-cleaner &>/dev/null &
-    exec sage-notebook --notebook=default "$@"
+    exec sage-notebook "$@"
 fi
 
 if [ "$1" = "-bn" -o "$1" = "--build-and-notebook" ]; then
