--- conflicted
+++ resolved
@@ -253,16 +253,14 @@
             affine semigroup. Uni. Iaggelonicae Acta Math. 39, (2001),
             59-70
 
-<<<<<<< HEAD
 .. [BK2017] Pascal Baseilhac and Stefan Kolb. *Braid group action
             and root vectors for the* `q`-*Onsager algebra*.
             Preprint, (2017) :arxiv:`1706.08747`.
-=======
+
 .. [Bj1980] Anders Björner,
             *Shellable and Cohen-Macaulay partially ordered sets*,
             Trans. Amer. Math. Soc. 260 (1980), 159-183,
             :doi:`10.1090/S0002-9947-1980-0570784-2`
->>>>>>> effcedba
 
 .. [BL2000] Anders Björner and Frank H. Lutz, "Simplicial manifolds,
             bistellar flips and a 16-vertex triangulation of the
