r"""
Highest weight crystals
"""

#*****************************************************************************
#       Copyright (C) 2009   Anne Schilling <anne at math.ucdavis.edu>
#
#  Distributed under the terms of the GNU General Public License (GPL)
#
#    This code is distributed in the hope that it will be useful,
#    but WITHOUT ANY WARRANTY; without even the implied warranty of
#    MERCHANTABILITY or FITNESS FOR A PARTICULAR PURPOSE.  See the GNU
#    General Public License for more details.
#
#  The full text of the GPL is available at:
#
#                  http://www.gnu.org/licenses/
#****************************************************************************

from sage.categories.classical_crystals import ClassicalCrystals
from sage.structure.parent import Parent
from sage.combinat.partition import Partition
from sage.combinat.crystals.letters import CrystalOfLetters
from sage.combinat.crystals.tensor_product import TensorProductOfCrystals, \
    TensorProductOfRegularCrystalsElement

from sage.combinat.crystals.tensor_product import CrystalOfTableaux
from sage.combinat.crystals.alcove_path import CrystalOfAlcovePaths
from sage.combinat.crystals.littelmann_path import CrystalOfLSPaths
from sage.combinat.crystals.generalized_young_walls import CrystalOfGeneralizedYoungWalls
from sage.combinat.crystals.monomial_crystals import CrystalOfNakajimaMonomials
<<<<<<< HEAD
from sage.combinat.rigged_configurations.rc_crystal import CrystalOfRiggedConfigurations
=======
from sage.combinat.crystals.kleshchev import KleshchevCrystal
>>>>>>> 255e43e8

def HighestWeightCrystal(dominant_weight, model=None):
    r"""
    Return the highest weight crystal of highest weight ``dominant_weight``
    of the given ``model``.

    INPUT:

    - ``dominant_weight`` -- a dominant weight
    - ``model`` -- (optional) if not specified, then we have the following
      default models:

      * types `A_n, B_n, C_n, D_n, G_2` - :class:`tableaux
        <sage.combinat.crystals.tensor_product.CrystalOfTableaux>`
      * types `E_{6,7}` - :class:`type E finite dimensional crystal
        <FiniteDimensionalHighestWeightCrystal_TypeE>`
      * all other types - :class:`LS paths
        <sage.combinat.crystals.littelmann_path.CrystalOfLSPaths>`

      otherwise can be one of the following:

      * ``'Tableaux'`` - :class:`KN tableaux
        <sage.combinat.crystals.tensor_product.CrystalOfTableaux>`
      * ``'TypeE'`` - :class:`type E finite dimensional crystal
        <FiniteDimensionalHighestWeightCrystal_TypeE>`
      * ``'NakajimaMonomials'`` - :class:`Nakajima monomials
        <sage.combinat.crystals.monomial_crystals.CrystalOfNakajimaMonomials>`
      * ``'LSPaths'`` - :class:`LS paths
        <sage.combinat.crystals.littelmann_path.CrystalOfLSPaths>`
      * ``'AlcovePaths'`` - :class:`alcove paths
        <sage.combinat.crystals.alcove_path.CrystalOfAlcovePaths>`
      * ``'GeneralizedYoungWalls'`` - :class:`generalized Young walls
        <sage.combinat.crystals.generalized_young_walls.CrystalOfGeneralizedYoungWalls>`
<<<<<<< HEAD
      * ``'RiggedConfigurations'`` - :class:`rigged configuraitons
        <sage.combinat.rigged_configurations.rc_crystal.CrystalOfRiggedConfigurations>`
=======
      * ``'KleshchevPartitions'`` - :class:` Kleshchev multipartitions
        <sage.combinat.crystals.kleshchev.KleshchevCrystal>`
>>>>>>> 255e43e8

    EXAMPLES::

        sage: La = RootSystem(['A',2]).weight_lattice().fundamental_weights()
        sage: wt = La[1] + La[2]
        sage: crystals.HighestWeight(wt)
        The crystal of tableaux of type ['A', 2] and shape(s) [[2, 1]]

        sage: La = RootSystem(['C',2]).weight_lattice().fundamental_weights()
        sage: wt = 5*La[1] + La[2]
        sage: crystals.HighestWeight(wt)
        The crystal of tableaux of type ['C', 2] and shape(s) [[6, 1]]

    Some type `E` examples::

        sage: C = CartanType(['E',6])
        sage: La = C.root_system().weight_lattice().fundamental_weights()
        sage: T = crystals.HighestWeight(La[1])
        sage: T.cardinality()
        27
        sage: T = crystals.HighestWeight(La[6])
        sage: T.cardinality()
        27
        sage: T = crystals.HighestWeight(La[2])
        sage: T.cardinality()
        78
        sage: T = crystals.HighestWeight(La[4])
        sage: T.cardinality()
        2925
        sage: T = crystals.HighestWeight(La[3])
        sage: T.cardinality()
        351
        sage: T = crystals.HighestWeight(La[5])
        sage: T.cardinality()
        351

        sage: C = CartanType(['E',7])
        sage: La = C.root_system().weight_lattice().fundamental_weights()
        sage: T = crystals.HighestWeight(La[1])
        sage: T.cardinality()
        133
        sage: T = crystals.HighestWeight(La[2])
        sage: T.cardinality()
        912
        sage: T = crystals.HighestWeight(La[3])
        sage: T.cardinality()
        8645
        sage: T = crystals.HighestWeight(La[4])
        sage: T.cardinality()
        365750
        sage: T = crystals.HighestWeight(La[5])
        sage: T.cardinality()
        27664
        sage: T = crystals.HighestWeight(La[6])
        sage: T.cardinality()
        1539
        sage: T = crystals.HighestWeight(La[7])
        sage: T.cardinality()
        56

    An example with an affine type::

        sage: C = CartanType(['C',2,1])
        sage: La = C.root_system().weight_lattice().fundamental_weights()
        sage: T = crystals.HighestWeight(La[1])
        sage: sorted(T.subcrystal(max_depth=3), key=str)
        [(-Lambda[0] + 3*Lambda[1] - Lambda[2] - delta,),
         (-Lambda[0] + Lambda[1] + Lambda[2] - delta,),
         (-Lambda[1] + 2*Lambda[2] - delta,),
         (2*Lambda[0] - Lambda[1],),
         (Lambda[0] + Lambda[1] - Lambda[2],),
         (Lambda[0] - Lambda[1] + Lambda[2],),
         (Lambda[1],)]

    Using the various models::

        sage: La = RootSystem(['F',4]).weight_lattice().fundamental_weights()
        sage: wt = La[1] + La[4]
        sage: crystals.HighestWeight(wt)
        The crystal of LS paths of type ['F', 4] and weight Lambda[1] + Lambda[4]
        sage: crystals.HighestWeight(wt, model='NakajimaMonomials')
        Highest weight crystal of modified Nakajima monomials of
         Cartan type ['F', 4] and highest weight Lambda[1] + Lambda[4]
        sage: crystals.HighestWeight(wt, model='AlcovePaths')
        Highest weight crystal of alcove paths of type ['F', 4] and weight Lambda[1] + Lambda[4]
<<<<<<< HEAD
        sage: crystals.HighestWeight(wt, model='RiggedConfigurations')
        Crystal of rigged configurations of type ['F', 4] and weight Lambda[1] + Lambda[4]
=======

        sage: La = RootSystem(['A',3,1]).weight_lattice().fundamental_weights()
        sage: wt = La[0] + La[2]
        sage: crystals.HighestWeight(wt, model='GeneralizedYoungWalls')
        Highest weight crystal of generalized Young walls of
         Cartan type ['A', 3, 1] and highest weight Lambda[0] + Lambda[2]
        sage: crystals.HighestWeight(wt, model='KleshchevPartitions')
        The crystal of multipartitions of type ['A', 4, 1] and residues (0, 2)
>>>>>>> 255e43e8
    """
    cartan_type = dominant_weight.parent().cartan_type()
    if model is None:
        if cartan_type.is_finite():
            if cartan_type.type() == 'E':
                model = 'TypeE'
            elif cartan_type.type() in ['A','B','C','D','G']:
                model = 'Tableaux'
            else:
                model = 'LSPaths'
        else:
            model = 'LSPaths'

    if model == 'Tableaux':
        sh = sum([[i]*c for i,c in dominant_weight], [])
        sh = Partition(reversed(sh))
        return CrystalOfTableaux(cartan_type, shape=sh.conjugate())

    if model == 'TypeE':
        if not cartan_type.is_finite() or cartan_type.type() != 'E':
            raise ValueError("only for finite type E")
        if cartan_type.rank() == 6:
            return FiniteDimensionalHighestWeightCrystal_TypeE6(dominant_weight)
        elif cartan_type.rank() == 7:
            return FiniteDimensionalHighestWeightCrystal_TypeE7(dominant_weight)
        raise NotImplementedError

    if model == 'NakajimaMonomials':
        # Make sure it's in the weight lattice
        P = dominant_weight.parent().root_system.weight_lattice()
        wt = P.sum_of_terms((i, c) for i,c in dominant_weight)
        return CrystalOfNakajimaMonomials(cartan_type, wt)

    if model == 'LSPaths':
        # Make sure it's in the (extended) weight space
        if cartan_type.is_affine():
            P = dominant_weight.parent().root_system.weight_space(extended=True)
        else:
            P = dominant_weight.parent().root_system.weight_space()
        wt = P.sum_of_terms((i, c) for i,c in dominant_weight)
        return CrystalOfLSPaths(wt)

    if model == 'AlcovePaths':
        # Make sure it's in the weight space
        P = dominant_weight.parent().root_system.weight_space()
        wt = P.sum_of_terms((i, c) for i,c in dominant_weight)
        return CrystalOfAlcovePaths(wt, highest_weight_crystal=True)

    if model == 'GeneralizedYoungWalls':
        if not cartan_type.is_affine():
            raise ValueError("only for affine types")
        if cartan_type.type() != 'A':
            raise NotImplementedError("only for affine type A")
        # Make sure it's in the weight lattice
        P = dominant_weight.parent().root_system.weight_lattice()
        wt = P.sum_of_terms((i, c) for i,c in dominant_weight)
        return CrystalOfGeneralizedYoungWalls(cartan_type.rank()-1, wt)

    if model == 'KleshchevPartitions':
        if not cartan_type.is_affine():
            raise ValueError("only for affine types")
        if cartan_type.type() != 'A':
            raise NotImplementedError("only for affine type A")
        from sage.misc.flatten import flatten
        wt = flatten([[i]*c for i,c in dominant_weight])
        return KleshchevCrystal(cartan_type.rank(), wt)

    if model == 'RiggedConfigurations':
        # Make sure it's in the weight lattice
        P = dominant_weight.parent().root_system.weight_lattice()
        wt = P.sum_of_terms((i, c) for i,c in dominant_weight)
        return CrystalOfRiggedConfigurations(cartan_type, wt)

    raise ValueError("invalid model")

class FiniteDimensionalHighestWeightCrystal_TypeE(TensorProductOfCrystals):
    """
    Commonalities for all finite dimensional type `E` highest weight crystals.

    Subclasses should setup an attribute column_crystal in their
    ``__init__`` method before calling the ``__init__`` method of this class.
    """
    def __init__(self, dominant_weight):
        """
        EXAMPLES::

            sage: C = CartanType(['E',6])
            sage: La = C.root_system().weight_lattice().fundamental_weights()
            sage: T = crystals.HighestWeight(2*La[2])
            sage: T.cartan_type()
            ['E', 6]
            sage: T.module_generators
            [[[(2, -1), (1,)], [(2, -1), (1,)]]]
            sage: T.cardinality()
            2430
            sage: T = crystals.HighestWeight(La[2])
            sage: T.cardinality()
            78
        """
        self._cartan_type = dominant_weight.parent().cartan_type()
        self._highest_weight = dominant_weight
        assert dominant_weight.is_dominant()
        self.rename()
        Parent.__init__(self, category = ClassicalCrystals())
        self.module_generators = [self.module_generator()]

    def _repr_(self):
        """
        Return a string representation of ``self``.

        EXAMPLES::

            sage: C = CartanType(['E',6])
            sage: La =C.root_system().weight_lattice().fundamental_weights()
            sage: crystals.HighestWeight(2*La[2])
            Finite dimensional highest weight crystal of type ['E', 6] and highest weight 2*Lambda[2]
        """
        return "Finite dimensional highest weight crystal of type {} and highest weight {}".format(
                self._cartan_type, self._highest_weight)

    Element = TensorProductOfRegularCrystalsElement

    def module_generator(self):
        """
        This yields the module generator (or highest weight element) of the classical
        crystal of given dominant weight in self.

        EXAMPLES::

            sage: C=CartanType(['E',6])
            sage: La=C.root_system().weight_lattice().fundamental_weights()
            sage: T = crystals.HighestWeight(La[2])
            sage: T.module_generator()
            [[(2, -1), (1,)]]
            sage: T = crystals.HighestWeight(0*La[2])
            sage: T.module_generator()
            []

            sage: C=CartanType(['E',7])
            sage: La=C.root_system().weight_lattice().fundamental_weights()
            sage: T = crystals.HighestWeight(La[1])
            sage: T.module_generator()
            [[(-7, 1), (7,)]]
        """
        dominant_weight = self._highest_weight
        tensor = sum(( [self.column_crystal[i]]*dominant_weight.coefficient(i) for i in dominant_weight.support()), [])
        return self._element_constructor_(*[B.module_generators[0] for B in tensor])

class FiniteDimensionalHighestWeightCrystal_TypeE6(FiniteDimensionalHighestWeightCrystal_TypeE):
    r"""
    Class of finite dimensional highest weight crystals of type `E_6`.

    EXAMPLES::

        sage: C=CartanType(['E',6])
        sage: La=C.root_system().weight_lattice().fundamental_weights()
        sage: T = crystals.HighestWeight(La[2]); T
        Finite dimensional highest weight crystal of type ['E', 6] and highest weight Lambda[2]
        sage: B1 = T.column_crystal[1]; B1
        The crystal of letters for type ['E', 6]
        sage: B6 = T.column_crystal[6]; B6
        The crystal of letters for type ['E', 6] (dual)
        sage: t = T(B6([-1]),B1([-1,3])); t
        [(-1,), (-1, 3)]
        sage: [t.epsilon(i) for i in T.index_set()]
        [2, 0, 0, 0, 0, 0]
        sage: [t.phi(i) for i in T.index_set()]
        [0, 0, 1, 0, 0, 0]
        sage: TestSuite(t).run()
    """

    def __init__(self, dominant_weight):
        """
        EXAMPLES::

            sage: C=CartanType(['E',6])
            sage: La=C.root_system().weight_lattice().fundamental_weights()
            sage: p2=2*La[2]
            sage: p1=La[2]
            sage: p0=0*La[2]
            sage: T = crystals.HighestWeight(0*La[2])
            sage: T.cardinality()
            1
            sage: T = crystals.HighestWeight(La[2])
            sage: T.cardinality()
            78
            sage: T = crystals.HighestWeight(2*La[2])
            sage: T.cardinality()
            2430
        """
        B1 = CrystalOfLetters(['E',6])
        B6 = CrystalOfLetters(['E',6], dual = True)
        self.column_crystal = {1 : B1, 6 : B6,
                               4 : TensorProductOfCrystals(B1,B1,B1,generators=[[B1([-3,4]),B1([-1,3]),B1([1])]]),
                               3 : TensorProductOfCrystals(B1,B1,generators=[[B1([-1,3]),B1([1])]]),
                               5 : TensorProductOfCrystals(B6,B6,generators=[[B6([5,-6]),B6([6])]]),
                               2 : TensorProductOfCrystals(B6,B1,generators=[[B6([2,-1]),B1([1])]])}
        FiniteDimensionalHighestWeightCrystal_TypeE.__init__(self, dominant_weight)


class FiniteDimensionalHighestWeightCrystal_TypeE7(FiniteDimensionalHighestWeightCrystal_TypeE):
    r"""
    Class of finite dimensional highest weight crystals of type `E_7`.

    EXAMPLES::

        sage: C=CartanType(['E',7])
        sage: La=C.root_system().weight_lattice().fundamental_weights()
        sage: T = crystals.HighestWeight(La[1])
        sage: T.cardinality()
        133
        sage: B7 = T.column_crystal[7]; B7
        The crystal of letters for type ['E', 7]
        sage: t = T(B7([-5, 6]), B7([-2, 3])); t
        [(-5, 6), (-2, 3)]
        sage: [t.epsilon(i) for i in T.index_set()]
        [0, 1, 0, 0, 1, 0, 0]
        sage: [t.phi(i) for i in T.index_set()]
        [0, 0, 1, 0, 0, 1, 0]
        sage: TestSuite(t).run()
    """

    def __init__(self, dominant_weight):
        """
        EXAMPLES::

            sage: C=CartanType(['E',7])
            sage: La=C.root_system().weight_lattice().fundamental_weights()
            sage: T = crystals.HighestWeight(0*La[1])
            sage: T.cardinality()
            1
            sage: T = crystals.HighestWeight(La[1])
            sage: T.cardinality()
            133
            sage: T = crystals.HighestWeight(2*La[1])
            sage: T.cardinality()
            7371
        """
        B = CrystalOfLetters(['E',7])
        self.column_crystal = {7 : B,
                               1 : TensorProductOfCrystals(B,B,generators=[[B([-7,1]),B([7])]]),
                               2 : TensorProductOfCrystals(B,B,B,generators=[[B([-1,2]),B([-7,1]),B([7])]]),
                               3 : TensorProductOfCrystals(B,B,B,B,generators=[[B([-2,3]),B([-1,2]),B([-7,1]),B([7])]]),
                               4 : TensorProductOfCrystals(B,B,B,B,generators=[[B([-5,4]),B([-6,5]),B([-7,6]),B([7])]]),
                               5 : TensorProductOfCrystals(B,B,B,generators=[[B([-6,5]),B([-7,6]),B([7])]]),
                               6 : TensorProductOfCrystals(B,B,generators=[[B([-7,6]),B([7])]])}
        FiniteDimensionalHighestWeightCrystal_TypeE.__init__(self, dominant_weight)<|MERGE_RESOLUTION|>--- conflicted
+++ resolved
@@ -29,11 +29,8 @@
 from sage.combinat.crystals.littelmann_path import CrystalOfLSPaths
 from sage.combinat.crystals.generalized_young_walls import CrystalOfGeneralizedYoungWalls
 from sage.combinat.crystals.monomial_crystals import CrystalOfNakajimaMonomials
-<<<<<<< HEAD
 from sage.combinat.rigged_configurations.rc_crystal import CrystalOfRiggedConfigurations
-=======
 from sage.combinat.crystals.kleshchev import KleshchevCrystal
->>>>>>> 255e43e8
 
 def HighestWeightCrystal(dominant_weight, model=None):
     r"""
@@ -67,13 +64,10 @@
         <sage.combinat.crystals.alcove_path.CrystalOfAlcovePaths>`
       * ``'GeneralizedYoungWalls'`` - :class:`generalized Young walls
         <sage.combinat.crystals.generalized_young_walls.CrystalOfGeneralizedYoungWalls>`
-<<<<<<< HEAD
+      * ``'KleshchevPartitions'`` - :class:` Kleshchev multipartitions
+        <sage.combinat.crystals.kleshchev.KleshchevCrystal>`
       * ``'RiggedConfigurations'`` - :class:`rigged configuraitons
         <sage.combinat.rigged_configurations.rc_crystal.CrystalOfRiggedConfigurations>`
-=======
-      * ``'KleshchevPartitions'`` - :class:` Kleshchev multipartitions
-        <sage.combinat.crystals.kleshchev.KleshchevCrystal>`
->>>>>>> 255e43e8
 
     EXAMPLES::
 
@@ -159,11 +153,8 @@
          Cartan type ['F', 4] and highest weight Lambda[1] + Lambda[4]
         sage: crystals.HighestWeight(wt, model='AlcovePaths')
         Highest weight crystal of alcove paths of type ['F', 4] and weight Lambda[1] + Lambda[4]
-<<<<<<< HEAD
         sage: crystals.HighestWeight(wt, model='RiggedConfigurations')
         Crystal of rigged configurations of type ['F', 4] and weight Lambda[1] + Lambda[4]
-=======
-
         sage: La = RootSystem(['A',3,1]).weight_lattice().fundamental_weights()
         sage: wt = La[0] + La[2]
         sage: crystals.HighestWeight(wt, model='GeneralizedYoungWalls')
@@ -171,7 +162,6 @@
          Cartan type ['A', 3, 1] and highest weight Lambda[0] + Lambda[2]
         sage: crystals.HighestWeight(wt, model='KleshchevPartitions')
         The crystal of multipartitions of type ['A', 4, 1] and residues (0, 2)
->>>>>>> 255e43e8
     """
     cartan_type = dominant_weight.parent().cartan_type()
     if model is None:
