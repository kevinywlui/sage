"""
Tensor Products of Crystals

Main entry points:

- :class:`~sage.combinat.crystals.tensor_product.TensorProductOfCrystals`
- :class:`~sage.combinat.crystals.tensor_product.CrystalOfTableaux`

AUTHORS:

- Anne Schilling, Nicolas Thiery (2007): Initial version
- Ben Salisbury, Travis Scrimshaw (2013): Refactored tensor products to handle
  non-regular crystals and created new subclass to take advantage of
  the regularity
"""
#*****************************************************************************
#       Copyright (C) 2007 Anne Schilling <anne at math.ucdavis.edu>
#                          Nicolas Thiery <nthiery at users.sf.net>
#
#  Distributed under the terms of the GNU General Public License (GPL)
#
#    This code is distributed in the hope that it will be useful,
#    but WITHOUT ANY WARRANTY; without even the implied warranty of
#    MERCHANTABILITY or FITNESS FOR A PARTICULAR PURPOSE.  See the GNU
#    General Public License for more details.
#
#  The full text of the GPL is available at:
#
#                  http://www.gnu.org/licenses/
#****************************************************************************
from __future__ import print_function
from __future__ import absolute_import

import operator
from sage.misc.cachefunc import cached_method
from sage.structure.parent import Parent
from sage.structure.unique_representation import UniqueRepresentation
from sage.structure.global_options import GlobalOptions
from sage.categories.category import Category
from sage.categories.cartesian_product import cartesian_product
from sage.categories.classical_crystals import ClassicalCrystals
from sage.categories.regular_crystals import RegularCrystals
from sage.categories.sets_cat import Sets
from sage.combinat.root_system.cartan_type import CartanType
from sage.combinat.partition import Partition
from .letters import CrystalOfLetters
from .spins import CrystalOfSpins, CrystalOfSpinsMinus, CrystalOfSpinsPlus
from sage.combinat.crystals.tensor_product_element import (TensorProductOfCrystalsElement,
        TensorProductOfRegularCrystalsElement, CrystalOfTableauxElement)
from sage.misc.flatten import flatten
from sage.structure.element import get_coercion_model

##############################################################################
# Until trunc gets implemented in sage.function.other

from sage.functions.other import floor, ceil
def trunc(i):
    """
    Truncates to the integer closer to zero

    EXAMPLES::

        sage: from sage.combinat.crystals.tensor_product import trunc
        sage: trunc(-3/2), trunc(-1), trunc(-1/2), trunc(0), trunc(1/2), trunc(1), trunc(3/2)
        (-1, -1, 0, 0, 0, 1, 1)
        sage: isinstance(trunc(3/2), Integer)
        True
    """
    if i>= 0:
        return floor(i)
    else:
        return ceil(i)

##############################################################################
# Support classes
##############################################################################

class CrystalOfWords(UniqueRepresentation, Parent):
    """
    Auxiliary class to provide a call method to create tensor product elements.
    This class is shared with several tensor product classes and is also used
    in :class:`~sage.combinat.crystals.tensor_product.CrystalOfTableaux`
    to allow tableaux of different tensor product structures in
    column-reading (and hence different shapes) to be considered elements
    in the same crystal.
    """
    def _element_constructor_(self, *crystalElements):
        """
        EXAMPLES::

            sage: C = crystals.Letters(['A',2])
            sage: T = crystals.TensorProduct(C,C)
            sage: T(1,1)
            [1, 1]
            sage: _.parent()
            Full tensor product of the crystals [The crystal of letters for type ['A', 2], The crystal of letters for type ['A', 2]]
            sage: T = crystals.TensorProduct(C,C,C,generators=[[C(2),C(1),C(1)]])
            sage: T(C(2), C(1), C(1))
            [2, 1, 1]
        """
        return self.element_class(self, list(crystalElements))

<<<<<<< HEAD
    def one_dimensional_configuration_sum(self, q=None, group_components=True):
        r"""
        Computes the one-dimensional configuration sum.

        INPUT:

        - ``q`` -- (default: ``None``) a variable or ``None``; if ``None``,
          a variable `q` is set in the code
        - ``group_components`` -- (default: ``True``) boolean; if ``True``,
          then the terms are grouped by classical component

        The one-dimensional configuration sum is the sum of the weights of all
        elements in the crystal weighted by the energy function.

        EXAMPLES::

            sage: K = crystals.KirillovReshetikhin(['A',2,1],1,1)
            sage: T = crystals.TensorProduct(K,K)
            sage: T.one_dimensional_configuration_sum()
            B[-2*Lambda[1] + 2*Lambda[2]] + (q+1)*B[-Lambda[1]] + (q+1)*B[Lambda[1] - Lambda[2]]
            + B[2*Lambda[1]] + B[-2*Lambda[2]] + (q+1)*B[Lambda[2]]
            sage: R.<t> = ZZ[]
            sage: T.one_dimensional_configuration_sum(t, False)
            B[-2*Lambda[1] + 2*Lambda[2]] + (t+1)*B[-Lambda[1]] + (t+1)*B[Lambda[1] - Lambda[2]]
            + B[2*Lambda[1]] + B[-2*Lambda[2]] + (t+1)*B[Lambda[2]]

            sage: R = RootSystem(['A',2,1])
            sage: La = R.weight_space().basis()
            sage: LS = crystals.ProjectedLevelZeroLSPaths(2*La[1])
            sage: LS.one_dimensional_configuration_sum() == T.one_dimensional_configuration_sum() # long time
            True

        TESTS::

            sage: K1 = crystals.KirillovReshetikhin(['A',2,1],1,1)
            sage: K2 = crystals.KirillovReshetikhin(['A',2,1],2,1)
            sage: T = crystals.TensorProduct(K1,K2)
            sage: T.one_dimensional_configuration_sum() == T.one_dimensional_configuration_sum(group_components=False)
            True

            sage: RC = RiggedConfigurations(['A',3,1],[[1,1],[1,2]])
            sage: B = crystals.KirillovReshetikhin(['A',3,1],1,1)
            sage: B1 = crystals.KirillovReshetikhin(['A',3,1],1,2)
            sage: T = crystals.TensorProduct(B,B1)
            sage: RC.fermionic_formula() == T.one_dimensional_configuration_sum()
            True
        """
        if q is None:
            from sage.rings.all import QQ
            q = QQ['q'].gens()[0]
        P0 = self.weight_lattice_realization().classical()
        B = P0.algebra(q.parent())
        if group_components:
            G = self.digraph(index_set = self.cartan_type().classical().index_set())
            C = G.connected_components()
            return sum(q**(c[0].energy_function())*B.sum(B(P0(b.weight())) for b in c) for c in C)
        return B.sum(q**(b.energy_function())*B(P0(b.weight())) for b in self)

=======
>>>>>>> ca956436
    class Element(TensorProductOfCrystalsElement):
        pass

class TensorProductOfCrystals(CrystalOfWords):
    r"""
    Tensor product of crystals.

    Given two crystals `B` and `B'` of the same Cartan type,
    one can form the tensor product `B \otimes B^{\prime}`. As a set
    `B \otimes B^{\prime}` is the Cartesian product
    `B \times B^{\prime}`. The crystal operators `f_i` and
    `e_i` act on `b \otimes b^{\prime} \in B \otimes B^{\prime}` as
    follows:

    .. MATH::

        f_i(b \otimes b^{\prime}) = \begin{cases}
        f_i(b) \otimes b^{\prime} & \text{if } \varepsilon_i(b) \geq
        \varphi_i(b^{\prime}) \\
        b \otimes f_i(b^{\prime}) & \text{otherwise}
        \end{cases}

    and

    .. MATH::

        e_i(b \otimes b') = \begin{cases}
        e_i(b) \otimes b' & \text{if } \varepsilon_i(b) >
        \varphi_i(b') \\ b \otimes e_i(b') & \text{otherwise.}
        \end{cases}

    We also define:

    .. MATH::

        \begin{aligned}
        \varphi_i(b \otimes b') & = \max\left( \varphi_i(b),
        \varphi_i(b') + \langle \alpha_i^{\vee}, \mathrm{wt}(b) \rangle
        \right),
        \\ \varepsilon_i(b \otimes b') & = \max\left( \varepsilon_i(b'),
        \varepsilon_i(b) - \langle \alpha_i^{\vee}, \mathrm{wt}(b') \rangle
        \right).
        \end{aligned}

    .. NOTE::

        This is the opposite of Kashiwara's convention for tensor
        products of crystals.

    Since tensor products are associative `(\mathcal{B} \otimes \mathcal{C})
    \otimes \mathcal{D} \cong \mathcal{B} \otimes (\mathcal{C} \otimes
    \mathcal{D})` via the natural isomorphism `(b \otimes c) \otimes d \mapsto
    b \otimes (c \otimes d)`, we can generalizing this to arbitrary tensor
    products. Thus consider `B_N \otimes \cdots \otimes B_1`, where each
    `B_k` is an abstract crystal. The underlying set of the tensor product is
    `B_N \times \cdots \times B_1`, while the crystal structure is given
    as follows. Let `I` be the index set, and fix some `i \in I` and `b_N
    \otimes \cdots \otimes b_1 \in B_N \otimes \cdots \otimes B_1`. Define

    .. MATH::

        a_i(k) := \varepsilon_i(b_k) - \sum_{j=1}^{k-1} \langle
        \alpha_i^{\vee}, \mathrm{wt}(b_j) \rangle.

    Then

    .. MATH::

        \begin{aligned}
        \mathrm{wt}(b_N \otimes \cdots \otimes b_1) &=
        \mathrm{wt}(b_N) + \cdots + \mathrm{wt}(b_1),
        \\ \varepsilon_i(b_N \otimes \cdots \otimes b_1) &= \max_{1 \leq k
        \leq n}\left( \sum_{j=1}^k \varepsilon_i(b_j) - \sum_{j=1}^{k-1}
        \varphi_i(b_j) \right)
        \\ & = \max_{1 \leq k \leq N}\bigl( a_i(k) \bigr),
        \\ \varphi_i(b_N \otimes \cdots \otimes b_1) &= \max_{1 \leq k \leq N}
        \left( \varphi_i(b_N) + \sum_{j=k}^{N-1} \big( \varphi_i(b_j) -
        \varepsilon_i(b_{j+1}) \big) \right)
        \\ & = \max_{1 \leq k \leq N}\bigl( \lambda_i + a_i(k) \bigr)
        \end{aligned}

    where `\lambda_i = \langle \alpha_i^{\vee}, \mathrm{wt}(b_N \otimes \cdots
    \otimes b_1) \rangle`. Then for `k = 1, \ldots, N` the action of the
    Kashiwara operators is determined as follows.

    - If `a_i(k) > a_i(j)` for `1 \leq j < k` and `a_i(k) \geq a_i(j)`
      for `k < j \leq N`:

      .. MATH::

          e_i(b_N \otimes \cdots \otimes b_1) = b_N \otimes \cdots \otimes
          e_i b_k \otimes \cdots \otimes b_1.

    - If `a_i(k) \geq a_i(j)` for `1 \leq j < k` and `a_i(k) > a_i(j)`
      for `k < j \leq N`:

      .. MATH::

          f_i(b_N \otimes \cdots \otimes b_1) = b_N \otimes \cdots \otimes
          f_i b_k \otimes \cdots \otimes b_1.

    Note that this is just recursively applying the definition of the tensor
    product on two crystals. Recall that `\langle \alpha_i^{\vee},
    \mathrm{wt}(b_j) \rangle = \varphi_i(b_j) - \varepsilon_i(b_j)` by the
    definition of a crystal.

    .. RUBRIC:: Regular crystals

    Now if all crystals `B_k` are regular crystals, all `\varepsilon_i` and
    `\varphi_i` are non-negative and we can
    define tensor product by the *signature rule*. We start by writing a word
    in `+` and `-` as follows:

    .. MATH::

        \underbrace{- \cdots -}_{\varphi_i(b_N) \text{ times}} \quad
        \underbrace{+ \cdots +}_{\varepsilon_i(b_N) \text{ times}}
        \quad \cdots \quad
        \underbrace{- \cdots -}_{\varphi_i(b_1) \text{ times}} \quad
        \underbrace{+ \cdots +}_{\varepsilon_i(b_1) \text{ times}},

    and then canceling ordered pairs of `+-` until the word is in the reduced
    form:

    .. MATH::

        \underbrace{- \cdots -}_{\varphi_i \text{ times}} \quad
        \underbrace{+ \cdots +}_{\varepsilon_i \text{ times}}.

    Here `e_i` acts on the factor corresponding to the leftmost `+` and `f_i`
    on the factor corresponding to the rightmost `-`. If there is no `+` or
    `-` respectively, then the result is `0` (``None``).

    EXAMPLES:

    We construct the type `A_2`-crystal generated by `2 \otimes 1 \otimes 1`::

        sage: C = crystals.Letters(['A',2])
        sage: T = crystals.TensorProduct(C,C,C,generators=[[C(2),C(1),C(1)]])

    It has `8` elements::

        sage: T.list()
        [[2, 1, 1], [2, 1, 2], [2, 1, 3], [3, 1, 3],
         [3, 2, 3], [3, 1, 1], [3, 1, 2], [3, 2, 2]]

    One can also check the Cartan type of the crystal::

        sage: T.cartan_type()
        ['A', 2]

    Other examples include crystals of tableaux (which internally are
    represented as tensor products obtained by reading the tableaux
    columnwise)::

        sage: C = crystals.Tableaux(['A',3], shape=[1,1,0])
        sage: D = crystals.Tableaux(['A',3], shape=[1,0,0])
        sage: T = crystals.TensorProduct(C,D, generators=[[C(rows=[[1], [2]]), D(rows=[[1]])], [C(rows=[[2], [3]]), D(rows=[[1]])]])
        sage: T.cardinality()
        24
        sage: TestSuite(T).run()
        sage: T.module_generators
        ([[[1], [2]], [[1]]], [[[2], [3]], [[1]]])
        sage: [x.weight() for x in T.module_generators]
        [(2, 1, 0, 0), (1, 1, 1, 0)]

    If no module generators are specified, we obtain the full tensor
    product::

        sage: C = crystals.Letters(['A',2])
        sage: T = crystals.TensorProduct(C,C)
        sage: T.list()
        [[1, 1], [1, 2], [1, 3], [2, 1], [2, 2], [2, 3], [3, 1], [3, 2], [3, 3]]
        sage: T.cardinality()
        9

    For a tensor product of crystals without module generators, the
    default implementation of ``module_generators`` contains all elements
    in the tensor product of the crystals. If there is a subset of
    elements in the tensor product that still generates the crystal,
    this needs to be implemented for the specific crystal separately::

        sage: T.module_generators.list()
        [[1, 1], [1, 2], [1, 3], [2, 1], [2, 2], [2, 3], [3, 1], [3, 2], [3, 3]]

    For classical highest weight crystals, it is also possible to list
    all highest weight elements::

        sage: C = crystals.Letters(['A',2])
        sage: T = crystals.TensorProduct(C,C,C,generators=[[C(2),C(1),C(1)],[C(1),C(2),C(1)]])
        sage: T.highest_weight_vectors()
        ([2, 1, 1], [1, 2, 1])

    Examples with non-regular and infinite crystals (these did not work
    before :trac:`14402`)::

        sage: B = crystals.infinity.Tableaux(['D',10])
        sage: T = crystals.TensorProduct(B,B)
        sage: T
        Full tensor product of the crystals
        [The infinity crystal of tableaux of type ['D', 10],
         The infinity crystal of tableaux of type ['D', 10]]

        sage: B = crystals.infinity.GeneralizedYoungWalls(15)
        sage: T = crystals.TensorProduct(B,B,B)
        sage: T
        Full tensor product of the crystals
        [Crystal of generalized Young walls of type ['A', 15, 1],
         Crystal of generalized Young walls of type ['A', 15, 1],
         Crystal of generalized Young walls of type ['A', 15, 1]]

        sage: La = RootSystem(['A',2,1]).weight_lattice(extended=True).fundamental_weights()
        sage: B = crystals.GeneralizedYoungWalls(2,La[0]+La[1])
        sage: C = crystals.GeneralizedYoungWalls(2,2*La[2])
        sage: D = crystals.GeneralizedYoungWalls(2,3*La[0]+La[2])
        sage: T = crystals.TensorProduct(B,C,D)
        sage: T
        Full tensor product of the crystals
        [Highest weight crystal of generalized Young walls of Cartan type ['A', 2, 1] and highest weight Lambda[0] + Lambda[1],
         Highest weight crystal of generalized Young walls of Cartan type ['A', 2, 1] and highest weight 2*Lambda[2],
         Highest weight crystal of generalized Young walls of Cartan type ['A', 2, 1] and highest weight 3*Lambda[0] + Lambda[2]]

    There is also a global option for setting the convention (by default Sage
    uses anti-Kashiwara)::

        sage: C = crystals.Letters(['A',2])
        sage: T = crystals.TensorProduct(C,C)
        sage: elt = T(C(1), C(2)); elt
        [1, 2]
        sage: crystals.TensorProduct.options.convention = "Kashiwara"
        sage: elt
        [2, 1]
        sage: crystals.TensorProduct.options._reset()
    """
    @staticmethod
    def __classcall_private__(cls, *crystals, **options):
        """
        Create the correct parent object.

        EXAMPLES::

            sage: C = crystals.Letters(['A',2])
            sage: T = crystals.TensorProduct(C, C)
            sage: T2 = crystals.TensorProduct(C, C, cartan_type=['A',2])
            sage: T is T2
            True
            sage: T.category()
            Category of tensor products of classical crystals

            sage: T3 = crystals.TensorProduct(C, C, C)
            sage: T3p = crystals.TensorProduct(T, C)
            sage: T3 is T3p
            True
            sage: B1 = crystals.TensorProduct(T, C)
            sage: B2 = crystals.TensorProduct(C, T)
            sage: B3 = crystals.TensorProduct(C, C, C)
            sage: B1 is B2 and B2 is B3
            True

            sage: B = crystals.infinity.Tableaux(['A',2])
            sage: T = crystals.TensorProduct(B, B)
            sage: T.category()
            Category of infinite tensor products of highest weight crystals

        TESTS:

        Check that mismatched Cartan types raise an error::

            sage: A2 = crystals.Letters(['A', 2])
            sage: A3 = crystals.Letters(['A', 3])
            sage: crystals.TensorProduct(A2, A3)
            Traceback (most recent call last):
            ...
            ValueError: all crystals must be of the same Cartan type
        """
        crystals = tuple(crystals)
        if "cartan_type" in options:
            cartan_type = CartanType(options.pop("cartan_type"))
        else:
            if not crystals:
                raise ValueError("you need to specify the Cartan type if the tensor product list is empty")
            else:
                cartan_type = crystals[0].cartan_type()

        if any(c.cartan_type() != cartan_type for c in crystals):
            raise ValueError("all crystals must be of the same Cartan type")

        if "generators" in options:
            generators = tuple(tuple(x) if isinstance(x, list) else x for x in options["generators"])

            if all(c in RegularCrystals() for c in crystals):
                return TensorProductOfRegularCrystalsWithGenerators(crystals, generators, cartan_type)
            return TensorProductOfCrystalsWithGenerators(crystals, generators, cartan_type)

        # Flatten out tensor products
        tp = sum([B.crystals if isinstance(B, FullTensorProductOfCrystals) else (B,)
                  for B in crystals], ())

        if all(c in RegularCrystals() for c in crystals):
            return FullTensorProductOfRegularCrystals(tp, cartan_type=cartan_type)
        return FullTensorProductOfCrystals(tp, cartan_type=cartan_type)

    # add options to class
    options=GlobalOptions('TensorProductOfCrystals', 
        module='sage.combinat.crystals',
        doc=r"""
        Sets the global options for tensor products of crystals. The default is to
        use the anti-Kashiwara convention.

        There are two conventions for how `e_i` and `f_i` act on tensor products,
        and the difference between the two is the order of the tensor factors
        are reversed. This affects both the input and output. See the example
        below.
        """,
        end_doc=r"""

        .. NOTE::

            Changing the ``convention`` also changes how the input is handled.

        .. WARNING::

            Internally, the crystals are always stored using the anti-Kashiwara
            convention.

        If no parameters are set, then the function returns a copy of the
        options dictionary.

        EXAMPLES::

            sage: C = crystals.Letters(['A',2])
            sage: T = crystals.TensorProduct(C,C)
            sage: elt = T(C(1), C(2)); elt
            [1, 2]
            sage: crystals.TensorProduct.options.convention = "Kashiwara"
            sage: elt
            [2, 1]
            sage: T(C(1), C(2)) == elt
            False
            sage: T(C(2), C(1)) == elt
            True
            sage: crystals.TensorProduct.options._reset()
        """,
        convention=dict(default="antiKashiwara",
                        description='Sets the convention used for displaying/inputting tensor product of crystals',
                        values=dict(antiKashiwara='use the anti-Kashiwara convention',
                                    Kashiwara='use the Kashiwara convention'),
                            alias=dict(anti="antiKashiwara", opposite="antiKashiwara"),
                            case_sensitive=False)
    )

    def _element_constructor_(self, *crystalElements):
        """
        EXAMPLES::

            sage: C = crystals.Letters(['A',2])
            sage: T = crystals.TensorProduct(C,C)
            sage: T(1,1)
            [1, 1]
            sage: _.parent()
            Full tensor product of the crystals [The crystal of letters for type ['A', 2], The crystal of letters for type ['A', 2]]
            sage: T = crystals.TensorProduct(C,C,C,generators=[[C(2),C(1),C(1)]])
            sage: T(C(2), C(1), C(1))
            [2, 1, 1]
        """
        if self.options.convention == "Kashiwara":
            crystalElements = reversed(crystalElements)
        return self.element_class(self, list(crystalElements))

class TensorProductOfCrystalsWithGenerators(TensorProductOfCrystals):
    """
    Tensor product of crystals with a generating set.

    .. TODO::

        Deprecate this class in favor of using
        :meth:`~sage.categories.crystals.Crystals.ParentMethods.subcrystal`.
    """
    def __init__(self, crystals, generators, cartan_type):
        """
        EXAMPLES::

            sage: C = crystals.Letters(['A',2])
            sage: T = crystals.TensorProduct(C,C,C,generators=[[C(2),C(1),C(1)]])
            sage: TestSuite(T).run()
        """
        assert isinstance(crystals, tuple)
        assert isinstance(generators, tuple)
        category = Category.meet([crystal.category() for crystal in crystals])
        Parent.__init__(self, category = category)
        self.crystals = crystals
        self._cartan_type = cartan_type
        self.module_generators = tuple([self(*x) for x in generators])

    def _repr_(self):
        """
        Return a string representation of ``self``.

        EXAMPLES::

            sage: C = crystals.Letters(['A',2])
            sage: crystals.TensorProduct(C,C,generators=[[C(2),C(1)]])
            The tensor product of the crystals [The crystal of letters for type ['A', 2], The crystal of letters for type ['A', 2]]
        """
        if self.options.convention == "Kashiwara":
            st = repr(list(reversed(self.crystals)))
        else:
            st = repr(list(self.crystals))
        return "The tensor product of the crystals {}".format(st)

class FullTensorProductOfCrystals(TensorProductOfCrystals):
    """
    Full tensor product of crystals.

    .. TODO::

        Merge this into :class:`TensorProductOfCrystals`.
    """
    def __init__(self, crystals, **options):
        """
        TESTS::

            sage: from sage.combinat.crystals.tensor_product import FullTensorProductOfCrystals
            sage: C = crystals.Letters(['A',2])
            sage: T = crystals.TensorProduct(C,C)
            sage: isinstance(T, FullTensorProductOfCrystals)
            True
            sage: TestSuite(T).run()
        """
        category = Category.meet([crystal.category() for crystal in crystals])
        category = category.TensorProducts()
        if any(c in Sets().Infinite() for c in crystals):
            category = category.Infinite()
        Parent.__init__(self, category=category)
        self.crystals = crystals
        if 'cartan_type' in options:
            self._cartan_type = CartanType(options['cartan_type'])
        else:
            if not crystals:
                raise ValueError("you need to specify the Cartan type if the tensor product list is empty")
            else:
                self._cartan_type = crystals[0].cartan_type()
        self.cartesian_product = cartesian_product(self.crystals)
        self.module_generators = self

    def _repr_(self):
        """
        Return a string representation of ``self``.

        EXAMPLES::

            sage: C = crystals.Letters(['A',2])
            sage: crystals.TensorProduct(C,C)
            Full tensor product of the crystals [The crystal of letters for type ['A', 2], The crystal of letters for type ['A', 2]]
        """
        if self.options.convention == "Kashiwara":
            st = repr(list(reversed(self.crystals)))
        else:
            st = repr(list(self.crystals))
        return "Full tensor product of the crystals {}".format(st)

    # TODO: __iter__ and cardinality should be inherited from EnumeratedSets().CartesianProducts()
    def __iter__(self):
        """
        EXAMPLES::

            sage: C = crystals.Letters(['A',2])
            sage: T = crystals.TensorProduct(C,C)
            sage: list(T)
            [[1, 1], [1, 2], [1, 3], [2, 1], [2, 2], [2, 3], [3, 1], [3, 2], [3, 3]]
            sage: _[0].parent()
            Full tensor product of the crystals [The crystal of letters for type ['A', 2], The crystal of letters for type ['A', 2]]
        """
        for x in self.cartesian_product:
            yield self(*x)

#    list = CombinatorialClass._CombinatorialClass__list_from_iterator

    def cardinality(self):
        """
        Return the cardinality of ``self``.

        EXAMPLES::

            sage: C = crystals.Letters(['A',2])
            sage: T = crystals.TensorProduct(C,C)
            sage: T.cardinality()
            9
        """
        return self.cartesian_product.cardinality()

    @cached_method
    def weight_lattice_realization(self):
        r"""
        Return the weight lattice realization used to express weights.

        The weight lattice realization is the common parent which all
        weight lattice realizations of the crystals of ``self`` coerce
        into.

        EXAMPLES::

            sage: B = crystals.elementary.B(['A',4], 2)
            sage: B.weight_lattice_realization()
            Root lattice of the Root system of type ['A', 4]
            sage: T = crystals.infinity.Tableaux(['A',4])
            sage: T.weight_lattice_realization()
            Ambient space of the Root system of type ['A', 4]
            sage: TP = crystals.TensorProduct(B, T)
            sage: TP.weight_lattice_realization()
            Ambient space of the Root system of type ['A', 4]
        """
        cm = get_coercion_model()
        return cm.common_parent(*[crystal.weight_lattice_realization()
                                  for crystal in self.crystals])

class FullTensorProductOfRegularCrystals(FullTensorProductOfCrystals):
    """
    Full tensor product of regular crystals.
    """
    class Element(TensorProductOfRegularCrystalsElement):
        pass

class TensorProductOfRegularCrystalsWithGenerators(TensorProductOfCrystalsWithGenerators):
    """
    Tensor product of regular crystals with a generating set.
    """
    class Element(TensorProductOfRegularCrystalsElement):
        pass

#########################################################
## Crystal of tableaux

class CrystalOfTableaux(CrystalOfWords):
    r"""
    A class for crystals of tableaux with integer valued shapes

    INPUT:

    - ``cartan_type`` -- a Cartan type
    - ``shape`` -- a partition of length at most ``cartan_type.rank()``
    - ``shapes`` -- a list of such partitions

    This constructs a classical crystal with the given Cartan type and
    highest weight(s) corresponding to the given shape(s).

    If the type is `D_r`, the shape is permitted to have a negative
    value in the `r`-th position. Thus if the shape equals `[s_1,\ldots,s_r]`,
    then `s_r` may be negative but in any case `s_1 \geq \cdots \geq s_{r-1}
    \geq |s_r|`. This crystal is related to that of shape
    `[s_1,\ldots,|s_r|]` by the outer automorphism of `SO(2r)`.

    If the type is `D_r` or `B_r`, the shape is permitted to be of
    length `r` with all parts of half integer value. This corresponds
    to having one spin column at the beginning of the tableau. If
    several shapes are provided, they currently should all or none
    have this property.

    Crystals of tableaux are constructed using an embedding into
    tensor products following Kashiwara and Nakashima [KN94]_. Sage's tensor
    product rule for crystals differs from that of Kashiwara and Nakashima
    by reversing the order of the tensor factors. Sage produces the same
    crystals of tableaux as Kashiwara and Nakashima. With Sage's convention,
    the tensor product of crystals is the same as the monoid operation on
    tableaux and hence the plactic monoid.

    .. SEEALSO::

        :mod:`sage.combinat.crystals.crystals` for general help on
        crystals, and in particular plotting and `\LaTeX` output.

    EXAMPLES:

    We create the crystal of tableaux for type `A_2`, with
    highest weight given by the partition `[2,1,1]`::

        sage: T = crystals.Tableaux(['A',3], shape = [2,1,1])

    Here is the list of its elements::

        sage: T.list()
        [[[1, 1], [2], [3]], [[1, 2], [2], [3]], [[1, 3], [2], [3]],
         [[1, 4], [2], [3]], [[1, 4], [2], [4]], [[1, 4], [3], [4]],
         [[2, 4], [3], [4]], [[1, 1], [2], [4]], [[1, 2], [2], [4]],
         [[1, 3], [2], [4]], [[1, 3], [3], [4]], [[2, 3], [3], [4]],
         [[1, 1], [3], [4]], [[1, 2], [3], [4]], [[2, 2], [3], [4]]]

    Internally, a tableau of a given Cartan type is represented as a
    tensor product of letters of the same type. The order in which the
    tensor factors appear is by reading the columns of the tableaux
    left to right, top to bottom (in French notation). As an example::

        sage: T = crystals.Tableaux(['A',2], shape = [3,2])
        sage: T.module_generators[0]
        [[1, 1, 1], [2, 2]]
        sage: list(T.module_generators[0])
        [2, 1, 2, 1, 1]

    To create a tableau, one can use::

        sage: Tab = crystals.Tableaux(['A',3], shape = [2,2])
        sage: Tab(rows=[[1,2],[3,4]])
        [[1, 2], [3, 4]]
        sage: Tab(columns=[[3,1],[4,2]])
        [[1, 2], [3, 4]]

    .. TODO::

        FIXME:

        - Do we want to specify the columns increasingly or
          decreasingly? That is, should this be
          ``Tab(columns = [[1,3],[2,4]])``?
        - Make this fully consistent with
          :func:`~sage.combinat.tableau.Tableau`!

    We illustrate the use of a shape with a negative last entry in
    type `D`::

        sage: T = crystals.Tableaux(['D',4],shape=[1,1,1,-1])
        sage: T.cardinality()
        35
        sage: TestSuite(T).run()

    We illustrate the construction of crystals of spin tableaux when
    the partitions have half integer values in type `B` and `D`::

        sage: T = crystals.Tableaux(['B',3],shape=[3/2,1/2,1/2]); T
        The crystal of tableaux of type ['B', 3] and shape(s) [[3/2, 1/2, 1/2]]
        sage: T.cardinality()
        48
        sage: T.module_generators
        ([+++, [[1]]],)
        sage: TestSuite(T).run()

        sage: T = crystals.Tableaux(['D',3],shape=[3/2,1/2,-1/2]); T
        The crystal of tableaux of type ['D', 3] and shape(s) [[3/2, 1/2, -1/2]]
        sage: T.cardinality()
        20
        sage: T.module_generators
        ([++-, [[1]]],)
        sage: TestSuite(T).run()

    TESTS:

    Base cases::

        sage: T = crystals.Tableaux(['A',2], shape = [])
        sage: T.list()
        [[]]
        sage: TestSuite(T).run()

        sage: T = crystals.Tableaux(['C',2], shape = [1])
        sage: T.list()
        [[[1]], [[2]], [[-2]], [[-1]]]
        sage: TestSuite(T).run()

        sage: T = crystals.Tableaux(['A',2], shapes = [[],[1],[2]])
        sage: T.list()
        [[], [[1]], [[2]], [[3]], [[1, 1]], [[1, 2]], [[2, 2]], [[1, 3]], [[2, 3]], [[3, 3]]]
        sage: T.module_generators
        ([], [[1]], [[1, 1]])

        sage: T = crystals.Tableaux(['B',2], shape=[3])
        sage: T(rows=[[1,1,0]])
        [[1, 1, 0]]

    Input tests::

        sage: T = crystals.Tableaux(['A',3], shape = [2,2])
        sage: C = T.letters
        sage: list(Tab(rows    = [[1,2],[3,4]])) == [C(3),C(1),C(4),C(2)]
        True
        sage: list(Tab(columns = [[3,1],[4,2]])) == [C(3),C(1),C(4),C(2)]
        True

    For compatibility with
    :func:`~sage.combinat.crystals.tensor_product.TensorProductOfCrystals` we
    need to accept as input the internal list or sequence of elements::

        sage: list(Tab(list    = [3,1,4,2]))     == [C(3),C(1),C(4),C(2)]
        True
        sage: list(Tab(3,1,4,2))                 == [C(3),C(1),C(4),C(2)]
        True

    The next example checks whether a given tableau is in fact a valid
    type `C` tableau or not::

        sage: T = crystals.Tableaux(['C',3], shape = [2,2,2])
        sage: Tab = T(rows=[[1,3],[2,-3],[3,-1]])
        sage: Tab in T.list()
        True
        sage: Tab = T(rows=[[2,3],[3,-3],[-3,-2]])
        sage: Tab in T.list()
        False
    """

    @staticmethod
    def __classcall_private__(cls, cartan_type, shapes = None, shape = None):
        """
        Normalizes the input arguments to ensure unique representation,
        and to delegate the construction of spin tableaux.

        EXAMPLES::

            sage: T1 = crystals.Tableaux(CartanType(['A',3]), shape  = [2,2])
            sage: T2 = crystals.Tableaux(['A',3],             shape  = (2,2))
            sage: T3 = crystals.Tableaux(['A',3],             shapes = ([2,2],))
            sage: T2 is T1, T3 is T1
            (True, True)
        """
        cartan_type = CartanType(cartan_type)
        n = cartan_type.rank()
        # standardize shape/shapes input into a tuple of tuples
        assert operator.xor(shape is not None, shapes is not None)
        if shape is not None:
            shapes = (shape,)
        spin_shapes = tuple( tuple(shape) for shape in shapes )
        try:
            shapes = tuple( tuple(trunc(i) for i in shape) for shape in spin_shapes )
        except Exception:
            raise ValueError("shapes should all be partitions or half-integer partitions")
        if spin_shapes == shapes:
            return super(CrystalOfTableaux, cls).__classcall__(cls, cartan_type, shapes)

        # Handle the construction of a crystals of spin tableaux
        # Caveat: this currently only supports all shapes being half
        # integer partitions of length the rank for type B and D. In
        # particular, for type D, the spins all have to be plus or all
        # minus spins
        if any(len(sh) != n for sh in shapes):
            raise ValueError("the length of all half-integer partition shapes should be the rank")
        if any(2*i % 2 != 1 for shape in spin_shapes for i in shape):
            raise ValueError("shapes should be either all partitions or all half-integer partitions")
        if cartan_type.type() == 'D':
            if all( i >= 0 for shape in spin_shapes for i in shape):
                S = CrystalOfSpinsPlus(cartan_type)
            elif all(shape[-1]<0 for shape in spin_shapes):
                S = CrystalOfSpinsMinus(cartan_type)
            else:
                raise ValueError("in type D spins should all be positive or negative")
        else:
            if any( i < 0 for shape in spin_shapes for i in shape):
                raise ValueError("shapes should all be partitions")
            S = CrystalOfSpins(cartan_type)
        B = CrystalOfTableaux(cartan_type, shapes=shapes)
        T = TensorProductOfCrystals(S, B, generators=[[S.module_generators[0],x] for x in B.module_generators])
        T.rename("The crystal of tableaux of type %s and shape(s) %s"%(cartan_type, list(list(shape) for shape in spin_shapes)))
        T.shapes = spin_shapes
        return T


    def __init__(self, cartan_type, shapes):
        """
        Construct the crystal of all tableaux of the given shapes.

        INPUT:

        - ``cartan_type`` -- (data coercible into) a Cartan type
        - ``shapes``      -- a list (or iterable) of shapes
        - ``shape``       -- a shape

        Shapes themselves are lists (or iterable) of integers.

        EXAMPLES::

            sage: T = crystals.Tableaux(['A',3], shape = [2,2])
            sage: TestSuite(T).run()
        """
#        super(CrystalOfTableaux, self).__init__(category = FiniteEnumeratedSets())
        Parent.__init__(self, category = ClassicalCrystals())
        self.letters = CrystalOfLetters(cartan_type)
        self.shapes = shapes
        self.module_generators = tuple(self.module_generator(la) for la in shapes)
        self.rename("The crystal of tableaux of type %s and shape(s) %s"%(cartan_type, list(list(shape) for shape in shapes)))

    def cartan_type(self):
        """
        Returns the Cartan type of the associated crystal

        EXAMPLES::

            sage: T = crystals.Tableaux(['A',3], shape = [2,2])
            sage: T.cartan_type()
            ['A', 3]
        """
        return self.letters.cartan_type()

    def module_generator(self, shape):
        """
        This yields the module generator (or highest weight element) of a classical
        crystal of given shape. The module generator is the unique tableau with equal
        shape and content.

        EXAMPLES::

            sage: T = crystals.Tableaux(['D',3], shape = [1,1])
            sage: T.module_generator([1,1])
            [[1], [2]]

            sage: T = crystals.Tableaux(['D',4],shape=[2,2,2,-2])
            sage: T.module_generator(tuple([2,2,2,-2]))
            [[1, 1], [2, 2], [3, 3], [-4, -4]]
            sage: T.cardinality()
            294
            sage: T = crystals.Tableaux(['D',4],shape=[2,2,2,2])
            sage: T.module_generator(tuple([2,2,2,2]))
            [[1, 1], [2, 2], [3, 3], [4, 4]]
            sage: T.cardinality()
            294
        """
        type = self.cartan_type()
        if type[0] == 'D' and len(shape) == type[1] and shape[type[1]-1] < 0:
            invert = True
            shape = shape[:-1] + (-shape[type[1]-1],)
        else:
            invert = False
        p = Partition(shape).conjugate()
        # The column canonical tableau, read by columns
        module_generator = flatten([[val-i for i in range(val)] for val in p])
        if invert:
            module_generator = [(-x if x == type[1] else x) for x in module_generator]
        return self(list=[self.letters(x) for x in module_generator])

    def _element_constructor_(self, *args, **options):
        """
        Return a
        :class:`~sage.combinat.crystals.tensor_product.CrystalOfTableauxElement`.

        EXAMPLES::

            sage: T = crystals.Tableaux(['A',3], shape = [2,2])
            sage: T(rows=[[1,2],[3,4]])
            [[1, 2], [3, 4]]
            sage: T(columns=[[3,1],[4,2]])
            [[1, 2], [3, 4]]
        """
        return self.element_class(self, *args, **options)

    class Element(CrystalOfTableauxElement):
        pass

<<<<<<< HEAD
#####################################################################
## Local energy function

class LocalEnergyFunction(Map):
    r"""
    The local energy function.

    Let `B` and `B'` be Kirillov-Reshetikhin crystals with maximal
    vectors `u_B` and `u_{B'}` respectively. The *local energy function*
    `H : B \otimes B' \to \ZZ` is the function which satisfies

    .. MATH::

        H(e_0(b \otimes b')) = H(b \otimes b') + \begin{cases}
        1 & \text{if } i = 0 \text{ and LL}, \\
        -1 & \text{if } i = 0 \text{ and RR}, \\
        0 & \text{otherwise,}
        \end{cases}

    where LL (resp. RR) denote `e_0` acts on the left (resp. right)
    on both `b \otimes b'` and `R(b \otimes b')`, and
    normalized by `H(u_B \otimes u_{B'}) = 0`.

    INPUT:

    - ``B`` -- a Kirillov-Reshetikhin crystal
    - ``Bp`` -- a Kirillov-Reshetikhin crystal
    - ``normalization`` -- (default: 0) the normalization value

    EXAMPLES::

        sage: K = crystals.KirillovReshetikhin(['C',2,1], 1,2)
        sage: K2 = crystals.KirillovReshetikhin(['C',2,1], 2,1)
        sage: H = K.local_energy_function(K2)
        sage: T = tensor([K, K2])
        sage: hw = [x for x in T if x.is_highest_weight([1,2])]
        sage: for b in hw:
        ....:     b, H(b)
        ([[], [[1], [2]]], 1)
        ([[[1, 1]], [[1], [2]]], 0)
        ([[[2, -2]], [[1], [2]]], 1)
        ([[[1, -2]], [[1], [2]]], 1)

    REFERENCES:

    .. [KKMMNN92] S-J. Kang, M. Kashiwara, K. C. Misra, T. Miwa,
       T. Nakashima, and A. Nakayashiki.
       *Affine crystals and vertex models*.
       Int. J. Mod. Phys. A, **7** (suppl. 1A), (1992) pp. 449-484.
    """
    def __init__(self, B, Bp, normalization=0):
        """
        Initialize ``self``.

        EXAMPLES::

            sage: K = crystals.KirillovReshetikhin(['A',7,2], 1,2)
            sage: K2 = crystals.KirillovReshetikhin(['A',7,2], 2,1)
            sage: H = K.local_energy_function(K2)
            sage: TestSuite(H).run(skip=['_test_category', '_test_pickling'])
        """
        self._B = B
        self._Bp = Bp
        self._R_matrix = self._B.R_matrix(self._Bp)
        T = B.tensor(Bp)
        self._known_values = {T(*[K.module_generator() for K in T.crystals]):
                              ZZ(normalization)}
        self._I0 = T.cartan_type().classical().index_set()
        from sage.categories.homset import Hom
        Map.__init__(self, Hom(T, ZZ))

    def _repr_(self):
        """
        Return a string representation of ``self``.

        EXAMPLES::

            sage: K = crystals.KirillovReshetikhin(['A', 6, 2], 2, 1)
            sage: Kp = crystals.KirillovReshetikhin(['A', 6, 2], 1, 1)
            sage: H = K.local_energy_function(Kp); H
            Local energy function of
             Kirillov-Reshetikhin crystal of type ['BC', 3, 2] with (r,s)=(2,1)
            tensor
             Kirillov-Reshetikhin crystal of type ['BC', 3, 2] with (r,s)=(1,1)
        """
        return "Local energy function of {} tensor {}".format(self._B, self._Bp)

    def _call_(self, x):
        """
        Return the local energy of ``x``.

        EXAMPLES::

            sage: K = crystals.KirillovReshetikhin(['B',4,1], 1,2)
            sage: K2 = crystals.KirillovReshetikhin(['B',4,1], 2,1)
            sage: H = K.local_energy_function(K2)
            sage: T = tensor([K, K2])
            sage: hw = [x for x in T if x.is_highest_weight([1,2])]
            sage: H(hw[0])
            1
        """
        # Setup variables
        visited = {x: 0}
        check0 = [x]

        # Helper function
        def to_classical_hw(cur):
            for i in self._I0:
                b = cur.e(i)
                if b is not None and b not in visited:
                    visited[b] = visited[cur] # No change
                    return b
            return None # is classically HW or all have been visited

        cur = x
        # Get the affine node (it might not be 0 if the type
        #   has been relabeled)
        i0 = x.parent().cartan_type().special_node()
        while cur not in self._known_values:
            # We first go towards the classically highest weight since
            #   the maximal vector is classically highest weight
            b = to_classical_hw(cur)

            # If classically HW, then try 0 arrows
            while b is None:
                b = check0.pop()
                c = b.e(i0)
                # If there is no 0 arrow or we have already seen c, move along
                if c is None or c in visited:
                    b = None
                    continue

                bp = self._R_matrix(b)
                cp = bp.e(i0)
                if b[1] == c[1] and bp[1] == cp[1]: # LL case
                    visited[c] = visited[b] + 1
                elif b[0] == c[0] and bp[0] == cp[0]: # RR case
                    visited[c] = visited[b] - 1
                else:
                    visited[c] = visited[b] # Otherwise no change
                b = c

            cur = b
            check0.append(b)

        baseline = self._known_values[cur] - visited[cur]
        for y in visited:
            self._known_values[y] = baseline + visited[y]

        return self._known_values[x]

=======
>>>>>>> ca956436
# deprecations from trac:18555
from sage.misc.superseded import deprecated_function_alias
TensorProductOfCrystals.global_options=deprecated_function_alias(18555, TensorProductOfCrystals.options)
TensorProductOfCrystalsOptions=deprecated_function_alias(18555, TensorProductOfCrystals.options)
<|MERGE_RESOLUTION|>--- conflicted
+++ resolved
@@ -100,67 +100,6 @@
         """
         return self.element_class(self, list(crystalElements))
 
-<<<<<<< HEAD
-    def one_dimensional_configuration_sum(self, q=None, group_components=True):
-        r"""
-        Computes the one-dimensional configuration sum.
-
-        INPUT:
-
-        - ``q`` -- (default: ``None``) a variable or ``None``; if ``None``,
-          a variable `q` is set in the code
-        - ``group_components`` -- (default: ``True``) boolean; if ``True``,
-          then the terms are grouped by classical component
-
-        The one-dimensional configuration sum is the sum of the weights of all
-        elements in the crystal weighted by the energy function.
-
-        EXAMPLES::
-
-            sage: K = crystals.KirillovReshetikhin(['A',2,1],1,1)
-            sage: T = crystals.TensorProduct(K,K)
-            sage: T.one_dimensional_configuration_sum()
-            B[-2*Lambda[1] + 2*Lambda[2]] + (q+1)*B[-Lambda[1]] + (q+1)*B[Lambda[1] - Lambda[2]]
-            + B[2*Lambda[1]] + B[-2*Lambda[2]] + (q+1)*B[Lambda[2]]
-            sage: R.<t> = ZZ[]
-            sage: T.one_dimensional_configuration_sum(t, False)
-            B[-2*Lambda[1] + 2*Lambda[2]] + (t+1)*B[-Lambda[1]] + (t+1)*B[Lambda[1] - Lambda[2]]
-            + B[2*Lambda[1]] + B[-2*Lambda[2]] + (t+1)*B[Lambda[2]]
-
-            sage: R = RootSystem(['A',2,1])
-            sage: La = R.weight_space().basis()
-            sage: LS = crystals.ProjectedLevelZeroLSPaths(2*La[1])
-            sage: LS.one_dimensional_configuration_sum() == T.one_dimensional_configuration_sum() # long time
-            True
-
-        TESTS::
-
-            sage: K1 = crystals.KirillovReshetikhin(['A',2,1],1,1)
-            sage: K2 = crystals.KirillovReshetikhin(['A',2,1],2,1)
-            sage: T = crystals.TensorProduct(K1,K2)
-            sage: T.one_dimensional_configuration_sum() == T.one_dimensional_configuration_sum(group_components=False)
-            True
-
-            sage: RC = RiggedConfigurations(['A',3,1],[[1,1],[1,2]])
-            sage: B = crystals.KirillovReshetikhin(['A',3,1],1,1)
-            sage: B1 = crystals.KirillovReshetikhin(['A',3,1],1,2)
-            sage: T = crystals.TensorProduct(B,B1)
-            sage: RC.fermionic_formula() == T.one_dimensional_configuration_sum()
-            True
-        """
-        if q is None:
-            from sage.rings.all import QQ
-            q = QQ['q'].gens()[0]
-        P0 = self.weight_lattice_realization().classical()
-        B = P0.algebra(q.parent())
-        if group_components:
-            G = self.digraph(index_set = self.cartan_type().classical().index_set())
-            C = G.connected_components()
-            return sum(q**(c[0].energy_function())*B.sum(B(P0(b.weight())) for b in c) for c in C)
-        return B.sum(q**(b.energy_function())*B(P0(b.weight())) for b in self)
-
-=======
->>>>>>> ca956436
     class Element(TensorProductOfCrystalsElement):
         pass
 
@@ -1003,160 +942,6 @@
     class Element(CrystalOfTableauxElement):
         pass
 
-<<<<<<< HEAD
-#####################################################################
-## Local energy function
-
-class LocalEnergyFunction(Map):
-    r"""
-    The local energy function.
-
-    Let `B` and `B'` be Kirillov-Reshetikhin crystals with maximal
-    vectors `u_B` and `u_{B'}` respectively. The *local energy function*
-    `H : B \otimes B' \to \ZZ` is the function which satisfies
-
-    .. MATH::
-
-        H(e_0(b \otimes b')) = H(b \otimes b') + \begin{cases}
-        1 & \text{if } i = 0 \text{ and LL}, \\
-        -1 & \text{if } i = 0 \text{ and RR}, \\
-        0 & \text{otherwise,}
-        \end{cases}
-
-    where LL (resp. RR) denote `e_0` acts on the left (resp. right)
-    on both `b \otimes b'` and `R(b \otimes b')`, and
-    normalized by `H(u_B \otimes u_{B'}) = 0`.
-
-    INPUT:
-
-    - ``B`` -- a Kirillov-Reshetikhin crystal
-    - ``Bp`` -- a Kirillov-Reshetikhin crystal
-    - ``normalization`` -- (default: 0) the normalization value
-
-    EXAMPLES::
-
-        sage: K = crystals.KirillovReshetikhin(['C',2,1], 1,2)
-        sage: K2 = crystals.KirillovReshetikhin(['C',2,1], 2,1)
-        sage: H = K.local_energy_function(K2)
-        sage: T = tensor([K, K2])
-        sage: hw = [x for x in T if x.is_highest_weight([1,2])]
-        sage: for b in hw:
-        ....:     b, H(b)
-        ([[], [[1], [2]]], 1)
-        ([[[1, 1]], [[1], [2]]], 0)
-        ([[[2, -2]], [[1], [2]]], 1)
-        ([[[1, -2]], [[1], [2]]], 1)
-
-    REFERENCES:
-
-    .. [KKMMNN92] S-J. Kang, M. Kashiwara, K. C. Misra, T. Miwa,
-       T. Nakashima, and A. Nakayashiki.
-       *Affine crystals and vertex models*.
-       Int. J. Mod. Phys. A, **7** (suppl. 1A), (1992) pp. 449-484.
-    """
-    def __init__(self, B, Bp, normalization=0):
-        """
-        Initialize ``self``.
-
-        EXAMPLES::
-
-            sage: K = crystals.KirillovReshetikhin(['A',7,2], 1,2)
-            sage: K2 = crystals.KirillovReshetikhin(['A',7,2], 2,1)
-            sage: H = K.local_energy_function(K2)
-            sage: TestSuite(H).run(skip=['_test_category', '_test_pickling'])
-        """
-        self._B = B
-        self._Bp = Bp
-        self._R_matrix = self._B.R_matrix(self._Bp)
-        T = B.tensor(Bp)
-        self._known_values = {T(*[K.module_generator() for K in T.crystals]):
-                              ZZ(normalization)}
-        self._I0 = T.cartan_type().classical().index_set()
-        from sage.categories.homset import Hom
-        Map.__init__(self, Hom(T, ZZ))
-
-    def _repr_(self):
-        """
-        Return a string representation of ``self``.
-
-        EXAMPLES::
-
-            sage: K = crystals.KirillovReshetikhin(['A', 6, 2], 2, 1)
-            sage: Kp = crystals.KirillovReshetikhin(['A', 6, 2], 1, 1)
-            sage: H = K.local_energy_function(Kp); H
-            Local energy function of
-             Kirillov-Reshetikhin crystal of type ['BC', 3, 2] with (r,s)=(2,1)
-            tensor
-             Kirillov-Reshetikhin crystal of type ['BC', 3, 2] with (r,s)=(1,1)
-        """
-        return "Local energy function of {} tensor {}".format(self._B, self._Bp)
-
-    def _call_(self, x):
-        """
-        Return the local energy of ``x``.
-
-        EXAMPLES::
-
-            sage: K = crystals.KirillovReshetikhin(['B',4,1], 1,2)
-            sage: K2 = crystals.KirillovReshetikhin(['B',4,1], 2,1)
-            sage: H = K.local_energy_function(K2)
-            sage: T = tensor([K, K2])
-            sage: hw = [x for x in T if x.is_highest_weight([1,2])]
-            sage: H(hw[0])
-            1
-        """
-        # Setup variables
-        visited = {x: 0}
-        check0 = [x]
-
-        # Helper function
-        def to_classical_hw(cur):
-            for i in self._I0:
-                b = cur.e(i)
-                if b is not None and b not in visited:
-                    visited[b] = visited[cur] # No change
-                    return b
-            return None # is classically HW or all have been visited
-
-        cur = x
-        # Get the affine node (it might not be 0 if the type
-        #   has been relabeled)
-        i0 = x.parent().cartan_type().special_node()
-        while cur not in self._known_values:
-            # We first go towards the classically highest weight since
-            #   the maximal vector is classically highest weight
-            b = to_classical_hw(cur)
-
-            # If classically HW, then try 0 arrows
-            while b is None:
-                b = check0.pop()
-                c = b.e(i0)
-                # If there is no 0 arrow or we have already seen c, move along
-                if c is None or c in visited:
-                    b = None
-                    continue
-
-                bp = self._R_matrix(b)
-                cp = bp.e(i0)
-                if b[1] == c[1] and bp[1] == cp[1]: # LL case
-                    visited[c] = visited[b] + 1
-                elif b[0] == c[0] and bp[0] == cp[0]: # RR case
-                    visited[c] = visited[b] - 1
-                else:
-                    visited[c] = visited[b] # Otherwise no change
-                b = c
-
-            cur = b
-            check0.append(b)
-
-        baseline = self._known_values[cur] - visited[cur]
-        for y in visited:
-            self._known_values[y] = baseline + visited[y]
-
-        return self._known_values[x]
-
-=======
->>>>>>> ca956436
 # deprecations from trac:18555
 from sage.misc.superseded import deprecated_function_alias
 TensorProductOfCrystals.global_options=deprecated_function_alias(18555, TensorProductOfCrystals.options)
