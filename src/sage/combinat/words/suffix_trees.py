r"""
Suffix Tries and Suffix Trees
"""
# ****************************************************************************
#       Copyright (C) 2008 Franco Saliola <saliola@gmail.com>
#
# This program is free software: you can redistribute it and/or modify
# it under the terms of the GNU General Public License as published by
# the Free Software Foundation, either version 2 of the License, or
# (at your option) any later version.
#                  https://www.gnu.org/licenses/
# ****************************************************************************
from six.moves import range
from six import iteritems

from sage.structure.sage_object import SageObject
from sage.graphs.digraph import DiGraph
from sage.sets.set import Set
from sage.combinat.words.words import Words
from sage.rings.integer import Integer

################################################################################
# Suffix Tries
################################################################################


class SuffixTrie(SageObject):
    def __init__(self, word):
        r"""
        Construct the suffix trie of the word w.

        The suffix trie of a finite word w is a data structure representing
        the factors of w. It is a tree whose edges are labelled with
        letters of w, and whose leafs correspond to suffixes of w.

        This is a straightforward implementation of Algorithm 1 from
        [Ukko1995]_.  It constructs the suffix trie of w[:i] from that
        of w[:i-1].

        A suffix trie is modelled as a deterministic finite-state automaton
        together with the suffix_link map. The set of states corresponds to
        factors of the word (below we write x' for the state corresponding
        to x); these are always 0, 1, .... The state 0 is the initial
        state, and it corresponds to the empty word.  For the purposes of
        the algorithm, there is also an auxiliary state -1. The transition
        function t is defined as::

                t(-1,a) = 0 for all letters a; and
                t(x',a) = y' for all x',y' \in Q such that y = xa,

        and the suffix link function is defined as::

                suffix_link(0) = -1;
                suffix_link(x') = y', if x = ay for some letter a.

        REFERENCES:

        - [Ukko1995]_

        EXAMPLES::

            sage: from sage.combinat.words.suffix_trees import SuffixTrie
            sage: w = Words("cao")("cacao")
            sage: t = SuffixTrie(w); t
            Suffix Trie of the word: cacao

        ::

            sage: e = Words("ab")()
            sage: t = SuffixTrie(e); t
            Suffix Trie of the word:
            sage: t.process_letter("a"); t
            Suffix Trie of the word: a
            sage: t.process_letter("b"); t
            Suffix Trie of the word: ab
            sage: t.process_letter("a"); t
            Suffix Trie of the word: aba

        TESTS::

            sage: from sage.combinat.words.suffix_trees import SuffixTrie
            sage: w = Words("cao")("cacao")
            sage: s = SuffixTrie(w)
            sage: loads(dumps(s))
            Suffix Trie of the word: cacao
        """
        # Create the suffix trie for the empty word.
        self._active_state = 0
        self._transition_function = {}
        self._suffix_link = [-1]
        self._alphabet = word.parent().alphabet()

        # Process each letter, in order.
        W = word.parent()
        for letter in word:
            self._process_letter(W([letter]))

    def _process_letter(self, letter):
        r"""
        Process a letter. That is, modify the current suffix trie producing
        the suffix trie for ``self.word() + letter``.

        .. note::

           ``letter`` must occur within the alphabet of the word.

        EXAMPLES::

            sage: from sage.combinat.words.suffix_trees import SuffixTrie
            sage: t = SuffixTrie(Word("ababba"))
            sage: t._process_letter(Words("ab")("b")); t
            Suffix Trie of the word: ababbab
        """
        r = self._active_state
        # While r is not the auxiliary vertex, or
        # there is not transition from r along letter, ...
        while r != -1 and (r, letter) not in self._transition_function:
            # adjoin a new state s
            s = len(self._suffix_link)
            self._suffix_link.append(None)
            # create a transition from r to s along letter
            self._transition_function[(r, letter)] = s
            if r != self._active_state:
                # update the suffix link
                self._suffix_link[old_s] = s
            old_s = s
            r = self._suffix_link[r]
        # update the suffix link for the last visited state
        if r == -1:
            self._suffix_link[old_s] = 0
        else:
            self._suffix_link[old_s] = self._transition_function[(r, letter)]
        # update the active state
        self._active_state = \
                self._transition_function[(self._active_state, letter)]

    def process_letter(self, letter):
        r"""
        Modify ``self`` to produce the suffix trie for ``self.word() +
        letter``.

        .. note::

           ``letter`` must occur within the alphabet of the word.

        EXAMPLES::

            sage: from sage.combinat.words.suffix_trees import SuffixTrie
            sage: w = Words("ab")("ababba")
            sage: t = SuffixTrie(w); t
            Suffix Trie of the word: ababba
            sage: t.process_letter("a"); t
            Suffix Trie of the word: ababbaa

        TESTS::

            sage: from sage.combinat.words.suffix_trees import SuffixTrie
            sage: w = Words("cao")("cacao")
            sage: t = SuffixTrie(w); t
            Suffix Trie of the word: cacao
            sage: t.process_letter("d")
            Traceback (most recent call last):
            ...
            ValueError: d not in alphabet!
        """
        # Make certain that letter is a word containing one letter.
        letter = Words(self._alphabet)([letter])
        self._process_letter(letter)

    #####
    # The following are not necessary for constructing the suffix trie (just
    # the __init__ and process_letter are needed). They just add additional
    # functionality to the class.
    #####

    def _repr_(self):
        """
        TESTS::

            sage: from sage.combinat.words.suffix_trees import SuffixTrie
            sage: SuffixTrie(Word("abcba"))._repr_()
            'Suffix Trie of the word: abcba'
        """
        return 'Suffix Trie of the %s' % repr(self.word())

    def node_to_word(self, state=0):
        r"""
        Returns the word obtained by reading the edge labels from 0 to
        ``state``.

        INPUT:

        - ``state`` - (default: 0) a state

        EXAMPLES::

            sage: from sage.combinat.words.suffix_trees import SuffixTrie
            sage: w = Words("abc")("abcba")
            sage: t = SuffixTrie(w)
            sage: t.node_to_word(10)
            word: abcba
            sage: t.node_to_word(7)
            word: abcb
        """
        if state == 0:
            return Words(self._alphabet)()
        # We first invert the transition function
        tf_inv = {b: a for a, b in iteritems(self._transition_function)}

        # Starting from the active state,
        # read labels along the unique path to the root.
        (u,letter) = tf_inv[state]
        w = letter
        s = u
        while s != 0:
            (u,letter) = tf_inv[s]
            w = letter * w
            s = u
        return w

    def word(self):
        r"""
        Returns the word whose suffix tree this is.

        EXAMPLES::

            sage: from sage.combinat.words.suffix_trees import SuffixTrie
            sage: w = Words("abc")("abcba")
            sage: t = SuffixTrie(w)
            sage: t.word()
            word: abcba
            sage: t.word() == w
            True
        """
        return self.node_to_word(self._active_state)

    def __eq__(self,other):
        r"""
        If self and other have the same transition function, the same
        suffix link, and the same word, then they are equal.

        TESTS::

            sage: from sage.combinat.words.suffix_trees import SuffixTrie
            sage: SuffixTrie(Word("cacao")) == SuffixTrie(Word("ababc"))
            False
            sage: W = Words("cao")
            sage: s = SuffixTrie(W("cacao"))
            sage: t = SuffixTrie(W())
            sage: t.process_letter("c")
            sage: t.process_letter("a")
            sage: t.process_letter("c")
            sage: t.process_letter("a")
            sage: t.process_letter("o")
            sage: t == s
            True
        """
        if not isinstance(other,SuffixTrie):
            return False
        return self._transition_function == other._transition_function \
            and self._suffix_link == other._suffix_link \
            and self.word() == other.word()

    def transition_function(self, node, word):
        r"""
        Returns the state reached by beginning at ``node`` and following the
        arrows in the transition graph labelled by the letters of ``word``.

        INPUT:

        - ``node`` - a node
        - ``word`` - a word

        EXAMPLES::

            sage: from sage.combinat.words.suffix_trees import SuffixTrie
            sage: w = Words([0,1])([0,1,0,1,1])
            sage: t = SuffixTrie(w)
            sage: all(t.transition_function(u, letter) == v
            ....:     for ((u, letter), v) in t._transition_function.items())
            True
        """
        if node == -1:
            return self.transition_function(0, word[1:])
        if word.is_empty():
            return 0
        if word.length() == 1:
            return self._transition_function[(node,word)]
        else:
            return self.transition_function( \
                    self._transition_function[(node,word[0:1])], word[1:])

    def states(self):
        r"""
        Returns the states of the automaton defined by the suffix trie.

        EXAMPLES::

            sage: from sage.combinat.words.suffix_trees import SuffixTrie
            sage: w = Words([0,1])([0,1,1])
            sage: t = SuffixTrie(w)
            sage: t.states()
            [0, 1, 2, 3, 4]

        ::

            sage: u = Words("aco")("cacao")
            sage: s = SuffixTrie(u)
            sage: s.states()
            [0, 1, 2, 3, 4, 5, 6, 7, 8, 9, 10, 11]
        """
        return list(range(len(self._transition_function)))

    def suffix_link(self, state):
        r"""
        Evaluates the suffix link map of the suffix trie on ``state``.
        Note that the suffix link map is not defined on -1.

        INPUT:

        - ``state`` - a state

        EXAMPLES::

            sage: from sage.combinat.words.suffix_trees import SuffixTrie
            sage: w = Words("cao")("cacao")
            sage: t = SuffixTrie(w)
            sage: list(map(t.suffix_link, range(13)))
            [-1, 0, 3, 0, 5, 1, 7, 2, 9, 10, 11, 12, 0]
            sage: t.suffix_link(0)
            -1

        TESTS::

            sage: from sage.combinat.words.suffix_trees import SuffixTrie
            sage: w = Words("cao")("cacao")
            sage: t = SuffixTrie(w)
            sage: t.suffix_link([1])
            Traceback (most recent call last):
            ...
            TypeError: [1] is not an integer
            sage: t.suffix_link(-1)
            Traceback (most recent call last):
            ...
            TypeError: suffix link is not defined for -1
            sage: t.suffix_link(17)
            Traceback (most recent call last):
            ...
            TypeError: 17 is not a state
        """
        if not isinstance(state, (int,Integer)):
            raise TypeError("%s is not an integer" % state)
        if state == -1:
            raise TypeError("suffix link is not defined for -1")
        if state not in range(len(self._suffix_link)):
            raise TypeError("%s is not a state" % state)
        return self._suffix_link[state]

    def active_state(self):
        r"""
        Returns the active state of the suffix trie. This is the state
        corresponding to the word as a suffix of itself.

        EXAMPLES::

            sage: from sage.combinat.words.suffix_trees import SuffixTrie
            sage: w = Words("cao")("cacao")
            sage: t = SuffixTrie(w)
            sage: t.active_state()
            8

        ::

            sage: u = Words([0,1])([0,1,1,0,1,0,0,1])
            sage: s = SuffixTrie(u)
            sage: s.active_state()
            22
        """
        return self._active_state

    def final_states(self):
        r"""
        Returns the set of final states of the suffix trie. These are the
        states corresponding to the suffixes of ``self.word()``. They are
        obtained be repeatedly following the suffix link from the active
        state until we reach 0.

        EXAMPLES::

            sage: from sage.combinat.words.suffix_trees import SuffixTrie
            sage: w = Words("cao")("cacao")
            sage: t = SuffixTrie(w)
            sage: t.final_states() == Set([8, 9, 10, 11, 12, 0])
            True
        """
        s = self._active_state
        F = [s]
        while s != 0:
            s = self._suffix_link[s]
            F.append(s)
        return Set(F)

    def has_suffix(self,word):
        r"""
        Return ``True`` if and only if ``word`` is a suffix of ``self.word()``.

        EXAMPLES::

            sage: from sage.combinat.words.suffix_trees import SuffixTrie
            sage: w = Words("cao")("cacao")
            sage: t = SuffixTrie(w)
            sage: [t.has_suffix(w[i:]) for i in range(w.length()+1)]
            [True, True, True, True, True, True]
            sage: [t.has_suffix(w[:i]) for i in range(w.length()+1)]
            [True, False, False, False, False, True]
        """
        # Find the state corresponding to word, and
        # check to see if s is a final state.
        s = self.transition_function(0, word)
        q = self._active_state
        if q == s:
            return True
        else:
            while q != 0:
                q = self._suffix_link[q]
                if q == s:
                    return True
        return False

    def to_digraph(self):
        r"""
        Returns a ``DiGraph`` object of the transition graph of the suffix
        trie.

        EXAMPLES::

            sage: from sage.combinat.words.suffix_trees import SuffixTrie
            sage: w = Words("cao")("cac")
            sage: t = SuffixTrie(w)
            sage: d = t.to_digraph(); d
            Digraph on 6 vertices
            sage: d.adjacency_matrix()
            [0 1 0 1 0 0]
            [0 0 1 0 0 0]
            [0 0 0 0 1 0]
            [0 0 0 0 0 1]
            [0 0 0 0 0 0]
            [0 0 0 0 0 0]
        """
        dag = {}
        for ((u, letter), v) in iteritems(self._transition_function):
            dag.setdefault(u, {})[v] = letter
        return DiGraph(dag)

    def plot(self, layout='tree', tree_root=0, tree_orientation='up',
            vertex_colors=None, edge_labels=True, *args, **kwds):
        r"""
        Returns a Graphics object corresponding to the transition graph of
        the suffix trie.

        EXAMPLES::

            sage: from sage.combinat.words.suffix_trees import SuffixTrie
            sage: SuffixTrie(Word("cacao")).plot()
            Graphics object consisting of 38 graphics primitives

        TESTS::

            sage: from sage.combinat.words.suffix_trees import SuffixTrie
            sage: type(SuffixTrie(Word("cacao")).plot())
            <class 'sage.plot.graphics.Graphics'>
        """
        tree = self.to_digraph()
        for (u,v,label) in tree.edge_iterator():
            tree.set_edge_label(u, v, label.string_rep())
        if vertex_colors is None:
            suffix_nodes = self.final_states()
            non_suffix_nodes = list(set(self.states()) - set(suffix_nodes))
            vertex_colors = {'#fec7b8':suffix_nodes,'#ffffff':non_suffix_nodes}
        return tree.plot(layout=layout, tree_root=tree_root,
                tree_orientation=tree_orientation,
                vertex_colors=vertex_colors, edge_labels=edge_labels,
                *args, **kwds)

    def show(self, *args, **kwds):
        r"""
        Displays the output of ``self.plot()``.

        EXAMPLES::

            sage: from sage.combinat.words.suffix_trees import SuffixTrie
            sage: w = Words("cao")("cac")
            sage: t = SuffixTrie(w)
            sage: t.show()
        """
        self.plot(*args, **kwds).show()
        return

################################################################################
# Suffix Trees
################################################################################


class ImplicitSuffixTree(SageObject):
    def __init__(self, word):
        r"""
        Construct the implicit suffix tree of a word w.

        The suffix tree of a word w is a compactification of the suffix
        trie for w. The compactification removes all nodes that have
        exactly one incoming edge and exactly one outgoing edge. It
        consists of two components: a tree and a word. Thus, instead of
        labelling the edges by factors of w, we can labelled them by
        indices of the occurrence of the factors in w.

        The following is a straightforward implementation of Ukkonen's
        on-line algorithm for constructing the
        implicit suffix tree [Ukko1995]_.  It constructs the suffix tree for
        w[:i] from that of w[:i-1].

        GENERAL IDEA. The suffix tree of w[:i+1] can be obtained from that
        of w[:i] by visiting each node corresponding to a suffix of w[:i]
        and modifying the tree by applying one of two rules (either append
        a new node to the tree, or split an edge into two). The "active
        state" is the node where the algorithm begins and the "suffix link"
        carries us to the next node that needs to be dealt with.

        TREE. The tree is modelled as an automaton, which is stored as a
        dictionary of dictionaries: it is keyed by the nodes of the tree,
        and the corresponding dictionary is keyed by pairs `(i,j)` of
        integers representing the word w[i-1:j]. This makes it faster to
        look up a particular transition beginning at a specific node.

        STATES/NODES. The states will always be -1, 0, 1, ..., n. The state
        -1 is special and is only used for the purposes of the algorithm.
        All transitions map -1 to 0, so this information is not explicitly
        stored in the transition function.

        EXPLICIT/IMPLICIT NODES. By definition, some of the nodes will not
        be states, but merely locations along an edge; these are called
        implicit nodes. A node r (implicit or explicit) is referenced as a
        pair (s,(k,p)) where s is an ancestor of r and w[k-1:p] is the word
        read by transitioning from s to r in the suffix trie. A reference
        pair is canonical if s is the closest ancestor of r.

        SUFFIX LINK. The algorithm makes use of a map from (some) nodes to
        other nodes, called the suffix link. This is stored as a
        dictionary.

        ACTIVE STATE. We store as ._active_state the active state of the
        tree, the state where the algorithm will begin when processing the
        next letter.

        RUNNING TIME. The running time and storage space of the algorithm
        is linear in the length of the word w (whereas for a suffix tree it
        is quadratic).

        REFERENCES:

        - [Ukko1995]_

        EXAMPLES::

            sage: from sage.combinat.words.suffix_trees import ImplicitSuffixTree
            sage: w = Words("aco")("cacao")
            sage: t = ImplicitSuffixTree(w); t
            Implicit Suffix Tree of the word: cacao
            sage: ababb = Words([0,1])([0,1,0,1,1])
            sage: s = ImplicitSuffixTree(ababb); s
            Implicit Suffix Tree of the word: 01011

        TESTS::

            sage: from sage.combinat.words.suffix_trees import ImplicitSuffixTree
            sage: w = Words("cao")("cacao")
            sage: s = ImplicitSuffixTree(w)
            sage: loads(dumps(s))
            Implicit Suffix Tree of the word: cacao
        """
        # For constructing the suffix tree.
        self._transition_function = {0:{}}
        self._suffix_link = {0:-1}
        self._active_state = (0,(1,1))
        self._letters = []
        for letter in word:
            self._letters.append(letter)
            self._process_letter(letter)
        # _word is not needed for constructing the suffix tree,
        # but it is useful for the other methods.
        self._word = word

    def _process_letter(self, letter):
        r"""
        This is the main part of Ukkonen's algorithm.

        This corresponds to the algorithm "update" in [Ukko1995]_.

        .. note::

           This function is a helper and does not update ``self._data`` and
           ``self._word``.

        REFERENCES:

        - [Ukko1995]_

        TESTS::

            sage: from sage.combinat.words.suffix_trees import ImplicitSuffixTree
            sage: w = Words("aco")("caca")
            sage: t = ImplicitSuffixTree(w); t
            Implicit Suffix Tree of the word: caca
            sage: new_letter = "o"
            sage: t._letters.append("o")
            sage: t._process_letter("o")
            sage: t._word = Words("aco")("cacao")
            sage: t
            Implicit Suffix Tree of the word: cacao

        ::

            sage: W = Words([0,1])
            sage: s = ImplicitSuffixTree(W([0,1,0,1])); s
            Implicit Suffix Tree of the word: 0101
            sage: s._letters.append(1)
            sage: s._process_letter(1)
            sage: s._word = W([0,1,0,1,1])
            sage: s
            Implicit Suffix Tree of the word: 01011
        """
        (s,(k,i)) = self._active_state
        old_r = 0
        (end_state, r) = self._test_and_split(s,(k,i-1),letter)
        while not end_state:
            # adjoin a new state rr and create a transition from r to rr
            rr = len(self._transition_function)
            self._transition_function[rr] = {}
            self._transition_function[r][(i,None)] = rr
            # update the suffix link, if necessary
            if old_r != 0:
                self._suffix_link[old_r] = r
            old_r = r
            # follow the suffix link to the next state
            (s, k) = self._canonize(self._suffix_link[s], (k,i-1))
            (end_state, r) = self._test_and_split(s, (k,i-1), letter)
        # update the suffix link, if necessary
        if old_r != 0:
            self._suffix_link[old_r] = s
        # set the active state
        (s,k) = self._canonize(s,(k,i))
        self._active_state = (s, (k, i+1))
        return

    def _test_and_split(self, s, k_p, letter):
        r"""
        Helper function for _process_letter. Tests to see whether an edge
        needs to be split. Returns ``(True, state)``, where ``state`` is the
        next state to process (either a newly created state or the original s).

        TESTS::

            sage: from sage.combinat.words.suffix_trees import ImplicitSuffixTree
            sage: w = Words("aco")("caca")
            sage: t = ImplicitSuffixTree(w)
            sage: t._letters.append(w.parent().alphabet().rank("o"))
            sage: t._test_and_split(0, (4,5), w.parent().alphabet().rank("o"))
            (False, 3)
        """
        (k, p) = k_p
        if k <= p:
            # find the transition from s that begins with k-th letter
            ((kk,pp), ss) = self._find_transition(s, self._letters[k-1])
            if letter == self._letters[kk + p - k]:
                return (True, s)
            else:
                # replace transition above by transitions
                del self._transition_function[s][(kk,pp)]
                r = len(self._transition_function)
                self._transition_function[r] = {}
                self._transition_function[s][(kk, kk+p-k)] = r
                self._transition_function[r][(kk+p-k+1, pp)] = ss
                return (False, r)
        else:
            transition = self._find_transition(s, letter)
            if transition is None:
                return (False, s)
            else:
                return (True, s)

    def _canonize(self, s, k_p):
        r"""
        Given an implicit or explicit reference pair for a node, returns
        the canonical reference pair.

        Recall that a node r is referenced as (s, (k,p)), where s is an
        ancestor or r and w[k-1:p] is the word obtained by reading the edge
        labels along the path from s to r. A reference pair is canonical if
        s is the closest ancestor of r.

        TESTS::

            sage: from sage.combinat.words.suffix_trees import ImplicitSuffixTree
            sage: t = ImplicitSuffixTree(Word("cacao"))
            sage: t._canonize(0,(3,5))
            (3, 5)
            sage: t._canonize(0,(2,5))
            (5, 3)
        """
        (k, p) = k_p
        if p < k:
            return (s, k)
        else:
            ((kk,pp), ss) = self._find_transition(s, self._letters[k-1])
            while pp is not None and pp - kk <= p - k:
                k = k + pp - kk + 1
                s = ss
                if k <= p:
                    ((kk,pp), ss) = self._find_transition(s, self._letters[k-1])
            return (s, k)

    def _find_transition(self, state, letter):
        r"""
        Returns the transition from state that begins with letter. Returns
        ``None`` if no such transition exists.

        The transitions are stored as a dictionary of dictionaries: keyed
        by the nodes, with the corresponding dictionary keyed by pairs
        `(i,j)` of integers representing the word w[i-1:j].

        ._transition_function = {..., node: {(i,j): target_node, ...} }

        TESTS::

            sage: from sage.combinat.words.suffix_trees import ImplicitSuffixTree
            sage: t = ImplicitSuffixTree(Word("cacao"))
            sage: t._find_transition(-1, "c")
            ((0, 0), 0)
            sage: t._find_transition(0, "a")
            ((2, 2), 5)
            sage: t._find_transition(0, "c")
            ((1, 2), 3)
            sage: t._find_transition(5, "c")
            ((3, None), 2)
            sage: t._find_transition(5, "a")

        ::

            sage: t = ImplicitSuffixTree(Word([0,1,0,1,1]))
            sage: t._find_transition(3, 1)
            ((5, None), 4)
        """
        if state == -1:
            return ((0, 0), 0)
        else:
            if state in self._transition_function:
                for ((k,p),s) in iteritems(self._transition_function[state]):
                    if self._letters[k-1] == letter:
                        return ((k,p), s)
            return None

    #####
    # The following are not necessary for constructing the implicit suffix
    # tree; they add additional functionality to the class.
    #####

    #####
    # Visualization
    #####

    def _repr_(self):
        r"""
        TESTS::

            sage: from sage.combinat.words.suffix_trees import ImplicitSuffixTree
            sage: ImplicitSuffixTree(Word("abcba"))._repr_()
            'Implicit Suffix Tree of the word: abcba'
        """
        return 'Implicit Suffix Tree of the %s' % repr(self.word())

    def word(self):
        r"""
        Returns the word whose implicit suffix tree this is.

        TESTS::

            sage: from sage.combinat.words.suffix_trees import ImplicitSuffixTree
            sage: ImplicitSuffixTree(Word([0,1,0,1,0])).word() == Word([0,1,0,1,0])
            True
        """
        return self._word

    def transition_function_dictionary(self):
        r"""
        Returns the transition function as a dictionary of dictionaries.
        The format is consistent with the input format for ``DiGraph``.

        EXAMPLES::

            sage: from sage.combinat.words.suffix_trees import ImplicitSuffixTree
            sage: W = Words("aco")
            sage: t = ImplicitSuffixTree(W("cac"))
            sage: t.transition_function_dictionary()
            {0: {1: (0, None), 2: (1, None)}}

        ::

            sage: W = Words([0,1])
            sage: t = ImplicitSuffixTree(W([0,1,0]))
            sage: t.transition_function_dictionary()
            {0: {1: (0, None), 2: (1, None)}}
        """
        d = {}
        for (u,v,(i,j)) in self.edge_iterator():
            d.setdefault(u, {})[v] = (i,j)
        return d

    def to_digraph(self, word_labels=False):
        r"""
        Returns a ``DiGraph`` object of the transition graph of the suffix tree.

        INPUT:

        -  ``word_labels`` - boolean (default: ``False``) if ``False``, labels
           the edges by pairs `(i, j)`; if ``True``, labels the edges by
           ``word[i:j]``.

        EXAMPLES::

            sage: from sage.combinat.words.suffix_trees import ImplicitSuffixTree
            sage: W = Words([0,1,2])
            sage: t = ImplicitSuffixTree(W([0,1,0,1,2]))
            sage: t.to_digraph()
            Digraph on 8 vertices
        """
        if self._letters == []:
            d = {0:{}}
            return DiGraph(d)
        d = self.transition_function_dictionary()
        for u in d:
            for (v, (i, j)) in iteritems(d[u]):
                if word_labels:
                    d[u][v] = self._word[i:j]
                elif j is None:
                    d[u][v] = (i,len(self._letters))
        return DiGraph(d)

    def plot(self, word_labels=False, layout='tree', tree_root=0,
            tree_orientation='up', vertex_colors=None, edge_labels=True,
            *args, **kwds):
        r"""
        Returns a Graphics object corresponding to the transition graph of
        the suffix tree.

        INPUT:

        -  ``word_labels`` - boolean (default: ``False``) if ``False``, labels
           the edges by pairs `(i, j)`; if ``True``, labels the edges by
           ``word[i:j]``.
        -  ``layout`` - (default: ``'tree'``)
        -  ``tree_root`` - (default: 0)
        -  ``tree_orientation`` - (default: ``'up'``)
        -  ``vertex_colors`` - (default: ``None``)
        -  ``edge_labels`` - (default: ``True``)

        EXAMPLES::

            sage: from sage.combinat.words.suffix_trees import ImplicitSuffixTree
            sage: ImplicitSuffixTree(Word('cacao')).plot(word_labels=True)
            Graphics object consisting of 23 graphics primitives
            sage: ImplicitSuffixTree(Word('cacao')).plot(word_labels=False)
            Graphics object consisting of 23 graphics primitives

        TESTS::

            sage: from sage.combinat.words.suffix_trees import ImplicitSuffixTree
            sage: type(ImplicitSuffixTree(Word('cacao')).plot(word_labels=True))
            <class 'sage.plot.graphics.Graphics'>
            sage: type(ImplicitSuffixTree(Word('cacao')).plot(word_labels=False))
            <class 'sage.plot.graphics.Graphics'>
        """
        tree = self.to_digraph(word_labels=word_labels)
        if word_labels:
            for (u,v,label) in tree.edge_iterator():
                tree.set_edge_label(u, v, label.string_rep())
        if vertex_colors is None:
            vertex_colors = {'#fec7b8':tree.vertices()}
        return tree.plot(layout=layout, tree_root=tree_root,
                tree_orientation=tree_orientation,
                vertex_colors=vertex_colors, edge_labels=edge_labels,
                *args, **kwds)

    def show(self, word_labels=None, *args, **kwds):
        r"""
        Displays the output of ``self.plot()``.

        INPUT:

        -  ``word_labels`` - (default: ``None``) if ``False``, labels the
           edges by pairs `(i, j)`; if ``True``, labels the edges by
           ``word[i:j]``.

        EXAMPLES::

            sage: from sage.combinat.words.suffix_trees import ImplicitSuffixTree
            sage: w = Words("cao")("cacao")
            sage: t = ImplicitSuffixTree(w)
            sage: t.show(word_labels=True)
            sage: t.show(word_labels=False)
        """
        self.plot(word_labels=word_labels, *args, **kwds).show()
        return

    #####
    # Various methods
    #####

    def __eq__(self,other):
        r"""
        If self and other have the same transition function and the
        same word, then they are equal.

        TESTS::

            sage: from sage.combinat.words.suffix_trees import ImplicitSuffixTree
            sage: w = Words([0,1,2])([0,1,0,1,2])
            sage: u = Words([0,1,2])(iter([0,1,0,1,2]))[:5]
            sage: ImplicitSuffixTree(w) == ImplicitSuffixTree(u)
            True
        """
        if not isinstance(other,ImplicitSuffixTree):
            return False
        return self._transition_function == other._transition_function \
            and self._letters == other._letters

    def transition_function(self, word, node=0):
        r"""
        Returns the node obtained by starting from ``node`` and following the
        edges labelled by the letters of ``word``. Returns ``("explicit",
        end_node)`` if we end at ``end_node``, or ``("implicit", edge, d)``
        if we end `d` spots along an edge.

        INPUT:

        - ``word`` - a word
        - ``node`` - (default: 0) starting node

        EXAMPLES::

            sage: from sage.combinat.words.suffix_trees import ImplicitSuffixTree
            sage: W = Words([0,1,2])
            sage: t = ImplicitSuffixTree(W([0,1,0,1,2]))
            sage: t.transition_function(W([0,1,0]))
            ('implicit', (3, 1), 1)
            sage: t.transition_function(W([0,1,2]))
            ('explicit', 4)
            sage: t.transition_function(W([0,1,2]), 5)
            ('explicit', 2)
            sage: t.transition_function(W([0,1]), 5)
            ('implicit', (5, 2), 2)
        """
        if word.is_empty():
            return "explicit", node
        ((k,p),s) = self._find_transition(node, word[0])
        if p is None:
            # test that word is a prefix of self._letters[k-1:]
            if word == self._word[k-1:(k-1)+word.length()]:
                if word.length() == len(self._letters) - k + 1:
                    return "explicit", s
                else:
                    edge = (node,s)
                    return "implicit", edge, word.length()
        else:
            # find longest common prefix
            m = min(p-k+1,word.length())
            i = 0
            while i < m and self._word[k-1+i] == word[i]:
                i += 1
            if i == p-k+1:
                return self.transition_function(word[p-k+1:],s)
            else:
                edge = (node,s)
                return "implicit", edge, i
            return "explicit", node

    def states(self):
        r"""
        Returns the states (explicit nodes) of the suffix tree.

        EXAMPLES::

            sage: from sage.combinat.words.suffix_trees import ImplicitSuffixTree
            sage: W = Words([0,1,2])
            sage: t = ImplicitSuffixTree(W([0,1,0,1,2]))
            sage: t.states()
            [0, 1, 2, 3, 4, 5, 6, 7]
        """
        return list(range(len(self._transition_function)))

    def suffix_link(self, state):
        r"""
        Evaluates the suffix link map of the implicit suffix tree on ``state``.
        Note that the suffix link is not defined for all states.

        The suffix link of a state `x'` that corresponds to the suffix `x` is
        defined to be -1 is `x'` is the root (0) and `y'` otherwise, where `y'`
        is the state corresponding to the suffix ``x[1:]``.

        INPUT:

        - ``state`` - a state

        EXAMPLES::

            sage: from sage.combinat.words.suffix_trees import ImplicitSuffixTree
            sage: W = Words([0,1,2])
            sage: t = ImplicitSuffixTree(W([0,1,0,1,2]))
            sage: t.suffix_link(3)
            5
            sage: t.suffix_link(5)
            0
            sage: t.suffix_link(0)
            -1
            sage: t.suffix_link(-1)
            Traceback (most recent call last):
                ...
            TypeError: there is no suffix link from -1
        """
        if state in self._suffix_link:
            return self._suffix_link[state]
        else:
            raise TypeError("there is no suffix link from %s" % state)

    def active_state(self):
        r"""
        Returns the active state of the suffix tree.

        EXAMPLES::

            sage: from sage.combinat.words.suffix_trees import ImplicitSuffixTree
            sage: W = Words([0,1,2])
            sage: t = ImplicitSuffixTree(W([0,1,0,1,2]))
            sage: t.active_state()
            (0, (6, 6))
        """
        return self._active_state

    def process_letter(self, letter):
        r"""
        Modifies the current implicit suffix tree producing the implicit
        suffix tree for ``self.word() + letter``.

        EXAMPLES::

            sage: from sage.combinat.words.suffix_trees import ImplicitSuffixTree
            sage: w = Words("aco")("cacao")
            sage: t = ImplicitSuffixTree(w[:-1]); t
            Implicit Suffix Tree of the word: caca
            sage: t.process_letter(w[-1]); t
            Implicit Suffix Tree of the word: cacao

        ::

            sage: W = Words([0,1])
            sage: s = ImplicitSuffixTree(W([0,1,0,1])); s
            Implicit Suffix Tree of the word: 0101
            sage: s.process_letter(W([1])[0]); s
            Implicit Suffix Tree of the word: 01011
        """
        self._word = self._word * self._word._parent([letter])
        self._letters.append(letter)
        self._process_letter(letter)

    def to_explicit_suffix_tree(self):
        r"""
        Converts self to an explicit suffix tree. It is obtained by
        processing an end of string letter as if it were a regular
        letter, except that no new leaf nodes are created (thus, the only
        thing that happens is that some implicit nodes become explicit).

        EXAMPLES::

            sage: from sage.combinat.words.suffix_trees import ImplicitSuffixTree
            sage: w = Words("aco")("cacao")
            sage: t = ImplicitSuffixTree(w)
            sage: t.to_explicit_suffix_tree()

        ::

            sage: W = Words([0,1])
            sage: s = ImplicitSuffixTree(W([0,1,0,1,1]))
            sage: s.to_explicit_suffix_tree()
        """
        # append a new unique symbol to the word and process the new letter
        end_of_string = object()
        self._letters.append(end_of_string)
        (s,(k,i)) = self._active_state
        (end_state, r) = self._test_and_split(s,(k,i-1), end_of_string)
        while not end_state:
            (s, k) = self._canonize(self._suffix_link[s], (k,i-1))
            (end_state, r) = self._test_and_split(s, (k,i-1), end_of_string)
        # remove the end of string symbol from the word
        self._letters.pop()
        return

    def edge_iterator(self):
        r"""
        Returns an iterator over the edges of the suffix tree. The
        edge from `u` to `v` labelled by `(i,j)` is returned as the tuple
        `(u,v,(i,j))`.

        EXAMPLES::

            sage: from sage.combinat.words.suffix_trees import ImplicitSuffixTree
            sage: sorted( ImplicitSuffixTree(Word("aaaaa")).edge_iterator() )
            [(0, 1, (0, None))]
            sage: sorted( ImplicitSuffixTree(Word([0,1,0,1])).edge_iterator() )
            [(0, 1, (0, None)), (0, 2, (1, None))]
            sage: sorted( ImplicitSuffixTree(Word()).edge_iterator() )
            []
        """
        queue = [0]
        while queue:
            v = queue.pop()
            for ((i,j),u) in iteritems(self._transition_function[v]):
                yield (v,u,(i-1,j))
                queue.append(u)

    def number_of_factors(self,n=None):
        r"""
        Count the number of distinct factors of ``self.word()``.

        INPUT:

        -  ``n`` - an integer, or ``None``.

        OUTPUT:

        -  If ``n`` is an integer, returns the number of distinct factors
           of length ``n``. If ``n`` is ``None``, returns the total number of
           distinct factors.

        EXAMPLES::

            sage: from sage.combinat.words.suffix_trees import ImplicitSuffixTree
            sage: t = ImplicitSuffixTree(Word([1,2,1,3,1,2,1]))
            sage: t.number_of_factors()
            22
            sage: t.number_of_factors(1)
            3
            sage: t.number_of_factors(9)
            0
            sage: t.number_of_factors(0)
            1

        ::

            sage: t = ImplicitSuffixTree(Word("cacao"))
            sage: t.number_of_factors()
            13
            sage: list(map(t.number_of_factors, range(10)))
            [1, 3, 3, 3, 2, 1, 0, 0, 0, 0]

        ::

            sage: t = ImplicitSuffixTree(Word("c"*1000))
            sage: t.number_of_factors()
            1001
            sage: t.number_of_factors(17)
            1
            sage: t.number_of_factors(0)
            1

        ::

            sage: ImplicitSuffixTree(Word()).number_of_factors()
            1

        ::

            sage: blueberry = ImplicitSuffixTree(Word("blueberry"))
            sage: blueberry.number_of_factors()
            43
            sage: list(map(blueberry.number_of_factors, range(10)))
            [1, 6, 8, 7, 6, 5, 4, 3, 2, 1]
        """
        if n is None:
            length_word = self.word().length()
            num_factors = 1 # empty word
            for (u,v,(i,j)) in self.edge_iterator():
                if j is None:
                    num_factors += length_word - i
                else:
                    num_factors += j - i
        elif isinstance(n, (int, Integer)):
            length_word = self.word().length()
            num_factors = 0
            queue = [(0, 0)]
            while queue:
                (v,l) = queue.pop()
                if l == n:
                    num_factors += 1
                if l < n:
                    if self._transition_function[v] != {}:
                        for ((i,j),u) in iteritems(self._transition_function[v]):
                            if j is None:
                                j = self.word().length()
                            if j - i >= n - l:
                                num_factors += 1
                            else:
                                queue.append((u,l+j-i+1))
        else:
            raise TypeError("not an integer or None: %s" % n)
        return num_factors

    def factor_iterator(self,n=None):
        r"""
        Generate distinct factors of ``self``.

        INPUT:

        -  ``n`` - an integer, or ``None``.

        OUTPUT:

        -  If ``n`` is an integer, returns an iterator over all distinct
           factors of length ``n``. If ``n`` is ``None``, returns an iterator
           generating all distinct factors.

        EXAMPLES::

            sage: from sage.combinat.words.suffix_trees import ImplicitSuffixTree
            sage: sorted( ImplicitSuffixTree(Word("cacao")).factor_iterator() )
            [word: , word: a, word: ac, word: aca, word: acao, word: ao, word: c, word: ca, word: cac, word: caca, word: cacao, word: cao, word: o]
            sage: sorted( ImplicitSuffixTree(Word("cacao")).factor_iterator(1) )
            [word: a, word: c, word: o]
            sage: sorted( ImplicitSuffixTree(Word("cacao")).factor_iterator(2) )
            [word: ac, word: ao, word: ca]
            sage: sorted( ImplicitSuffixTree(Word([0,0,0])).factor_iterator() )
            [word: , word: 0, word: 00, word: 000]
            sage: sorted( ImplicitSuffixTree(Word([0,0,0])).factor_iterator(2) )
            [word: 00]
            sage: sorted( ImplicitSuffixTree(Word([0,0,0])).factor_iterator(0) )
            [word: ]
            sage: sorted( ImplicitSuffixTree(Word()).factor_iterator() )
            [word: ]
            sage: sorted( ImplicitSuffixTree(Word()).factor_iterator(2) )
            []
        """
        # Every factor is a prefix of a suffix, so we do a depth
        # first search of the implicit suffix tree of the word.
        w = self.word()
        wlen = self.word().length()
        if n is None:
            queue = [(0, 0, -1, 0)]
            yield w[0:0]
            while queue:
                (v,i,j,l) = queue.pop()
                for k in range(i,j+1):
                    yield w[j-l:k]
                for ((i,j),u) in iteritems(self._transition_function[v]):
                    if j is None:
                        j = wlen
                    queue.append((u,i,j, l+j-i+1))
        elif isinstance(n, (int, Integer)):
            queue = [(0, 0, -1, 0)]
            while queue:
                (v,i,j,l) = queue.pop()
                if l == n:
                    yield w[j-l:j]
                if l < n:
                    for ((i,j),u) in iteritems(self._transition_function[v]):
                        if j is None:
                            j = wlen
                        if j - i >= n - l:
                            yield w[i-l-1:i-l+n-1]
                        else:
                            queue.append((u,i,j, l+j-i+1))
        else:
<<<<<<< HEAD
            raise TypeError("not an integer or None: %s" % n)
=======
            raise TypeError("not an integer or None: %s" %s)
>>>>>>> ee688172

    def LZ_decomposition(self):
        r"""
        Return a list of index of the beginning of the block of the Lempel-Ziv
        decomposition of ``self.word``

        The *Lempel-Ziv decomposition* is the factorisation `u_1...u_k` of a
        word `w=x_1...x_n` such that `u_i` is the longest prefix of `u_i...u_k`
        that has an occurrence starting before `u_i` or a letter if this prefix
        is empty.

        OUTPUT:

        Return a list ``iB`` of index such that the blocks of the decomposition
        are ``self.word()[iB[k]:iB[k+1]]``

        EXAMPLES::

            sage: w = Word('abababb')
            sage: T = w.suffix_tree()
            sage: T.LZ_decomposition()
            [0, 1, 2, 6, 7]
            sage: w = Word('abaababacabba')
            sage: T = w.suffix_tree()
            sage: T.LZ_decomposition()
            [0, 1, 2, 3, 6, 8, 9, 11, 13]
            sage: w = Word([0, 0, 0, 1, 1, 0, 1])
            sage: T = w.suffix_tree()
            sage: T.LZ_decomposition()
            [0, 1, 3, 4, 5, 7]
            sage: w = Word('0000100101')
            sage: T = w.suffix_tree()
            sage: T.LZ_decomposition()
            [0, 1, 4, 5, 9, 10]
        """
        iB = [0]
        i = 0
        w = self.word()
        while i < len(w):
            l = 0
            ((x, y), successor) = self._find_transition(0, w[i])
            x = x-1
            while x < i+l:
                if y is None:
                    l = len(w)-i
                else:
                    l += y-x
                if i+l >= len(w):
                    l = len(w)-i
                    break
                ((x, y), successor) = self._find_transition(successor, w[i+l])
                x = x-1
            i += max(1, l)
            iB.append(i)
        return iB

    def _count_and_skip(self, node, (i, j)):
        r"""
        Use count and skip trick to follow the path starting at ``node`` and
        reading ``self.word()[i:j]``. We assume that reading
        ``self.word()[i:j]`` is possible from ``node``

        INPUT:

        - ``node`` -- explicit node of ``self``
        - ``(i, j)`` -- indices of factor ``T.word()[i:j]``

        OUTPUT:

        The node obtained by starting at ``node`` and following the edges
        labeled by the letters of ``T.word()[i:j]``.
        Return ``("explicit", end_node)`` if w ends at a "end_node",
        and ``("implicit", edge, d)`` if it ends at a spot along an edge.

        EXAMPLES::

            sage: T = Word('00110111011').suffix_tree()
            sage: T._count_and_skip(5,(2,5))
            ('implicit', (9, 10), 2)
            sage: T._count_and_skip(0, (1, 4))
            ('explicit', 7)
            sage: T._count_and_skip(0, (8, 10))
            ('implicit', (2, 7), 1)
        """
        trans = self._find_transition(node, self._letters[i])
        while (trans[0][1] != None and trans[0][1] - trans[0][0] + 1 <= j - i):
            node = trans[1]
            i += trans[0][1] - trans[0][0] + 1
            if i == j:
                return ('explicit', node)
            else:
                trans = self._find_transition(node, self._letters[i])
        return ('implicit', (node, trans[1]), j - i)

    def suffix_walk(self, (edge, l)):
        r"""
        Compute the suffix walk from the input state. If the input state is path
        label "aw" with "a" a letter, the output is the state of "w".

        INPUT:

        - ``edge`` -- the edge containign the state
        - ``l`` -- the string-depth of the state on edge (``l``>0)

        OUTPUT:

        Return ("explicit", ``end_node``) if the state of w is an explicit
        state and ("implicit", ``edge``, ``d``) if the state of w is implicit
        on ``edge``.

        EXAMPLES::

            sage: T = Word('00110111011').suffix_tree()
            sage: T.suffix_walk(((0, 5), 1))
            ('explicit', 0)
            sage: T.suffix_walk(((7, 3), 1))
            ('implicit', (9, 4), 1)
        """
        #If the state is implicit
        parent = self.suffix_link(edge[0])
        for (i, j) in self._transition_function[edge[0]]:
            if self._transition_function[edge[0]][(i, j)] == edge[1]:
                break
        #(i - 1, j) is the label of edge
        i -= 1
        return self._count_and_skip(parent, (i, i + l))

    #####
    # Miscellaneous methods
    #####

    def uncompactify(self):
        r"""
        Returns the tree obtained from self by splitting edges so that they
        are labelled by exactly one letter. The resulting tree is
        isomorphic to the suffix trie.

        EXAMPLES::

            sage: from sage.combinat.words.suffix_trees import ImplicitSuffixTree, SuffixTrie
            sage: abbab = Words("ab")("abbab")
            sage: s = SuffixTrie(abbab)
            sage: t = ImplicitSuffixTree(abbab)
            sage: t.uncompactify().is_isomorphic(s.to_digraph())
            True
        """
        tree = self.to_digraph(word_labels=True)
        newtree = DiGraph()
        newtree.add_vertices(range(tree.order()))
        new_node = tree.order() + 1
        for (u,v,label) in tree.edge_iterator():
            if len(label) == 1:
                newtree.add_edge(u,v)
            else:
                newtree.add_edge(u,new_node,label[0])
                for w in label[1:-1]:
                    newtree.add_edge(new_node,new_node+1,w)
                    new_node += 1
                newtree.add_edge(new_node,v,label[-1])
                new_node += 1
        return newtree

    def trie_type_dict(self):
        r"""
        Returns a dictionary in a format compatible with that of the suffix
        trie transition function.

        EXAMPLES::

            sage: from sage.combinat.words.suffix_trees import ImplicitSuffixTree, SuffixTrie
            sage: W = Words("ab")
            sage: t = ImplicitSuffixTree(W("aba"))
            sage: d = t.trie_type_dict()
            sage: len(d)
            5
            sage: d                     # random
            {(4, word: b): 5, (0, word: a): 4, (0, word: b): 3, (5, word: a): 1, (3, word: a): 2}
        """
        d = {}
        new_node = len(self._transition_function)
        for (u, dd) in iteritems(self._transition_function):
            for (sl, v) in iteritems(dd):
                w = self._word[sl[0]-1:sl[1]]
                if w.length() == 1:
                    d[u,w] = v
                else:
                    d[u,w[0:1]] = new_node
                    for i in range(1,w.length()-1):
                        d[new_node, w[i:i+1]] = new_node + 1
                        new_node += 1
                    d[new_node,w[-1:]] = v
                    new_node += 1
        return d<|MERGE_RESOLUTION|>--- conflicted
+++ resolved
@@ -1276,11 +1276,7 @@
                         else:
                             queue.append((u,i,j, l+j-i+1))
         else:
-<<<<<<< HEAD
             raise TypeError("not an integer or None: %s" % n)
-=======
-            raise TypeError("not an integer or None: %s" %s)
->>>>>>> ee688172
 
     def LZ_decomposition(self):
         r"""
