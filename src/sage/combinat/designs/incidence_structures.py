r"""
Incidence structures (i.e. hypergraphs, i.e. set systems)

An incidence structure is specified by a list of points, blocks, or an incidence
matrix ([1]_, [2]_). :class:`IncidenceStructure` instances have the following methods:

.. csv-table::
    :class: contentstable
    :widths: 30, 70
    :delim: |

    :meth:`~IncidenceStructure.ground_set` | Return the ground set (i.e the list of points).
    :meth:`~IncidenceStructure.num_points` | Return the size of the ground set.
    :meth:`~IncidenceStructure.num_blocks` | Return the number of blocks.
    :meth:`~IncidenceStructure.blocks` | Return the list of blocks.
    :meth:`~IncidenceStructure.block_sizes` | Return the set of block sizes.
    :meth:`~IncidenceStructure.degree` | Return the degree of a point ``p``
    :meth:`~IncidenceStructure.is_connected` | Test whether the design is connected.
    :meth:`~IncidenceStructure.is_simple` | Test whether this design is simple (i.e. no repeated block).
    :meth:`~IncidenceStructure.incidence_matrix` | Return the incidence matrix `A` of the design
    :meth:`~IncidenceStructure.incidence_graph` | Return the incidence graph of the design
    :meth:`~IncidenceStructure.packing` | Return a maximum packing
    :meth:`~IncidenceStructure.relabel` | Relabel the ground set
    :meth:`~IncidenceStructure.is_resolvable` | Test whether the hypergraph is resolvable
    :meth:`~IncidenceStructure.is_t_design` | Test whether ``self`` is a `t-(v,k,l)` design.
    :meth:`~IncidenceStructure.dual` | Return the dual design.
    :meth:`~IncidenceStructure.automorphism_group` | Return the automorphism group
    :meth:`~IncidenceStructure.edge_coloring` | Return an optimal edge coloring`

REFERENCES:

.. [1] Block designs and incidence structures from wikipedia,
  :wikipedia:`Block_design`
  :wikipedia:`Incidence_structure`

.. [2] E. Assmus, J. Key, Designs and their codes, CUP, 1992.

AUTHORS:

- Peter Dobcsanyi and David Joyner (2007-2008)

  This is a significantly modified form of part of the module block_design.py
  (version 0.6) written by Peter Dobcsanyi peter@designtheory.org.

- Vincent Delecroix (2014): major rewrite

Methods
-------
"""
#***************************************************************************
#                              Copyright (C) 2007                          #
#                                                                          #
#                Peter Dobcsanyi       and         David Joyner            #
#           <peter@designtheory.org>          <wdjoyner@gmail.com>         #
#                                                                          #
#                                                                          #
#    Distributed under the terms of the GNU General Public License (GPL)   #
#    as published by the Free Software Foundation; either version 2 of     #
#    the License, or (at your option) any later version.                   #
#                    http://www.gnu.org/licenses/                          #
#***************************************************************************


from sage.misc.superseded import deprecated_function_alias
from sage.misc.cachefunc import cached_method

from sage.rings.all import ZZ
from sage.rings.integer import Integer
from sage.misc.latex import latex
from sage.sets.set import Set

def IncidenceStructureFromMatrix(M, name=None):
    """
    Deprecated function that builds an incidence structure from a matrix.

    You should now use ``designs.IncidenceStructure(incidence_matrix=M)``.

    INPUT:

    - ``M`` -- a binary matrix. Creates a set of "points" from the rows and a
      set of "blocks" from the columns.

    EXAMPLES::

        sage: BD1 = designs.IncidenceStructure(7,[[0,1,2],[0,3,4],[0,5,6],[1,3,5],[1,4,6],[2,3,6],[2,4,5]])
        sage: M = BD1.incidence_matrix()
        sage: BD2 = IncidenceStructureFromMatrix(M)
        doctest:...: DeprecationWarning: IncidenceStructureFromMatrix is deprecated.
        Please use designs.IncidenceStructure(incidence_matrix=M) instead.
        See http://trac.sagemath.org/16553 for details.
        sage: BD1 == BD2
        True
    """
    from sage.misc.superseded import deprecation
    deprecation(16553, 'IncidenceStructureFromMatrix is deprecated. Please use designs.IncidenceStructure(incidence_matrix=M) instead.')
    return IncidenceStructure(incidence_matrix=M, name=name)

class IncidenceStructure(object):
    r"""
    A base class for incidence structures (i.e. hypergraphs, i.e. set systems)

    An incidence structure (i.e. hypergraph, i.e. set system) can be defined
    from a collection of blocks (i.e. sets, i.e. edges), optionally with an
    explicit ground set (i.e. point set, i.e. vertex set). Alternatively they
    can be defined from a binary incidence matrix.

    INPUT:

    - ``points`` -- (i.e. ground set, i.e. vertex set) the underlying set. If
      ``points`` is an integer `v`, then the set is considered to be `\{0, ...,
      v-1\}`.

      .. NOTE::

          The following syntax, where ``points`` is ommitted, automatically
          defines the ground set as the union of the blocks::

              sage: H = IncidenceStructure([['a','b','c'],['c','d','e']])
              sage: H.ground_set()
              ['a', 'b', 'c', 'd', 'e']

    - ``blocks`` -- (i.e. edges, i.e. sets) the blocks defining the incidence
      structure. Can be any iterable.

    - ``incidence_matrix`` -- a binary incidence matrix. Each column represents
      a set.

    - ``name`` (a string, such as "Fano plane").

    - ``check`` -- whether to check the input

    - ``copy`` -- (use with caution) if set to ``False`` then ``blocks`` must be
      a list of lists of integers. The list will not be copied but will be
      modified in place (each block is sorted, and the whole list is
      sorted). Your ``blocks`` object will become the
      :class:`IncidenceStructure` instance's internal data.

    EXAMPLES:

    An incidence structure can be constructed by giving the number of points and
    the list of blocks::

        sage: designs.IncidenceStructure(7, [[0,1,2],[0,3,4],[0,5,6],[1,3,5],[1,4,6],[2,3,6],[2,4,5]])
        Incidence structure with 7 points and 7 blocks

    Only providing the set of blocks is sufficient. In this case, the ground set
    is defined as the union of the blocks::

        sage: IncidenceStructure([[1,2,3],[2,3,4]])
        Incidence structure with 4 points and 2 blocks

    Or by its adjacency matrix (a `\{0,1\}`-matrix in which rows are indexed by
    points and columns by blocks)::

        sage: m = matrix([[0,1,0],[0,0,1],[1,0,1],[1,1,1]])
        sage: designs.IncidenceStructure(m)
        Incidence structure with 4 points and 3 blocks

    The points can be any (hashable) object::

        sage: V = [(0,'a'),(0,'b'),(1,'a'),(1,'b')]
        sage: B = [(V[0],V[1],V[2]), (V[1],V[2]), (V[0],V[2])]
        sage: I = designs.IncidenceStructure(V, B)
        sage: I.ground_set()
        [(0, 'a'), (0, 'b'), (1, 'a'), (1, 'b')]
        sage: I.blocks()
        [[(0, 'a'), (0, 'b'), (1, 'a')], [(0, 'a'), (1, 'a')], [(0, 'b'), (1, 'a')]]

    The order of the points and blocks does not matter as they are sorted on
    input (see :trac:`11333`)::

        sage: A = designs.IncidenceStructure([0,1,2], [[0],[0,2]])
        sage: B = designs.IncidenceStructure([1,0,2], [[0],[2,0]])
        sage: B == A
        True

        sage: C = designs.BlockDesign(2, [[0], [1,0]])
        sage: D = designs.BlockDesign(2, [[0,1], [0]])
        sage: C == D
        True

    If you care for speed, you can set ``copy`` to ``False``, but in that
    case, your input must be a list of lists and the ground set must be `{0,
    ..., v-1}`::

        sage: blocks = [[0,1],[2,0],[1,2]]  # a list of lists of integers
        sage: I = designs.IncidenceStructure(3, blocks, copy=False)
        sage: I.blocks(copy=False) is blocks
        True
    """
    def __init__(self, points=None, blocks=None, incidence_matrix=None,
            name=None, check=True, test=None, copy=True):
        r"""
        TESTS::

            sage: designs.IncidenceStructure(3, [[4]])
            Traceback (most recent call last):
            ...
            ValueError: Block [4] is not contained in the point set

            sage: designs.IncidenceStructure(3, [[0,1],[0,2]], test=True)
            doctest:...: DeprecationWarning: the keyword test is deprecated,
            use check instead
            See http://trac.sagemath.org/16553 for details.
            Incidence structure with 3 points and 2 blocks

            sage: designs.IncidenceStructure(2, [[0,1,2,3,4,5]], test=False)
            Incidence structure with 2 points and 1 blocks

        We avoid to convert to integers when the points are not (but compare
        equal to integers because of coercion)::

            sage: V = GF(5)
            sage: e0,e1,e2,e3,e4 = V
            sage: [e0,e1,e2,e3,e4] == range(5)   # coercion makes them equal
            True
            sage: blocks = [[e0,e1,e2],[e0,e1],[e2,e4]]
            sage: I = designs.IncidenceStructure(V, blocks)
            sage: type(I.ground_set()[0])
            <type 'sage.rings.finite_rings.integer_mod.IntegerMod_int'>
            sage: type(I.blocks()[0][0])
            <type 'sage.rings.finite_rings.integer_mod.IntegerMod_int'>
        """
        if test is not None:
            from sage.misc.superseded import deprecation
            deprecation(16553, "the keyword test is deprecated, use check instead")
            check = test

        from sage.matrix.constructor import matrix
        from sage.structure.element import Matrix

        # Reformatting input
        if isinstance(points, Matrix):
            assert incidence_matrix is None, "'incidence_matrix' cannot be defined when 'points' is a matrix"
            assert blocks is None, "'blocks' cannot be defined when 'points' is a matrix"
            incidence_matrix = points
            points = blocks = None
        elif points and blocks is None:
            blocks = points
            points = set().union(*blocks)
        if points:
            assert incidence_matrix is None, "'incidence_matrix' cannot be defined when 'points' is defined"

        if incidence_matrix:
            M = matrix(incidence_matrix)
            v = M.nrows()
            self._points = range(v)
            self._point_to_index = None
            self._blocks = sorted(M.nonzero_positions_in_column(i) for i in range(M.ncols()))

        else:
            if isinstance(points, (int,Integer)):
                self._points = range(points)
                self._point_to_index = None
            else:
                self._points = sorted(points)
                if self._points == range(len(points)) and all(isinstance(x,(int,Integer)) for x in self._points):
                    self._point_to_index = None
                else:
                    self._point_to_index = {e:i for i,e in enumerate(self._points)}

            if check:
                for block in blocks:
                    if any(x not in self._points for x in block):
                        raise ValueError("Block {} is not contained in the point set".format(block))
                    if len(block) != len(set(block)):
                        raise ValueError("Repeated element in block {}".format(block))

            if self._point_to_index:
                # translate everything to integers between 0 and v-1
                blocks = [sorted(self._point_to_index[e] for e in block) for block in blocks]
            elif copy:
                # create a new list made of sorted blocks
                blocks = [sorted(block) for block in blocks]
            else:
                # sort the data but avoid copying it
                for b in blocks:
                    b.sort()

            blocks.sort()
            self._blocks = blocks

        self._name = str(name) if name is not None else 'IncidenceStructure'
        self._classes = None

    def __iter__(self):
        """
        Iterator over the blocks.

        Note that it is faster to call for the method ``.blocks(copy=True)``
        (but in that case the output should not be modified).

        EXAMPLES::

            sage: sts = designs.steiner_triple_system(9)
            sage: list(sts)
            [[0, 1, 5], [0, 2, 4], [0, 3, 6], [0, 7, 8], [1, 2, 3], [1, 4, 7],
            [1, 6, 8], [2, 5, 8], [2, 6, 7], [3, 4, 8], [3, 5, 7], [4, 5, 6]]

            sage: b = designs.IncidenceStructure('ab', ['a','ab'])
            sage: it = iter(b)
            sage: it.next()
            ['a']
            sage: it.next()
            ['a', 'b']
        """
        if self._point_to_index is None:
            for b in self._blocks: yield b[:]
        else:
            for b in self._blocks:
                yield [self._points[i] for i in b]

    def __repr__(self):
        """
        A print method.

        EXAMPLES::

            sage: BD = designs.IncidenceStructure(7,[[0,1,2],[0,3,4],[0,5,6],[1,3,5],[1,4,6],[2,3,6],[2,4,5]])
            sage: BD
            Incidence structure with 7 points and 7 blocks
        """
        return 'Incidence structure with {} points and {} blocks'.format(
                self.num_points(), self.num_blocks())

    def __str__(self):
        """
        A print method.

        EXAMPLES::

            sage: BD = designs.IncidenceStructure(7,[[0,1,2],[0,3,4],[0,5,6],[1,3,5],[1,4,6],[2,3,6],[2,4,5]])
            sage: print BD
            IncidenceStructure<points=[0, 1, 2, 3, 4, 5, 6], blocks=[[0, 1, 2], [0, 3, 4], [0, 5, 6], [1, 3, 5], [1, 4, 6], [2, 3, 6], [2, 4, 5]]>
            sage: BD = designs.IncidenceStructure(range(7),[[0,1,2],[0,3,4],[0,5,6],[1,3,5],[1,4,6],[2,3,6],[2,4,5]])
            sage: print BD
            IncidenceStructure<points=[0, 1, 2, 3, 4, 5, 6], blocks=[[0, 1, 2], [0, 3, 4], [0, 5, 6], [1, 3, 5], [1, 4, 6], [2, 3, 6], [2, 4, 5]]>
        """
        return '{}<points={}, blocks={}>'.format(
                self._name, self.ground_set(), self.blocks())

    def __eq__(self, other):
        """
        Tests is the two incidence structures are equal

        TESTS::

            sage: blocks = [[0,1,2],[0,3,4],[0,5,6],[1,3,5],[1,4,6],[2,3,6],[2,4,5]]
            sage: BD1 = designs.IncidenceStructure(7, blocks)
            sage: M = BD1.incidence_matrix()
            sage: BD2 = designs.IncidenceStructure(incidence_matrix=M)
            sage: BD1 == BD2
            True

            sage: e1 = frozenset([0,1])
            sage: e2 = frozenset([2])
            sage: sorted([e1,e2]) == [e1,e2]
            True
            sage: sorted([e2,e1]) == [e2,e1]
            True
            sage: I1 = designs.IncidenceStructure([e1,e2], [[e1],[e1,e2]])
            sage: I2 = designs.IncidenceStructure([e1,e2], [[e2,e1],[e1]])
            sage: I3 = designs.IncidenceStructure([e2,e1], [[e1,e2],[e1]])
            sage: I1 == I2 and I2 == I1 and I1 == I3 and I3 == I1 and I2 == I3 and I3 == I2
            True
        """
        # We are extra careful in this method since we cannot assume that a
        # total order is defined on the point set.
        if not isinstance(other, IncidenceStructure):
            return False

        if self._points == other._points:
            return self._blocks == other._blocks

        if (self.num_points() != other.num_points() or
            self.num_blocks() != other.num_blocks()):
            return False

        p_to_i = self._point_to_index if self._point_to_index else range(self.num_points())

        if any(p not in p_to_i for p in other.ground_set()):
            return False

        other_blocks = sorted(sorted(p_to_i[p] for p in b) for b in other.blocks())
        return self._blocks == other_blocks

    def __ne__(self, other):
        r"""
        Difference test.

        EXAMPLES::

            sage: BD1 = designs.IncidenceStructure(7, [[0,1,2],[0,3,4],[0,5,6],[1,3,5],[1,4,6],[2,3,6],[2,4,5]])
            sage: M = BD1.incidence_matrix()
            sage: BD2 = designs.IncidenceStructure(incidence_matrix=M)
            sage: BD1 != BD2
            False
        """
        return not self.__eq__(other)

    def __contains__(self, block):
        r"""
        Tests if a block belongs to the incidence structure

        INPUT:

        - ``block`` -- a block.

        EXAMPLES::

            sage: [1,2,3,4] in IncidenceStructure([[1,2,3,4]])
            True
            sage: [1,2,4,3] in IncidenceStructure([[1,2,3,4]])
            True
            sage: [1,2,"3",4] in IncidenceStructure([[1,2,3,4]])
            False
            sage: [1,2,"3",4] in IncidenceStructure([[1,2,"3",4]])
            True

        More complicated examples::

            sage: str="I had a dream of a time when a 3-lines patch does not kill one hour"
            sage: sets = Subsets(str.split(), 4)
            sage: IS = IncidenceStructure(sets) # a complete 4-uniform hypergraph
            sage: ["I", "dream", "of", "one"] in IS
            True
            sage: ["does", "patch", "kill", "dream"] in IS
            True
            sage: ["Am", "I", "finally", "done ?"] in IS
            False
            sage: IS = designs.ProjectiveGeometryDesign(3, 1, GF(2))
            sage: [3,8,7] in IS
            True
            sage: [3,8,9] in IS
            False
        """
        try:
            iter(block)
        except TypeError:
            return False

        # Relabel to 0,...,n-1 if necessary
        if self._point_to_index is not None:
            try:
                block = [self._point_to_index[x] for x in block]
            except KeyError:
                return False

        return sorted(block) in self._blocks

    def ground_set(self, copy=True):
        r"""
        Return the ground set (i.e the list of points).

        INPUT:

        - ``copy`` (boolean) -- ``True`` by default. When set to ``False``, a
          pointer toward the object's internal data is given. Set it to
          ``False`` only if you know what you are doing.

        EXAMPLES::

            sage: designs.IncidenceStructure(3, [[0,1],[0,2]]).ground_set()
            [0, 1, 2]
        """
        if copy:
            return self._points[:]
        return self._points

    def num_points(self):
        r"""
        Return the size of the ground set.

        EXAMPLES::

            sage: designs.DesarguesianProjectivePlaneDesign(2).num_points()
            7
            sage: B = designs.IncidenceStructure(4, [[0,1],[0,2],[0,3],[1,2], [1,2,3]])
            sage: B.num_points()
            4
        """
        return len(self._points)

    def num_blocks(self):
        r"""
        Return the number of blocks.

        EXAMPLES::

            sage: designs.DesarguesianProjectivePlaneDesign(2).num_blocks()
            7
            sage: B = designs.IncidenceStructure(4, [[0,1],[0,2],[0,3],[1,2], [1,2,3]])
            sage: B.num_blocks()
            5
        """
<<<<<<< HEAD
        self._block_sizes = list(map(len, self.blocks()))
        return self._block_sizes
=======
        return len(self._blocks)
>>>>>>> 6996fd88

    def blocks(self, copy=True):
        """
        Return the list of blocks.

        INPUT:

        - ``copy`` (boolean) -- ``True`` by default. When set to ``False``, a
          pointer toward the object's internal data is given. Set it to
          ``False`` only if you know what you are doing.

        EXAMPLES::

            sage: BD = designs.IncidenceStructure(7,[[0,1,2],[0,3,4],[0,5,6],[1,3,5],[1,4,6],[2,3,6],[2,4,5]])
            sage: BD.blocks()
            [[0, 1, 2], [0, 3, 4], [0, 5, 6], [1, 3, 5], [1, 4, 6], [2, 3, 6], [2, 4, 5]]

        What you should pay attention to::

            sage: blocks = BD.blocks(copy=False)
            sage: del blocks[0:6]
            sage: BD
            Incidence structure with 7 points and 1 blocks

        """
        if copy:
            if self._point_to_index is None:
                return [b[:] for b in self._blocks]
            else:
                return [[self._points[i] for i in b] for b in self._blocks]
        else:
            return self._blocks

    def block_sizes(self):
        r"""
        Return the set of block sizes.

        EXAMPLES::

            sage: BD = designs.IncidenceStructure(8, [[0,1,3],[1,4,5,6],[1,2],[5,6,7]])
            sage: BD.block_sizes()
            [3, 2, 4, 3]
            sage: BD = designs.IncidenceStructure(7,[[0,1,2],[0,3,4],[0,5,6],[1,3,5],[1,4,6],[2,3,6],[2,4,5]])
            sage: BD.block_sizes()
            [3, 3, 3, 3, 3, 3, 3]
        """
        return map(len, self._blocks)

    def degree(self, p=None):
        r"""
        Return the degree of a point ``p``

        The degree of a point `p` is the number of blocks that contain it.

        INPUT:

        - ``p`` -- a point. If set to ``None`` (default), a dictionary
          associating the points with their degrees is returned.

        EXAMPLES::

            sage: designs.steiner_triple_system(9).degree(3)
            4
            sage: designs.steiner_triple_system(9).degree()
            {0: 4, 1: 4, 2: 4, 3: 4, 4: 4, 5: 4, 6: 4, 7: 4, 8: 4}
        """
        if p is None:
            d = [0]*self.num_points()
            for b in self._blocks:
                for x in b:
                    d[x] += 1
            return {p: d[i] for i, p in enumerate(self._points)}
        else:
            p = self._point_to_index[p] if self._point_to_index else p
            return sum(1 for b in self._blocks if p in b)

    def is_connected(self):
        r"""
        Test whether the design is connected.

        EXAMPLES::

            sage: designs.IncidenceStructure(3, [[0,1],[0,2]]).is_connected()
            True
            sage: designs.IncidenceStructure(4, [[0,1],[2,3]]).is_connected()
            False
        """
        return self.incidence_graph().is_connected()

    def is_simple(self):
        r"""
        Test whether this design is simple (i.e. no repeated block).

        EXAMPLES::

            sage: designs.IncidenceStructure(3, [[0,1],[1,2],[0,2]]).is_simple()
            True
            sage: designs.IncidenceStructure(3, [[0],[0]]).is_simple()
            False

            sage: V = [(0,'a'),(0,'b'),(1,'a'),(1,'b')]
            sage: B = [[V[0],V[1]], [V[1],V[2]]]
            sage: I = designs.IncidenceStructure(V, B)
            sage: I.is_simple()
            True
            sage: I2 = designs.IncidenceStructure(V, B*2)
            sage: I2.is_simple()
            False
        """
        B = self._blocks
        return all(B[i] != B[i+1] for i in xrange(len(B)-1))

    def _gap_(self):
        """
        Return the GAP string describing the design.

        EXAMPLES::

            sage: BD = designs.IncidenceStructure(7,[[0,1,2],[0,3,4],[0,5,6],[1,3,5],[1,4,6],[2,3,6],[2,4,5]])
            sage: BD._gap_()
            'BlockDesign(7,[[1, 2, 3], [1, 4, 5], [1, 6, 7], [2, 4, 6], [2, 5, 7], [3, 4, 7], [3, 5, 6]])'
        """
        B = self.blocks()
        v = self.num_points()
        gB = [[x+1 for x in b] for b in self._blocks]
        return "BlockDesign("+str(v)+","+str(gB)+")"

    def incidence_matrix(self):
        r"""
        Return the incidence matrix `A` of the design. A is a `(v \times b)`
        matrix defined by: ``A[i,j] = 1`` if ``i`` is in block ``B_j`` and 0
        otherwise.

        EXAMPLES::

            sage: BD = designs.IncidenceStructure(7, [[0,1,2],[0,3,4],[0,5,6],[1,3,5],[1,4,6],[2,3,6],[2,4,5]])
            sage: BD.block_sizes()
            [3, 3, 3, 3, 3, 3, 3]
            sage: BD.incidence_matrix()
            [1 1 1 0 0 0 0]
            [1 0 0 1 1 0 0]
            [1 0 0 0 0 1 1]
            [0 1 0 1 0 1 0]
            [0 1 0 0 1 0 1]
            [0 0 1 1 0 0 1]
            [0 0 1 0 1 1 0]

            sage: I = designs.IncidenceStructure('abc', ('ab','abc','ac','c'))
            sage: I.incidence_matrix()
            [1 1 1 0]
            [1 1 0 0]
            [0 1 1 1]
        """
        from sage.matrix.constructor import Matrix
        from sage.rings.all import ZZ
        A = Matrix(ZZ, self.num_points(), self.num_blocks(), sparse=True)
        for j, b in enumerate(self._blocks):
            for i in b:
                A[i, j] = 1
        return A

    def incidence_graph(self):
        """
        Return the incidence graph of the design, where the incidence
        matrix of the design is the adjacency matrix of the graph.

        EXAMPLE::

            sage: BD = designs.IncidenceStructure(7, [[0,1,2],[0,3,4],[0,5,6],[1,3,5],[1,4,6],[2,3,6],[2,4,5]])
            sage: BD.incidence_graph()
            Bipartite graph on 14 vertices
            sage: A = BD.incidence_matrix()
            sage: Graph(block_matrix([[A*0,A],[A.transpose(),A*0]])) == BD.incidence_graph()
            True

        REFERENCE:

        - Sage Reference Manual on Graphs
        """
        from sage.graphs.bipartite_graph import BipartiteGraph
        A = self.incidence_matrix()
        return BipartiteGraph(A)

    def relabel(self, perm):
        r"""
        Relabel the ground set

        - ``label`` (dictionary) -- associated every point of the ground set
          with its image. All images must be distinct.

        EXAMPLES::

            sage: TD=designs.transversal_design(5,5)
            sage: TD.relabel({i:chr(97+i) for i in range(25)})
            sage: print TD.ground_set()
            ['a', 'b', 'c', 'd', 'e', 'f', 'g', 'h', 'i', 'j', 'k', 'l', 'm', 'n', 'o', 'p', 'q', 'r', 's', 't', 'u', 'v', 'w', 'x', 'y']
            sage: print TD.blocks()[:3]
            [['a', 'f', 'k', 'p', 'u'], ['a', 'g', 'm', 's', 'y'], ['a', 'h', 'o', 'q', 'x']]
        """
        assert len(set(perm.values())) == len(perm)


        self._points = [perm[x] for x in self._points]

        if self._points == range(self.num_points()):
            self._point_to_index  = None
        else:
            self._point_to_index = {v:i for i,v in enumerate(self._points)}

    def __hash__(self):
        r"""
        Not Implemented

        This object is mutable because of .relabel()

        EXAMPLE::

            sage: TD=designs.transversal_design(5,5)
            sage: hash(TD)
            Traceback (most recent call last):
            ...
            RuntimeError: This object is mutable !
        """
        raise RuntimeError("This object is mutable !")

    #####################
    # real computations #
    #####################

    def packing(self, solver=None, verbose=0):
        r"""
        Return a maximum packing

        A maximum packing in a hypergraph is collection of disjoint sets/blocks
        of maximal cardinality. This problem is NP-complete in general, and in
        particular on 3-uniform hypergraphs. It is solved here with an Integer
        Linear Program.

        For more information, see the :wikipedia:`Packing_in_a_hypergraph`.

        INPUT:

        - ``solver`` -- (default: ``None``) Specify a Linear Program (LP)
          solver to be used. If set to ``None``, the default one is used. For
          more information on LP solvers and which default solver is used, see
          the method
          :meth:`solve <sage.numerical.mip.MixedIntegerLinearProgram.solve>`
          of the class
          :class:`MixedIntegerLinearProgram <sage.numerical.mip.MixedIntegerLinearProgram>`.

        - ``verbose`` -- integer (default: ``0``). Sets the level of
          verbosity. Set to 0 by default, which means quiet.
          Only useful when ``algorithm == "LP"``.

        EXAMPLE::

            sage; IncidenceStructure([[1,2],[3,"A"],[2,3]]).packing()
            [[1, 2], [3, 'A']]
            sage: len(designs.steiner_triple_system(9).packing())
            3
        """
        from sage.numerical.mip import MixedIntegerLinearProgram

        # List of blocks containing a given point x
        d = [[] for x in self._points]
        for i,B in enumerate(self._blocks):
            for x in B:
                d[x].append(i)

        p = MixedIntegerLinearProgram(solver=solver)
        b = p.new_variable(binary=True)
        for x,L in enumerate(d): # Set of disjoint blocks
            p.add_constraint(p.sum([b[i] for i in L]) <= 1)

        # Maximum number of blocks
        p.set_objective(p.sum([b[i] for i in range(self.num_blocks())]))

        p.solve(log=verbose)

        return [[self._points[x] for x in self._blocks[i]]
                for i,v in p.get_values(b).iteritems() if v]

    def is_t_design(self, t=None, v=None, k=None, l=None, return_parameters=False):
        r"""
        Test whether ``self`` is a `t-(v,k,l)` design.

        A `t-(v,k,\lambda)` (sometimes called `t`-design for short) is a block
        design in which:

        - the underlying set has cardinality `v`
        - the blocks have size `k`
        - each `t`-subset of points is covered by `\lambda` blocks

        INPUT:

        - ``t,v,k,l`` (integers) -- their value is set to ``None`` by
          default. The function tests whether the design is a ``t-(v,k,l)``
          design using the provided values and guesses the others. Note that
          `l`` cannot be specified if ``t`` is not.

        - ``return_parameters`` (boolean)-- whether to return the parameters of
          the `t`-design. If set to ``True``, the function returns a pair
          ``(boolean_answer,(t,v,k,l))``.

        EXAMPLES::

            sage: fano_blocks = [[0,1,2],[0,3,4],[0,5,6],[1,3,5],[1,4,6],[2,3,6],[2,4,5]]
            sage: BD = designs.IncidenceStructure(7, fano_blocks)
            sage: BD.is_t_design()
            True
            sage: BD.is_t_design(return_parameters=True)
            (True, (2, 7, 3, 1))
            sage: BD.is_t_design(2, 7, 3, 1)
            True
            sage: BD.is_t_design(1, 7, 3, 3)
            True
            sage: BD.is_t_design(0, 7, 3, 7)
            True

            sage: BD.is_t_design(0,6,3,7) or BD.is_t_design(0,7,4,7) or BD.is_t_design(0,7,3,8)
            False

            sage: BD = designs.AffineGeometryDesign(3, 1, GF(2))
            sage: BD.is_t_design(1)
            True
            sage: BD.is_t_design(2)
            True

        Steiner triple and quadruple systems are other names for `2-(v,3,1)` and
        `3-(v,4,1)` designs::

            sage: S3_9 = designs.steiner_triple_system(9)
            sage: S3_9.is_t_design(2,9,3,1)
            True

            sage: blocks = designs.steiner_quadruple_system(8)
            sage: S4_8 = designs.IncidenceStructure(8, blocks)
            sage: S4_8.is_t_design(3,8,4,1)
            True

            sage: blocks = designs.steiner_quadruple_system(14)
            sage: S4_14 = designs.IncidenceStructure(14, blocks)
            sage: S4_14.is_t_design(3,14,4,1)
            True

        Some examples of Witt designs that need the gap database::

            sage: BD = designs.WittDesign(9)         # optional - gap_packages
            sage: BD.is_t_design(2,9,3,1)            # optional - gap_packages
            True
            sage: W12 = designs.WittDesign(12)       # optional - gap_packages
            sage: W12.is_t_design(5,12,6,1)          # optional - gap_packages
            True
            sage: W12.is_t_design(4)                 # optional - gap_packages
            True

        Further examples::

            sage: D = designs.IncidenceStructure(4,[[],[]])
            sage: D.is_t_design(return_parameters=True)
            (True,  (0, 4, 0, 2))

            sage: D = designs.IncidenceStructure(4, [[0,1],[0,2],[0,3]])
            sage: D.is_t_design(return_parameters=True)
            (True, (0, 4, 2, 3))

            sage: D = designs.IncidenceStructure(4, [[0],[1],[2],[3]])
            sage: D.is_t_design(return_parameters=True)
            (True, (1, 4, 1, 1))

            sage: D = designs.IncidenceStructure(4,[[0,1],[2,3]])
            sage: D.is_t_design(return_parameters=True)
            (True, (1, 4, 2, 1))

            sage: D = designs.IncidenceStructure(4, [range(4)])
            sage: D.is_t_design(return_parameters=True)
            (True, (4, 4, 4, 1))

        TESTS::

            sage: blocks = designs.steiner_quadruple_system(8)
            sage: S4_8 = designs.IncidenceStructure(8, blocks)
            sage: R = range(15)
            sage: [(v,k,l) for v in R for k in R for l in R if S4_8.is_t_design(3,v,k,l)]
            [(8, 4, 1)]
            sage: [(v,k,l) for v in R for k in R for l in R if S4_8.is_t_design(2,v,k,l)]
            [(8, 4, 3)]
            sage: [(v,k,l) for v in R for k in R for l in R if S4_8.is_t_design(1,v,k,l)]
            [(8, 4, 7)]
            sage: [(v,k,l) for v in R for k in R for l in R if S4_8.is_t_design(0,v,k,l)]
            [(8, 4, 14)]
            sage: A = designs.AffineGeometryDesign(3, 1, GF(2))
            sage: A.is_t_design(return_parameters=True)
            (True, (2, 8, 2, 1))
            sage: A = designs.AffineGeometryDesign(4, 2, GF(2))
            sage: A.is_t_design(return_parameters=True)
            (True, (3, 16, 4, 1))
            sage: I = designs.IncidenceStructure(2, [])
            sage: I.is_t_design(return_parameters=True)
            (True, (0, 2, 0, 0))
            sage: I = designs.IncidenceStructure(2, [[0],[0,1]])
            sage: I.is_t_design(return_parameters=True)
            (False, (0, 0, 0, 0))
        """
        from sage.rings.arith import binomial

        # Missing parameters ?
        if v is None:
            v = self.num_points()

        if k is None:
            k = len(self._blocks[0]) if self._blocks else 0

        if l is not None and t is None:
            raise ValueError("t must be set when l=None")

        b = self.num_blocks()

        # Trivial wrong answers
        if (any(len(block) != k for block in self._blocks) or # non k-uniform
            v != self.num_points()):
            return (False, (0,0,0,0)) if return_parameters else False

        # Trivial case t>k
        if (t is not None and t>k):
            if (l is None or l == 0):
                return (True, (t,v,k,0)) if return_parameters else True
            else:
                return (False, (0,0,0,0)) if return_parameters else False

        # Trivial case k=0
        if k==0:
            if (l is None or l == 0):
                return (True, (0,v,k,b)) if return_parameters else True
            else:
                return (False, (0,0,0,0)) if return_parameters else False

        # Trivial case k=v (includes v=0)
        if k == v:
            if t is None:
                t = v
            if l is None or b == l:
                return (True, (t,v,k,b)) if return_parameters else True
            else:
                return (True, (0,0,0,0)) if return_parameters else False

        # Handbook of combinatorial design theorem II.4.8:
        #
        # a t-(v,k,l) is also a t'-(v,k,l')
        # for t' < t and l' = l* binomial(v-t',t-t') / binomial(k-t',t-t')
        #
        # We look for the largest t such that self is a t-design
        from itertools import combinations
        for tt in (range(1,k+1) if t is None else [t]):
            # is lambda an integer?
            if (b*binomial(k,tt)) % binomial(v,tt) != 0:
                tt -= 1
                break

            s = {}
            for block in self._blocks:
                for i in combinations(block,tt):
                    s[i] = s.get(i,0) + 1

            if len(set(s.values())) != 1:
                tt -= 1
                break

            ll = b*binomial(k,tt) // binomial(v,tt)

        if ((t is not None and t!=tt) or
            (l is not None and l!=ll)):
            return (False, (0,0,0,0)) if return_parameters else False
        else:
            if tt == 0:
                ll = b
            return (True, (tt,v,k,ll)) if return_parameters else True

    def dual(self, algorithm=None):
        """
        Return the dual of the incidence structure.

        INPUT:

        - ``algorithm`` -- whether to use Sage's implementation
          (``algorithm=None``, default) or use GAP's (``algorithm="gap"``).

          .. NOTE::

              The ``algorithm="gap"`` option requires GAP's Design package
              (included in the gap_packages Sage spkg).

        EXAMPLES:

        The dual of a projective plane is a projective plane::

            sage: PP = designs.DesarguesianProjectivePlaneDesign(4)
            sage: PP.dual().is_t_design(return_parameters=True)
            (True, (2, 21, 5, 1))

        TESTS::

            sage: D = designs.IncidenceStructure(4, [[0,2],[1,2,3],[2,3]])
            sage: D
            Incidence structure with 4 points and 3 blocks
            sage: D.dual()
            Incidence structure with 3 points and 4 blocks
            sage: print D.dual(algorithm="gap")       # optional - gap_packages
            IncidenceStructure<points=[0, 1, 2], blocks=[[0], [0, 1, 2], [1], [1, 2]]>
            sage: blocks = [[0,1,2],[0,3,4],[0,5,6],[1,3,5],[1,4,6],[2,3,6],[2,4,5]]
            sage: BD = designs.IncidenceStructure(7, blocks, name="FanoPlane");
            sage: BD
            Incidence structure with 7 points and 7 blocks
            sage: print BD.dual(algorithm="gap")         # optional - gap_packages
            IncidenceStructure<points=[0, 1, 2, 3, 4, 5, 6], blocks=[[0, 1, 2], [0, 3, 4], [0, 5, 6], [1, 3, 5], [1, 4, 6], [2, 3, 6], [2, 4, 5]]>
            sage: BD.dual()
            Incidence structure with 7 points and 7 blocks

        REFERENCE:

        - Soicher, Leonard, Design package manual, available at
          http://www.gap-system.org/Manuals/pkg/design/htm/CHAP003.htm
        """
        if algorithm == "gap":
            from sage.interfaces.gap import gap
            gap.load_package("design")
            gD = self._gap_()
            gap.eval("DD:=DualBlockDesign("+gD+")")
            v = eval(gap.eval("DD.v"))
            gblcks = eval(gap.eval("DD.blocks"))
            gB = []
            for b in gblcks:
                gB.append([x-1 for x in b])
            return IncidenceStructure(range(v), gB, name=None, check=False)
        else:
            return IncidenceStructure(
                          incidence_matrix=self.incidence_matrix().transpose(),
                          check=False)

    def automorphism_group(self):
        r"""
        Return the subgroup of the automorphism group of the incidence graph
        which respects the P B partition. It is (isomorphic to) the automorphism
        group of the block design, although the degrees differ.

        EXAMPLES::

            sage: P = designs.DesarguesianProjectivePlaneDesign(2); P
            Incidence structure with 7 points and 7 blocks
            sage: G = P.automorphism_group()
            sage: G.is_isomorphic(PGL(3,2))
            True
            sage: G
            Permutation Group with generators [(2,3)(4,5), (2,4)(3,5), (1,2)(4,6), (0,1)(4,5)]

        A non self-dual example::

            sage: IS = designs.IncidenceStructure(range(4), [[0,1,2,3],[1,2,3]])
            sage: IS.automorphism_group().cardinality()
            6
            sage: IS.dual().automorphism_group().cardinality()
            1

        Examples with non-integer points::

            sage: I = designs.IncidenceStructure('abc', ('ab','ac','bc'))
            sage: I.automorphism_group()
            Permutation Group with generators [('b','c'), ('a','b')]
            sage: designs.IncidenceStructure([[(1,2),(3,4)]]).automorphism_group()
            Permutation Group with generators [((1,2),(3,4))]
        """
        from sage.groups.perm_gps.partn_ref.refinement_matrices import MatrixStruct
        from sage.groups.perm_gps.permgroup import PermutationGroup
        from sage.groups.perm_gps.permgroup_element import standardize_generator
        from sage.groups.perm_gps.permgroup_named import SymmetricGroup
        M1 = self.incidence_matrix().transpose()
        M2 = MatrixStruct(M1)
        M2.run()
        gens = M2.automorphism_group()[0]
        gens = [standardize_generator([x+1 for x in g]) for g in gens]
        if self._point_to_index:
            gens = [[tuple([self._points[i-1] for i in cycle]) for cycle in g] for g in gens]
        else:
            gens = [[tuple([i-1 for i in cycle]) for cycle in g] for g in gens]
        return PermutationGroup(gens, domain=self._points)

    def is_resolvable(self, certificate=False, solver=None, verbose=0, copy=True, check=True):
        r"""
        Test whether the hypergraph is resolvable

        A hypergraph is said to be resolvable if its sets can be partitionned
        into classes, each of which is a partition of the ground set.

        .. NOTE::

            This problem is solved using an Integer Linear Program, and GLPK
            (the default LP solver) has been reported to be very slow on some
            instances. If you hit this wall, consider installing a more powerful
            LP solver (CPLEX, Gurobi, ...).

        INPUT:

        - ``certificate`` (boolean) -- whether to return the classes along with
          the binary answer (see examples below).

        - ``solver`` -- (default: ``None``) Specify a Linear Program (LP) solver
          to be used. If set to ``None``, the default one is used. For more
          information on LP solvers and which default solver is used, see the
          method :meth:`solve
          <sage.numerical.mip.MixedIntegerLinearProgram.solve>` of the class
          :class:`MixedIntegerLinearProgram
          <sage.numerical.mip.MixedIntegerLinearProgram>`.

        - ``verbose`` -- integer (default: ``0``). Sets the level of
          verbosity. Set to 0 by default, which means quiet.

        - ``copy`` (boolean) -- ``True`` by default. When set to ``False``, a
          pointer toward the object's internal data is given. Set it to
          ``False`` only if you know what you are doing.

        - ``check`` (boolean) -- whether to check that output is correct before
          returning it. As this is expected to be useless (but we are cautious
          guys), you may want to disable it whenever you want speed. Set to ``True``
          by default.

        EXAMPLES:

        Some resolvable designs::

            sage: TD = designs.transversal_design(2,2,resolvable=True)
            sage: TD.is_resolvable()
            True

            sage: AG = designs.AffineGeometryDesign(3,1,GF(2))
            sage: AG.is_resolvable()
            True

        Their classes::

            sage: b,cls = TD.is_resolvable(True)
            sage: b
            True
            sage: cls # random
            [[[0, 3], [1, 2]], [[1, 3], [0, 2]]]

            sage: b,cls = AG.is_resolvable(True)
            sage: b
            True
            sage: cls # random
            [[[6, 7], [4, 5], [0, 1], [2, 3]],
             [[5, 7], [0, 4], [3, 6], [1, 2]],
             [[0, 2], [4, 7], [1, 3], [5, 6]],
             [[3, 4], [0, 7], [1, 5], [2, 6]],
             [[3, 7], [1, 6], [0, 5], [2, 4]],
             [[0, 6], [2, 7], [1, 4], [3, 5]],
             [[4, 6], [0, 3], [2, 5], [1, 7]]]

        A non-resolvable design::

            sage: Fano = designs.balanced_incomplete_block_design(7,3)
            sage: Fano.is_resolvable()
            False
            sage: Fano.is_resolvable(True)
            (False, [])

        TESTS::

            sage: _,cls1 = AG.is_resolvable(certificate=True, copy=True)
            sage: _,cls2 = AG.is_resolvable(certificate=True, copy=True)
            sage: cls1 is cls2
            False

            sage: _,cls1 = AG.is_resolvable(certificate=True, copy=False)
            sage: _,cls2 = AG.is_resolvable(certificate=True, copy=False)
            sage: cls1 is cls2
            True
        """
        if self._classes is None:
            degrees = set(self.degree().itervalues())
            if len(degrees) != 1:
                self._classes = False
            else:
                from sage.numerical.mip import MixedIntegerLinearProgram
                from sage.numerical.mip import MIPSolverException
                n_classes = degrees.pop()
                p = MixedIntegerLinearProgram(solver=solver)
                b = p.new_variable(binary=True)
                domain = range(self.num_points())

                # Lists of blocks containing i for every i
                dual = [[] for i in domain]
                for i,B in enumerate(self._blocks):
                    for x in B:
                        dual[x].append(i)

                # Each class is a partition
                for t in range(n_classes):
                    for x in domain:
                        p.add_constraint(p.sum(b[t,i] for i in dual[x]) == 1)

                # Each set appears exactly once
                for i in range(len(self._blocks)):
                    p.add_constraint(p.sum(b[t,i] for t in range(n_classes)) == 1)

                try:
                    p.solve(log=verbose)
                except MIPSolverException:
                    self._classes = False
                else:
                    # each class is stored as the list of indices of its blocks
                    self._classes = [[] for _ in range(n_classes)]
                    for (t,i),v in p.get_values(b).iteritems():
                        if v:
                            self._classes[t].append(self._blocks[i])

        if check and self._classes is not False:
            assert sorted(id(c) for cls in self._classes for c in cls) == sorted(id(b) for b in self._blocks), "some set does not appear exactly once"
            domain = range(self.num_points())
            for i,c in enumerate(self._classes):
                assert sorted(sum(c,[])) == domain, "class {} is not a partition".format(i)

        if self._classes is False:
            return (False, []) if certificate else False

        if certificate:
            if copy:
                if self._point_to_index is None:
                    classes = [[block[:] for block in classs] for classs in self._classes]
                else:
                    classes = [[[self._points[i] for i in block] for block in classs] for classs in self._classes]
            else:
                classes = self._classes

            return (True, classes)

        else:
            return True

    ###############
    # Deprecation #
    ###############

    def parameters(self):
        r"""
        Deprecated function. You should use :meth:`is_t_design` instead.

        EXAMPLES::

            sage: I = designs.IncidenceStructure('abc', ['ab','ac','bc'])
            sage: I.parameters()
            doctest:...: DeprecationWarning: .parameters() is deprecated. Use
            `is_t_design` instead
            See http://trac.sagemath.org/16553 for details.
            (2, 3, 2, 1)
        """
        from sage.misc.superseded import deprecation
        deprecation(16553, ".parameters() is deprecated. Use `is_t_design` instead")
        return self.is_t_design(return_parameters=True)[1]

    dual_design = deprecated_function_alias(16553, dual)
    dual_incidence_structure = deprecated_function_alias(16553, dual)
    is_block_design = deprecated_function_alias(16553, is_t_design)
    points = deprecated_function_alias(16553, ground_set)

    def block_design_checker(self, t, v, k, lmbda, type=None):
        """
        This method is deprecated and will soon be removed (see :trac:`16553`).
        You could use :meth:`is_t_design` instead.

        This is *not* a wrapper for GAP Design's IsBlockDesign. The GAP
        Design function IsBlockDesign
        http://www.gap-system.org/Manuals/pkg/design/htm/CHAP004.htm
        apparently simply checks the record structure and no mathematical
        properties. Instead, the function below checks some necessary (but
        not sufficient) "easy" identities arising from the identity.

        INPUT:

        - ``t`` - the t as in "t-design"

        - ``v`` - the number of points

        - ``k`` - the number of blocks incident to a point

        - ``lmbda`` - each t-tuple of points should be incident with
          lmbda blocks

        - ``type`` - can be 'simple' or 'binary' or 'connected'
          Depending on the option, this wraps IsBinaryBlockDesign,
          IsSimpleBlockDesign, or IsConnectedBlockDesign.

          - Binary: no block has a repeated element.

          - Simple: no block is repeated.

          - Connected: its incidence graph is a connected graph.

        WARNING: This is very fast but can return false positives.

        EXAMPLES::

            sage: BD = designs.IncidenceStructure(7,[[0,1,2],[0,3,4],[0,5,6],[1,3,5],[1,4,6],[2,3,6],[2,4,5]])
            sage: BD.is_t_design(return_parameters=True)
            (True, (2, 7, 3, 1))
            sage: BD.block_design_checker(2, 7, 3, 1)
            doctest:...: DeprecationWarning: .block_design_checker(v,t,k,lmbda) is deprecated; please use
            .is_t_design(v,t,k,lmbda) instead
            See http://trac.sagemath.org/16553 for details.
            True

            sage: BD.block_design_checker(2, 7, 3, 1,"binary")
            doctest:...: DeprecationWarning: .block_design_checker(type='binary') is
            deprecated; use .is_binary() instead
            See http://trac.sagemath.org/16553 for details.
            True

            sage: BD.block_design_checker(2, 7, 3, 1,"connected")
            doctest:...: DeprecationWarning: block_design_checker(type='connected') is
            deprecated, please use .is_connected() instead
            See http://trac.sagemath.org/16553 for details.
            True

            sage: BD.block_design_checker(2, 7, 3, 1,"simple")
            doctest:...: DeprecationWarning: .block_design_checker(type='simple')
            is deprecated; all designs here are simple!
            See http://trac.sagemath.org/16553 for details.
            True
        """
        from sage.misc.superseded import deprecation

        ans = self.is_t_design(t,v,k,lmbda)

        if type is None:
            deprecation(16553, ".block_design_checker(v,t,k,lmbda) is deprecated; please use .is_t_design(v,t,k,lmbda) instead")
            return ans

        if type == "binary":
            deprecation(16553, ".block_design_checker(type='binary') is deprecated; use .is_binary() instead")
            return True
        if type == "simple":
            deprecation(16553, ".block_design_checker(type='simple') is deprecated; all designs here are simple!")
            return True
        if type == "connected":
            deprecation(16553, "block_design_checker(type='connected') is deprecated, please use .is_connected() instead")
            return self.incidence_graph().is_connected()

    def edge_coloring(self):
        r"""
        Compute a proper edge-coloring.

        A proper edge-coloring is an assignment of colors to the sets of the
        incidence structure such that two sets with non-empty intersection
        receive different colors. The coloring returned minimizes the number of
        colors.

        OUTPUT:

        A partition of the sets into color classes.

        EXAMPLES::

            sage: H = Hypergraph([{1,2,3},{2,3,4},{3,4,5},{4,5,6}]); H
            Incidence structure with 6 points and 4 blocks
            sage: C = H.edge_coloring()
            sage: C # random
            [[[3, 4, 5]], [[2, 3, 4]], [[4, 5, 6], [1, 2, 3]]]
            sage: Set(map(Set,sum(C,[]))) == Set(map(Set,H.blocks()))
            True
        """
        from sage.graphs.graph import Graph
        blocks = self.blocks()
        blocks_sets = map(frozenset,blocks)
        g = Graph([range(self.num_blocks()),lambda x,y : len(blocks_sets[x]&blocks_sets[y])],loops = False)
        return [[blocks[i] for i in C] for C in g.coloring(algorithm="MILP")]

    def _spring_layout(self):
        r"""
        Return a spring layout for the points.

        The layout is computed by creating a graph `G` on the points *and* sets
        of the incidence structure. Each set is then made adjacent in `G` with
        all points it contains before a spring layout is computed for this
        graph. The position of the points in the graph gives the position of the
        points in the final drawing.

        .. NOTE::

            This method also returns the position of the "fake" points,
            i.e. those representing the sets.

        EXAMPLES::

            sage: H = Hypergraph([{1,2,3},{2,3,4},{3,4,5},{4,5,6}]); H
            Incidence structure with 6 points and 4 blocks
            sage: L = H._spring_layout()
            sage: L # random
            {1: (0.238, -0.926),
             2: (0.672, -0.518),
             3: (0.449, -0.225),
             4: (0.782, 0.225),
             5: (0.558, 0.518),
             6: (0.992, 0.926),
             {3, 4, 5}: (0.504, 0.173),
             {2, 3, 4}: (0.727, -0.173),
             {4, 5, 6}: (0.838, 0.617),
             {1, 2, 3}: (0.393, -0.617)}
            sage: all(v in L for v in H.ground_set())
            True
            sage: all(v in L for v in map(Set,H.blocks()))
            True
        """
        from sage.graphs.graph import Graph

        g = Graph()
        for s in map(Set,self.blocks()):
            for x in s:
                g.add_edge(s,x)

        _ = g.plot(iterations = 50000,save_pos=True)

        # The values are rounded as TikZ does not like accuracy.
        return {k:(round(x,3),round(y,3)) for k,(x,y) in g.get_pos().items()}

    def _latex_(self):
        r"""
        Return a TikZ representation of the incidence structure

        EXAMPLES::

            sage: H = Hypergraph([{1,2,3},{2,3,4},{3,4,5},{4,5,6}]); H
            Incidence structure with 6 points and 4 blocks
            sage: view(H) # not tested

        With sets of size 4::

            sage: g = graphs.Grid2dGraph(5,5)
            sage: C4 = graphs.CycleGraph(4)
            sage: sets = Set(map(Set,list(g.subgraph_search_iterator(C4))))
            sage: H = Hypergraph(sets)
            sage: view(H) # not tested
        """
        from sage.rings.integer import Integer
        from sage.functions.trig import arctan2

        from sage.misc.misc import warn
        warn("\nThe hypergraph is drawn as a set of closed curves. The curve "
             "representing a set S go **THROUGH** the points contained "
             "in S.\n A point which is encircled by a curve but is not located "
             "on its boundary is **NOT** included in the corresponding set.\n"
             "\n"
             "The colors are picked for readability and have no other meaning.")

        latex.add_package_to_preamble_if_available("tikz")
        latex.add_to_mathjax_avoid_list("tikz")

        if not latex.has_file("tikz.sty"):
            raise RuntimeError("You must have TikZ installed in order "
                               "to draw a hypergraph.")

        domain = self.ground_set()
        pos = self._spring_layout()
        tex = "\\begin{tikzpicture}[scale=3]\n"

        colors = ["black", "red", "green", "blue", "cyan", "magenta", "yellow","pink","brown"]
        colored_sets = [(s,i) for i,S in enumerate(self.edge_coloring()) for s in S]

        # Prints each set with its color
        for s,i in colored_sets:
            current_color = colors[i%len(colors)]

            if len(s) == 2:
                s = list(s)
                tex += ("\\draw[color="+str(current_color)+","+
                        "line width=.1cm,opacity = .6] "+
                        str(pos[s[0]])+" -- "+str(pos[s[1]])+";\n")
                continue

            tex += ("\\draw[color="+str(current_color)+","
                    "line width=.1cm,opacity = .6,"
                    "line cap=round,"
                    "line join=round]"
                    "plot [smooth cycle,tension=1] coordinates {")

            # Reorders the vertices of s according to their angle with the
            # "center", i.e. the vertex representing the set s
            cx, cy = pos[Set(s)]
            s = map(lambda x: pos[x], s)
            s = sorted(s, key = lambda x_y: arctan2(x_y[0] - cx, x_y[1] - cy))

            for x in s:
                tex += str(x)+" "
            tex += "};\n"

        # Prints each vertex
        for v in domain:
            tex += "\\draw node[fill,circle,scale=.5,label={90:$"+latex(v)+"$}] at "+str(pos[v])+" {};\n"

        tex += "\\end{tikzpicture}"
        return tex

class GroupDivisibleDesign(IncidenceStructure):
    r"""
    Group Divisible Design (GDD)

    Let `K` and `G` be sets of positive integers and let `\lambda` be a positive
    integer. A Group Divisible Design of index `\lambda` and order `v` is a
    triple `(V,\mathcal G,\mathcal B)` where:

    - `V` is a set of cardinality `v`

    - `\mathcal G` is a partition of `V` into groups whose size belongs to `G`

    - `\mathcal B` is a family of subsets of `V` whose size belongs to `K` such
      that any two points `p_1,p_2\in V` from different groups appear
      simultaneously in exactly `\lambda` elements of `mathcal B`. Besides, a
      group and a block intersect on at most one point.

    If `K=\{k_1,...,k_k\}` and `G` has exactly `m_i` groups of cardinality `k_i`
    then `G` is said to have type `k_1^{m_1}...k_k^{m_k}`.

    INPUT:

    - ``points`` -- the underlying set. If ``points`` is an integer `v`, then
      the set is considered to be `\{0, ..., v-1\}`.

    - ``groups`` -- the groups of the design

    - ``blocks`` -- collection of blocks

    - ``G`` -- list of integers of which the sizes of the groups must be
      elements. Set to ``None`` (automatic guess) by default.

    - ``K`` -- list of integers of which the sizes of the blocks must be
      elements. Set to ``None`` (automatic guess) by default.

    - ``lambd`` (integer) -- value of `\lambda`, set to `1` by default.

    - ``check`` (boolean) -- whether to check that the design is indeed a `GDD`
      with the right parameters. Set to ``True`` by default.

    - ``copy`` -- (use with caution) if set to ``False`` then ``blocks`` must be
      a list of lists of integers. The list will not be copied but will be
      modified in place (each block is sorted, and the whole list is
      sorted). Your ``blocks`` object will become the instance's internal data.

    EXAMPLE::

        sage: from sage.combinat.designs.incidence_structures import GroupDivisibleDesign
        sage: TD = designs.transversal_design(4,10)
        sage: groups = [range(i*10,(i+1)*10) for i in range(4)]
        sage: GDD = GroupDivisibleDesign(40,groups,TD); GDD
        Group Divisible Design on 40 points of type 10^4
    """
    def __init__(self, points, groups, blocks, G=None, K=None, lambd=1, check=True, copy=True,**kwds):
        r"""
        Constructor function

        EXAMPLE::

            sage: from sage.combinat.designs.incidence_structures import GroupDivisibleDesign
            sage: TD = designs.transversal_design(4,10)
            sage: groups = [range(i*10,(i+1)*10) for i in range(4)]
            sage: GDD = GroupDivisibleDesign(40,groups,TD); GDD
            Group Divisible Design on 40 points of type 10^4
        """
        from designs_pyx import is_group_divisible_design

        self._lambd = lambd

        IncidenceStructure.__init__(self,
                                    points,
                                    blocks,
                                    copy=copy,
                                    check=False,
                                    **kwds)

        if copy is False and self._point_to_index is None:
            self._groups = groups
        elif self._point_to_index is None:
            self._groups = [g[:] for g in groups]
        else:
            self._groups = [[self._point_to_index[x] for x in g] for g in groups]

        if check:
            assert is_group_divisible_design(self._groups,self._blocks,self.num_points(),G,K,lambd)


    def groups(self, copy=True):
        r"""
        Return the groups of the Group-Divisible Design.

        INPUT:

        - ``copy`` (boolean) -- ``True`` by default. When set to ``False``, a
          pointer toward the object's internal data is given. Set it to
          ``False`` only if you know what you are doing.

        EXAMPLE::

            sage: from sage.combinat.designs.incidence_structures import GroupDivisibleDesign
            sage: TD = designs.transversal_design(4,10)
            sage: groups = [range(i*10,(i+1)*10) for i in range(4)]
            sage: GDD = GroupDivisibleDesign(40,groups,TD); GDD
            Group Divisible Design on 40 points of type 10^4
            sage: GDD.groups()
            [[0, 1, 2, 3, 4, 5, 6, 7, 8, 9],
             [10, 11, 12, 13, 14, 15, 16, 17, 18, 19],
             [20, 21, 22, 23, 24, 25, 26, 27, 28, 29],
             [30, 31, 32, 33, 34, 35, 36, 37, 38, 39]]

        TESTS:

        Non-integer ground set::

            sage: TD=designs.transversal_design(5,5)
            sage: TD.relabel({i:chr(97+i) for i in range(25)})
            sage: TD.groups()
            [['a', 'b', 'c', 'd', 'e'],
             ['f', 'g', 'h', 'i', 'j'],
             ['k', 'l', 'm', 'n', 'o'],
             ['p', 'q', 'r', 's', 't'],
             ['u', 'v', 'w', 'x', 'y']]
        """
        if copy is False:
            return self._groups
        elif self._point_to_index is None:
            return [list(g) for g in self._groups]
        else:
            return [[self._points[i] for i in g] for g in self._groups]

    def __repr__(self):
        r"""
        Returns a string that describes self

        EXAMPLE::

            sage: from sage.combinat.designs.incidence_structures import GroupDivisibleDesign
            sage: TD = designs.transversal_design(4,10)
            sage: groups = [range(i*10,(i+1)*10) for i in range(4)]
            sage: GDD = GroupDivisibleDesign(40,groups,TD); GDD
            Group Divisible Design on 40 points of type 10^4
        """
        from string import join
        group_sizes = map(len, self.groups(copy=False))

        gdd_type = ["{}^{}".format(s,group_sizes.count(s))
                    for s in sorted(set(group_sizes))]
        gdd_type = join(gdd_type,".")

        if not gdd_type:
            gdd_type = "1^0"

        v = self.num_points()

        return "Group Divisible Design on {} points of type {}".format(v,gdd_type)<|MERGE_RESOLUTION|>--- conflicted
+++ resolved
@@ -493,12 +493,7 @@
             sage: B.num_blocks()
             5
         """
-<<<<<<< HEAD
-        self._block_sizes = list(map(len, self.blocks()))
-        return self._block_sizes
-=======
         return len(self._blocks)
->>>>>>> 6996fd88
 
     def blocks(self, copy=True):
         """
