--- conflicted
+++ resolved
@@ -5,20 +5,13 @@
 
 - Stirling numbers of the second kind
 - iterators for set partitions
-<<<<<<< HEAD
-=======
 - iterator for Lyndon words
->>>>>>> 0b4c68b2
 
 AUTHORS:
 
 - Fredrik Johansson (2010-10): Stirling numbers of second kind
-<<<<<<< HEAD
-- Martin Rubey and Travis Scrimshaw (2018): iterators for set partitions
-=======
 - Martin Rubey and Travis Scrimshaw (2018): iterators for set partitions and
   Lyndon words
->>>>>>> 0b4c68b2
 """
 
 cimport cython
@@ -149,8 +142,6 @@
     return s
 
 #####################################################################
-<<<<<<< HEAD
-=======
 ## Lyndon word iterator
 
 def lyndon_word_iterator(Py_ssize_t n, Py_ssize_t k):
@@ -207,7 +198,6 @@
             i -= 1
 
 #####################################################################
->>>>>>> 0b4c68b2
 ## Set partition iterators
 
 @cython.wraparound(False)
@@ -284,13 +274,8 @@
 def _set_partition_block_gen(Py_ssize_t n, Py_ssize_t k, list a):
     r"""
     Recursively generate set partitions of ``n`` with fixed block
-<<<<<<< HEAD
-    size ``k`` using Algorithm 4.23 from *Combinatorial Generation*
-    by Ruskey. ``a`` is a list of size ``n``.
-=======
     size ``k`` using Algorithm 4.23 from [Rus2003]_.
     ``a`` is a list of size ``n``.
->>>>>>> 0b4c68b2
 
     EXAMPLES::
 
@@ -337,8 +322,4 @@
     cdef list a = list(range(n))
     # TODO: implement _set_partition_block_gen as an iterative algorithm
     for P in _set_partition_block_gen(n, k, a):
-<<<<<<< HEAD
-        yield from_word(<list> P, base)
-=======
-        yield from_word(<list> P, base)
->>>>>>> 0b4c68b2
+        yield from_word(<list> P, base)