--- conflicted
+++ resolved
@@ -182,11 +182,7 @@
 
     sage: t, y = var('t, y')
     sage: desolve_rk4(t*y*(2-y), y, ics=[0,1], end_points=[0, 1], step=0.5)
-<<<<<<< HEAD
-    [[0, 1], [0.5, 1.12419127424558], [1.0, 1.4615901622888245]]
-=======
     [[0, 1], [0.5, 1.12419127424558], [1.0, 1.461590162288825]]
->>>>>>> 6996fd88
 
 Sage example in ./integration.tex, line 861::
 
