--- conflicted
+++ resolved
@@ -1810,11 +1810,7 @@
         2
         4
 
-<<<<<<< HEAD
-    TEST:
-=======
     TEST::
->>>>>>> 58f931d0
 
         sage: import networkx
         sage: G = graphs.ChvatalGraph()
@@ -2651,11 +2647,7 @@
         'KhCKM?_EGK?L'
         sage: (graphs.FruchtGraph()).show() # long time
 
-<<<<<<< HEAD
-    TEST:
-=======
     TEST::
->>>>>>> 58f931d0
 
         sage: import networkx
         sage: G = graphs.FruchtGraph()
@@ -2904,11 +2896,7 @@
         'MhEGHC@AI?_PC@_G_'
         sage: (graphs.HeawoodGraph()).show() # long time
 
-<<<<<<< HEAD
-    TEST:
-=======
     TEST::
->>>>>>> 58f931d0
 
         sage: import networkx
         sage: G = graphs.HeawoodGraph()
@@ -3375,11 +3363,7 @@
         sage: g = graphs.KrackhardtKiteGraph()
         sage: g.show() # long time
 
-<<<<<<< HEAD
-    TEST:
-=======
     TEST::
->>>>>>> 58f931d0
 
         sage: import networkx
         sage: G = graphs.KrackhardtKiteGraph()
