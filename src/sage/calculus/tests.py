--- conflicted
+++ resolved
@@ -61,15 +61,6 @@
     sage: print A*A*A*A*A*A*A*A*A*A
                                            1
 
-<<<<<<< HEAD
-Restoring variables after they have been turned into functions:
-    sage: x = function('x')
-    sage: sin(x).variables()
-    ()
-    sage: restore('x')
-    sage: sin(x).variables()
-    (x,)
-=======
 We check a statement made at the beginning of Friedlander and Joshi's book
 on Distributions:
     sage: f = sin(x^2)
@@ -79,5 +70,13 @@
     sin((x + t)^2) + cos(x - t) + (x - t)^3
     sage: u.diff(t,2) - u.diff(x,2)
     0
->>>>>>> 2d03b35b
+
+Restoring variables after they have been turned into functions:
+    sage: x = function('x')
+    sage: sin(x).variables()
+    ()
+    sage: restore('x')
+    sage: sin(x).variables()
+    (x,)
+
 """