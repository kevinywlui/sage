r"""
Listing Sage packages

This module can be used to see which Sage packages are installed
and which packages are available for installation.

For more information about creating Sage packages, see the "Packaging
Third-Party Code" section of the Sage Developer's Guide.

Actually installing the packages should be done via the command
line, using the following commands:

- ``sage -i PACKAGE_NAME`` -- install the given package

- ``sage -f PACKAGE_NAME`` -- re-install the given package, even if it
  was already installed

To list the packages available, either use in a terminal one of ``sage
-standard``, ``sage -optional`` or ``sage -experimental``. Or the following
command inside Sage::

    sage: from sage.misc.package import list_packages
    sage: pkgs = list_packages(local=True)
    sage: sorted(pkgs.keys())  # random
    ['4ti2',
     'alabaster',
     'arb',
     ...
     'zlib',
     'zn_poly',
     'zope_interface']

Functions
---------
"""

#*****************************************************************************
# This program is free software: you can redistribute it and/or modify
# it under the terms of the GNU General Public License as published by
# the Free Software Foundation, either version 2 of the License, or
# (at your option) any later version.
#                  http://www.gnu.org/licenses/
#*****************************************************************************
from __future__ import print_function

from sage.env import SAGE_ROOT, SAGE_PKGS

import json
import os
import subprocess
try:
    # Python 3.3+
    from urllib.request import urlopen
    from urllib.error import URLError
except ImportError:
    # Python 2.7
    from urllib2 import urlopen, URLError

DEFAULT_PYPI = 'https://pypi.python.org/pypi'

def pkgname_split(name):
    r"""
    Split a pkgname into a list of strings, 'name, version'.

    For some packages, the version string might be empty.

    EXAMPLES::

        sage: from sage.misc.package import pkgname_split
        sage: pkgname_split('hello_world-1.2')
        ['hello_world', '1.2']
    """
    return (name.split('-',1) + [''])[:2]

def pip_remote_version(pkg, pypi_url=DEFAULT_PYPI, ignore_URLError=False):
    r"""
    Return the version of this pip package available on PyPI.

    INPUT:

    - ``pkg`` -- the package

    - ``pypi_url`` -- (string, default: standard PyPI url) an optional Python
      package repository to use

    - ``ignore_URLError`` -- (default: ``False``) if set to ``True`` then no
      error is raised if the connection fails and the function returns ``None``

    EXAMPLES:

    The following test does fail if there is no TLS support (see e.g.
    :trac:`19213`)::

        sage: from sage.misc.package import pip_remote_version
        sage: pip_remote_version('beautifulsoup') # optional - internet # not tested
        u'...'

    These tests are reliable since the tested package does not exist::

        sage: nap = 'hey_this_is_NOT_a_python_package'
        sage: pypi = 'http://this.is.not.pypi.com/'
        sage: pip_remote_version(nap, pypi_url=pypi, ignore_URLError=True) # optional - internet
        doctest:...: UserWarning: failed to fetch the version of
        pkg='hey_this_is_NOT_a_python_package' at http://this.is.not.pypi.com/
        sage: pip_remote_version(nap, pypi_url=pypi, ignore_URLError=False) # optional - internet
        Traceback (most recent call last):
        ...
        HTTPError: HTTP Error 404: Not Found
    """
    url = '{pypi_url}/{pkg}/json'.format(pypi_url=pypi_url, pkg=pkg)

    try:
        f = urlopen(url)
        text = f.read()
        f.close()
    except URLError:
        if ignore_URLError:
            import warnings
            warnings.warn("failed to fetch the version of pkg={!r} at {}".format(pkg, pypi_url))
            return
        else:
            raise

    info = json.loads(text)
    stable_releases = [v for v in info['releases'] if 'a' not in v and 'b' not in v]
    return max(stable_releases)

def pip_installed_packages():
    r"""
    Return a dictionary `name->version` of installed pip packages.

    This command returns *all* pip-installed packages. Not only Sage packages.

    EXAMPLES::

        sage: from sage.misc.package import pip_installed_packages
        sage: d = pip_installed_packages()
        sage: 'scipy' in d
        True
        sage: d['scipy']
        u'...'
        sage: d['beautifulsoup']   # optional - beautifulsoup
        u'...'
    """
    proc = subprocess.Popen(["pip", "list", "--no-index", "--format", "json"], stdout=subprocess.PIPE)
    stdout = proc.communicate()[0].decode()
    return {package['name'].lower():package['version'] for package in json.loads(stdout)}

def list_packages(*pkg_types, **opts):
    r"""
    Return a dictionary of information about each package.

    The keys are package names and values are dictionaries with the following
    keys:

    - ``'type'``: either ``'standard'``, ``'optional'``, ``'experimental'`` or ``'pip'``
    - ``'installed'``: boolean
    - ``'installed_version'``: ``None`` or a string
    - ``'remote_version'``: string

    INPUT:

    - ``pkg_types`` -- (optional) a sublist of ``'standard'``, ``'optional'``,
      ``'experimental'`` or ``'pip'``.  If provided, list only the packages with the
      given type(s), otherwise list all packages.

    - ``local`` -- (optional, default: ``False``) if set to ``True``, then do not
      consult remote (PyPI) repositories for package versions (only applicable for
      ``'pip'`` type)

    - ``exclude_pip`` -- (optional, default: ``False``) if set to ``True``, then
      pip packages are not considered.

    - ``ignore_URLError`` -- (default: ``False``) if set to ``True``, then
      connection errors will be ignored

    EXAMPLES::

        sage: from sage.misc.package import list_packages
        sage: L = list_packages('standard')
        sage: sorted(L.keys())  # random
        ['alabaster',
         'arb',
         'babel',
         ...
         'zn_poly',
         'zope_interface']
        sage: L['ppl']
        {'installed': True,
         'installed_version': '...',
         'remote_version': '...',
         'type': 'standard'}

        sage: L = list_packages('pip', local=True)
        sage: L['beautifulsoup']
        {'installed': ...,
         'installed_version': ...,
         'remote_version': None,
         'type': 'pip'}

        sage: L = list_packages('pip')   # optional - internet
        sage: L['beautifulsoup']         # optional - internet
        {'installed': ...,
         'installed_version': ...,
         'remote_version': u'...',
         'type': 'pip'}

    Check the option ``exclude_pip``::

        sage: list_packages('pip', exclude_pip=True)
        {}
    """
    if not pkg_types:
        pkg_types = ('standard', 'optional', 'experimental', 'pip')
    elif any(pkg_type not in ('standard', 'optional', 'experimental', 'pip') for pkg_type in pkg_types):
        raise ValueError("Each pkg_type must be one of 'standard', 'optional', 'experimental', 'pip'")


    local = opts.pop('local', False)
    ignore_URLError = opts.pop('ignore_URLError', False)
    exclude_pip = opts.pop('exclude_pip', False)
    if opts:
        raise ValueError("{} are not valid options".format(sorted(opts)))

    installed = installed_packages(exclude_pip)

    pkgs = {}
    for p in os.listdir(SAGE_PKGS):
        try:
            f = open(os.path.join(SAGE_PKGS, p, "type"))
        except IOError:
            # Probably an empty directory => ignore
            continue

        with f:
            typ = f.read().strip()

        if typ not in pkg_types:
            continue

        pkg = {'name': p, 'type': typ, 'installed_version': installed.get(p)}
        pkg['installed'] = pkg['installed_version'] is not None

        if pkg['type'] == 'pip':
            if exclude_pip:
                continue
            if not local:
                pkg['remote_version'] = pip_remote_version(p, ignore_URLError=ignore_URLError)
            else:
                pkg['remote_version'] = None
        else:
            # If package-version.txt does not exist, that is an error
            # in the build system => we just propagate the exception
            package_filename = os.path.join(SAGE_PKGS, p, "package-version.txt")
            with open(package_filename) as f:
                pkg['remote_version'] = f.read().strip()
            pkg['installed_version'] = installed.get(p)

        pkgs[p] = pkg

    return pkgs


def installed_packages(exclude_pip=True):
    """
    Return a dictionary of all installed packages, with version numbers.

    INPUT:

    - ``exclude_pip`` -- (optional, default: ``True``) whether "pip" packages
      are excluded from the list

    EXAMPLES::

        sage: installed_packages()
        {...'arb': ...'pynac': ...}

    .. SEEALSO::

        :func:`sage.misc.package.list_packages`
    """
    from sage.env import SAGE_SPKG_INST
    installed = {}
    if not exclude_pip:
        installed.update(pip_installed_packages())
    # Sage packages should override pip packages (Trac #23997)
    installed.update(pkgname_split(pkgname) for pkgname in os.listdir(SAGE_SPKG_INST))
    return installed


def is_package_installed(package, exclude_pip=True):
    """
    Return whether (any version of) ``package`` is installed.

    INPUT:

    - ``package`` -- the name of the package

    - ``exclude_pip`` -- (optional, default: ``True``) whether to consider pip
      type packages


    EXAMPLES::

        sage: is_package_installed('pari')
        True

    Giving just the beginning of the package name is not good enough::

        sage: is_package_installed('matplotli')
        False

    Otherwise, installing "pillow" would cause this function to think
    that "pil" is installed, for example.

    Check that the option ``exclude_pip`` is turned on by default::

        sage: from sage.misc.package import list_packages
        sage: for pkg in list_packages('pip', local=True):
        ....:     assert not is_package_installed(pkg)

    .. NOTE::

        Do not use this function to check whether you can use a feature from an
        external library. This only checks whether something was installed with
        ``sage -i`` but it may have been installed by other means (for example
        if this copy of Sage has been installed as part of a distribution.)
        Use the framework provided by :mod:`sage.features` to check
        whether a library is installed and functional.
    """
    return any(p.split('-')[0] == package for p in installed_packages(exclude_pip))

def package_versions(package_type, local=False):
    r"""
    Return version information for each Sage package.

    INPUT:

    - ``package_type`` -- (string) one of ``"standard"``, ``"optional"`` or
      ``"experimental"``

    - ``local`` -- (boolean, default: ``False``) only query local data (no internet needed)

    For packages of the given type, return a dictionary whose entries
    are of the form ``'package': (installed, latest)``, where
    ``installed`` is the installed version (or ``None`` if not
    installed) and ``latest`` is the latest available version. If the
    package has a directory in ``SAGE_ROOT/build/pkgs/``, then
    ``latest`` is determined by the file ``package-version.txt`` in
    that directory.  If ``local`` is ``False``, then Sage's servers are
    queried for package information.

    .. SEEALSO:: :func:`sage.misc.package.list_packages`

    EXAMPLES::

        sage: std = package_versions('standard', local=True)
        sage: 'gap' in std
        True
<<<<<<< HEAD
        sage: std['zn_poly'] # random
        ('0.9.p11', '0.9.p11')
=======
        sage: std['zn_poly']  # random
        ('0.9.p12', '0.9.p12')
>>>>>>> 309a7012
    """
    return {pkg['name']: (pkg['installed_version'], pkg['remote_version']) for pkg in list_packages(package_type, local=local).values()}

def standard_packages():
    """
    Return two lists. The first contains the installed and the second
    contains the not-installed standard packages that are available
    from the Sage repository.

    OUTPUT:

    - installed standard packages (as a list)

    - NOT installed standard packages (as a list)

    Run ``sage -i package_name`` from a shell to install a given
    package or ``sage -f package_name`` to re-install it.

    .. SEEALSO:: :func:`sage.misc.package.list_packages`

    EXAMPLES::

        sage: from sage.misc.package import standard_packages
        sage: installed, not_installed = standard_packages()
        sage: installed[0], installed[-1]
        ('alabaster', 'zope_interface')
    """
    pkgs = list_packages('standard', local=True).values()
    return (sorted(pkg['name'] for pkg in pkgs if pkg['installed']),
            sorted(pkg['name'] for pkg in pkgs if not pkg['installed']))

def optional_packages():
    """
    Return two lists. The first contains the installed and the second
    contains the not-installed optional packages that are available
    from the Sage repository.

    OUTPUT:

    - installed optional packages (as a list)

    - NOT installed optional packages (as a list)

    Run ``sage -i package_name`` from a shell to install a given
    package or ``sage -f package_name`` to re-install it.

    .. SEEALSO:: :func:`sage.misc.package.list_packages`

    EXAMPLES::

        sage: from sage.misc.package import optional_packages
        sage: installed, not_installed = optional_packages()
        sage: 'ore_algebra' in installed+not_installed
        True
        sage: 'beautifulsoup' in installed+not_installed
        True

        sage: 'beautifulsoup' in installed   # optional - beautifulsoup
        True
        sage: 'ore_algebra' in installed     # optional - ore_algebra
        True
    """
    pkgs = list_packages('optional', local=True)
    pkgs.update(list_packages('pip', local=True))
    pkgs = pkgs.values()
    return (sorted(pkg['name'] for pkg in pkgs if pkg['installed']),
            sorted(pkg['name'] for pkg in pkgs if not pkg['installed']))

def experimental_packages():
    """
    Return two lists. The first contains the installed and the second
    contains the not-installed experimental packages that are available
    from the Sage repository.

    OUTPUT:

    - installed experimental packages (as a list)

    - NOT installed experimental packages (as a list)

    Run ``sage -i package_name`` from a shell to install a given
    package or ``sage -f package_name`` to re-install it.

    .. SEEALSO:: :func:`sage.misc.package.list_packages`

    EXAMPLES::

        sage: from sage.misc.package import experimental_packages
        sage: installed, not_installed = experimental_packages()
    """
    pkgs = list_packages('experimental', local=True).values()
    return (sorted(pkg['name'] for pkg in pkgs if pkg['installed']),
            sorted(pkg['name'] for pkg in pkgs if not pkg['installed']))


class PackageNotFoundError(RuntimeError):
    """
    This class defines the exception that should be raised when a
    function, method, or class cannot detect a Sage package that it
    depends on.

    This exception should be raised with a single argument, namely
    the name of the package.

    When a ``PackageNotFoundError`` is raised, this means one of the
    following:

    - The required optional package is not installed.

    - The required optional package is installed, but the relevant
      interface to that package is unable to detect the package.

    EXAMPLES::

        sage: from sage.misc.package import PackageNotFoundError
        sage: raise PackageNotFoundError("my_package")
        Traceback (most recent call last):
        ...
        PackageNotFoundError: the package 'my_package' was not found. You can install it by running 'sage -i my_package' in a shell
    """
    def __str__(self):
        """
        Return the actual error message.

        EXAMPLES::

            sage: from sage.misc.package import PackageNotFoundError
            sage: str(PackageNotFoundError("my_package"))
            "the package 'my_package' was not found. You can install it by running 'sage -i my_package' in a shell"
        """
        return ("the package {0!r} was not found. "
            "You can install it by running 'sage -i {0}' in a shell"
            .format(self.args[0]))<|MERGE_RESOLUTION|>--- conflicted
+++ resolved
@@ -357,13 +357,8 @@
         sage: std = package_versions('standard', local=True)
         sage: 'gap' in std
         True
-<<<<<<< HEAD
-        sage: std['zn_poly'] # random
-        ('0.9.p11', '0.9.p11')
-=======
         sage: std['zn_poly']  # random
         ('0.9.p12', '0.9.p12')
->>>>>>> 309a7012
     """
     return {pkg['name']: (pkg['installed_version'], pkg['remote_version']) for pkg in list_packages(package_type, local=local).values()}
 
