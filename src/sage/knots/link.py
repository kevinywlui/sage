--- conflicted
+++ resolved
@@ -2737,11 +2737,7 @@
 
         - :wikipedia:`Fox_n-coloring`
 
-<<<<<<< HEAD
-        - Chapter 3 of [Livi1993]_
-=======
         - Chapter 3 of [Liv1993]_
->>>>>>> 003fc73c
 
         .. SEEALSO:: :meth:`colorings`
         """
@@ -2783,11 +2779,7 @@
 
         - :wikipedia:`Fox_n-coloring`
 
-<<<<<<< HEAD
-        - Chapter 3 of [Livi1993]_
-=======
         - Chapter 3 of [Liv1993]_
->>>>>>> 003fc73c
 
         .. SEEALSO:: :meth:`is_colorable`
         """
