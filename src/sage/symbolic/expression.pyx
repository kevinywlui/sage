# -*- coding: utf-8 -*-
"""
Symbolic Expressions

RELATIONAL EXPRESSIONS:

We create a relational expression::

    sage: x = var('x')
    sage: eqn = (x-1)^2 <= x^2 - 2*x + 3
    sage: eqn.subs(x == 5)
    16 <= 18

Notice that squaring the relation squares both sides.

::

    sage: eqn^2
    (x - 1)^4 <= (x^2 - 2*x + 3)^2
    sage: eqn.expand()
    x^2 - 2*x + 1 <= x^2 - 2*x + 3

This can transform a true relation into a false one::

    sage: eqn = SR(-5) < SR(-3); eqn
    -5 < -3
    sage: bool(eqn)
    True
    sage: eqn^2
    25 < 9
    sage: bool(eqn^2)
    False

We can do arithmetic with relations::

    sage: e = x+1 <= x-2
    sage: e + 2
    x + 3 <= x
    sage: e - 1
    x <= x - 3
    sage: e*(-1)
    -x - 1 <= -x + 2
    sage: (-2)*e
    -2*x - 2 <= -2*x + 4
    sage: e*5
    5*x + 5 <= 5*x - 10
    sage: e/5
    1/5*x + 1/5 <= 1/5*x - 2/5
    sage: 5/e
    5/(x + 1) <= 5/(x - 2)
    sage: e/(-2)
    -1/2*x - 1/2 <= -1/2*x + 1
    sage: -2/e
    -2/(x + 1) <= -2/(x - 2)

We can even add together two relations, as long as the operators are
the same::

    sage: (x^3 + x <= x - 17)  + (-x <= x - 10)
    x^3 <= 2*x - 27

Here they are not::

    sage: (x^3 + x <= x - 17)  + (-x >= x - 10)
    Traceback (most recent call last):
    ...
    TypeError: incompatible relations


ARBITRARY SAGE ELEMENTS:

You can work symbolically with any Sage data type.  This can lead to
nonsense if the data type is strange, e.g., an element of a finite
field (at present).

We mix Singular variables with symbolic variables::

    sage: R.<u,v> = QQ[]
    sage: var('a,b,c')
    (a, b, c)
    sage: expand((u + v + a + b + c)^2)
    a^2 + 2*a*b + b^2 + 2*a*c + 2*b*c + c^2 + 2*a*u + 2*b*u + 2*c*u + u^2 + 2*a*v + 2*b*v + 2*c*v + 2*u*v + v^2

TESTS:

Test Jacobian on Pynac expressions. (:trac:`5546`) ::

    sage: var('x,y')
    (x, y)
    sage: f = x + y
    sage: jacobian(f, [x,y])
    [1 1]

Test if matrices work (:trac:`5546`) ::

    sage: var('x,y,z')
    (x, y, z)
    sage: M = matrix(2,2,[x,y,z,x])
    sage: v = vector([x,y])
    sage: M * v
    (x^2 + y^2, x*y + x*z)
    sage: v*M
    (x^2 + y*z, 2*x*y)

Test if comparison bugs from :trac:`6256` are fixed::

    sage: t = exp(sqrt(x)); u = 1/t
    sage: t*u
    1
    sage: t + u
    e^(-sqrt(x)) + e^sqrt(x)
    sage: t
    e^sqrt(x)

Test if :trac:`9947` is fixed::

    sage: r=real_part(1+2*(sqrt(2)+1)*(sqrt(2)-1)); r
    2*(sqrt(2) + 1)*(sqrt(2) - 1) + 1
    sage: r.expand()
    3
    sage: a=(sqrt(4*(sqrt(3) - 5)*(sqrt(3) + 5) + 48) + 4*sqrt(3))/ (sqrt(3) + 5)
    sage: a.real_part()
    4*sqrt(3)/(sqrt(3) + 5)
    sage: a.imag_part()
    2*sqrt(10)/(sqrt(3) + 5)
"""

#*****************************************************************************
#       Copyright (C) 2008 William Stein <wstein@gmail.com>
#       Copyright (C) 2008 Burcin Erocal <burcin@erocal.org>
#
# This program is free software: you can redistribute it and/or modify
# it under the terms of the GNU General Public License as published by
# the Free Software Foundation, either version 2 of the License, or
# (at your option) any later version.
#                  http://www.gnu.org/licenses/
#*****************************************************************************
from __future__ import print_function, absolute_import

from cysignals.signals cimport sig_on, sig_off
from sage.ext.cplusplus cimport ccrepr, ccreadstr

from inspect import ismethod
import operator
from . import ring
import sage.rings.integer
import sage.rings.rational
from cpython.object cimport Py_EQ, Py_NE, Py_LE, Py_GE, Py_LT, Py_GT
from sage.structure.element cimport ModuleElement, RingElement, Element, \
  classify_elements, HAVE_SAME_PARENT, BOTH_ARE_ELEMENT, coercion_model
from sage.symbolic.comparison import mixed_order
from sage.symbolic.getitem cimport OperandsWrapper
from sage.symbolic.series cimport SymbolicSeries
from sage.symbolic.complexity_measures import string_length
from sage.symbolic.function import get_sfunction_from_serial, SymbolicFunction
cimport sage.symbolic.comparison
from sage.rings.rational import Rational  # Used for sqrt.
from sage.misc.derivative import multi_derivative
from sage.misc.superseded import deprecated_function_alias, deprecation
from sage.rings.infinity import AnInfinity, infinity, minus_infinity, unsigned_infinity
from sage.misc.decorators import rename_keyword
from sage.structure.dynamic_class import dynamic_class
from sage.symbolic.operators import FDerivativeOperator, add_vararg, mul_vararg
from sage.arith.numerical_approx cimport digits_to_bits
from sage.libs.pynac.pynac cimport *


cpdef bint is_Expression(x):
    """
    Return True if *x* is a symbolic Expression.

    EXAMPLES::

        sage: from sage.symbolic.expression import is_Expression
        sage: is_Expression(x)
        True
        sage: is_Expression(2)
        False
        sage: is_Expression(SR(2))
        True
    """
    return isinstance(x, Expression)

cpdef bint is_SymbolicEquation(x):
    """
    Return True if *x* is a symbolic equation.

    EXAMPLES:

    The following two examples are symbolic equations::

        sage: from sage.symbolic.expression import is_SymbolicEquation
        sage: is_SymbolicEquation(sin(x) == x)
        True
        sage: is_SymbolicEquation(sin(x) < x)
        True
        sage: is_SymbolicEquation(x)
        False

    This is not, since ``2==3`` evaluates to the boolean
    ``False``::

        sage: is_SymbolicEquation(2 == 3)
        False

    However here since both 2 and 3 are coerced to be symbolic, we
    obtain a symbolic equation::

        sage: is_SymbolicEquation(SR(2) == SR(3))
        True

    """
    return isinstance(x, Expression) and is_a_relational((<Expression>x)._gobj)


def _dict_update_check_duplicate(dict d1, dict d2):
    r"""
    Merge the dictionary ``d2`` into ``d1`` and check for duplicates.

    The two dictionaries must be of the form ``{expr: replacement}``. This
    function throws a ``ValueError`` if any expressions are substituted
    for twice.

    EXAMPLES:

    A normal merge with no conflicts::

        sage: from sage.symbolic.expression import _dict_update_check_duplicate
        sage: d1 = {'a': 1}
        sage: d2 = {'b': 2}
        sage: _dict_update_check_duplicate(d1, d2)
        sage: d1 == {'a': 1, 'b': 2}
        True

    In this case, the variable ``a`` is substituted twice resulting in
    an error::

        sage: from sage.symbolic.expression import _dict_update_check_duplicate
        sage: d1 = {'a': 1}
        sage: d2 = {'a': 2}
        sage: _dict_update_check_duplicate(d1, d2)
        Traceback (most recent call last):
        ...
        ValueError: duplicate substitution for a, got values 1 and 2

    We report only the first conflict (according to the Python sort
    order)::

        sage: from sage.symbolic.expression import _dict_update_check_duplicate
        sage: d1 = {'b': 1, 'a': 1}
        sage: d2 = {'b': 2, 'a': 2}
        sage: _dict_update_check_duplicate(d1, d2)
        Traceback (most recent call last):
        ...
        ValueError: duplicate substitution for a, got values 1 and 2

    """
    # We need to check for duplicates in a predictable order so that
    # errors are reported reliably. We only need to sort one of the
    # dictionaries to achieve that, and we suspect that d2 will
    # generally be smaller than d1, so we sort d2. This gives us a
    # list of d2's keys.
    #
    # When sorting d2, we compare the string representations of its
    # keys rather than the keys themselves. This is because comparison
    # of symbolic expressions doesn't do what the sorted() function
    # needs: `x <= y` is a symbolic inequality, and we need a
    # True/False answer. The expression 'x' <= 'y' on the other hand
    # is unambiguous.
    #
    for k in sorted(d2, key=str):
        if k in d1:
            msg = "duplicate substitution for {}, got values {} and {}"
            raise ValueError(msg.format(k, d1[k], d2[k]))

    d1.update(d2)

def _subs_make_dict(s):
    r"""
    There are a few ways we can represent a substitution. The first is
    a symbolic equation. The second is a dictionary. The third would
    be a list/tuple whose entries are expressions, dictionaries, or
    lists/tuples themselves. This function converts all such
    representations to dictionaries.

    INPUT:

    -  ``s`` -- A representation of a substitution.

    OUTPUT:

    A dictionary of substitutions.

    EXAMPLES:

    An expression::

        sage: from sage.symbolic.expression import _subs_make_dict
        sage: _subs_make_dict(x == 1)
        {x: 1}

    And a dictionary (we just return it as-is)::

        sage: _subs_make_dict({x: 1})
        {x: 1}

    And finally, a tuple or a list containing one of everything::

        sage: w, x, y, z = SR.var('w, x, y, z')
        sage: actual = _subs_make_dict([w == 1, {x: 1}, [y == 1], (z == 1,)])
        sage: expected = {w: 1, y: 1, x: 1, z: 1}
        sage: actual == expected
        True

    Note that it recursively calls itself so that the following does work::

        sage: x, y, z = SR.var('x, y, z')
        sage: actual = _subs_make_dict([[x == 1], [[y == 2], [z == 3]]])
        sage: expected = {z: 3, y: 2, x: 1}
        sage: actual == expected
        True

    Check that a ``TypeError`` is raised if the input is not valid::

        sage: _subs_make_dict(1)
        Traceback (most recent call last):
        ...
        TypeError: not able to determine a substitution from 1
        sage: _subs_make_dict(x)
        Traceback (most recent call last):
        ...
        TypeError: not able to determine a substitution from x
        sage: _subs_make_dict(x <= 1)
        Traceback (most recent call last):
        ...
        TypeError: can only substitute equality, not inequalities; got x <= 1
    """
    if isinstance(s, dict):
        return s
    elif is_SymbolicEquation(s):
        if s.operator() is not operator.eq:
            msg = "can only substitute equality, not inequalities; got {}"
            raise TypeError(msg.format(s))
        return {s.lhs(): s.rhs()}
    elif isinstance(s, (tuple,list)):
        result = {}
        for d in s:
            _dict_update_check_duplicate(result, _subs_make_dict(d))
        return result
    else:
        msg = "not able to determine a substitution from {}"
        raise TypeError(msg.format(s))


cdef class Expression(CommutativeRingElement):
    cpdef object pyobject(self):
        """
        Get the underlying Python object.

        OUTPUT:

        The Python object corresponding to this expression, assuming
        this expression is a single numerical value or an infinity
        representable in Python. Otherwise, a ``TypeError`` is raised.

        EXAMPLES::

            sage: var('x')
            x
            sage: b = -17.3
            sage: a = SR(b)
            sage: a.pyobject()
            -17.3000000000000
            sage: a.pyobject() is b
            True

        Integers and Rationals are converted internally though, so you
        won't get back the same object::
        
            sage: b = -17/3
            sage: a = SR(b)
            sage: a.pyobject()
            -17/3
            sage: a.pyobject() is b
            False

        TESTS::

            sage: SR(oo).pyobject()
            +Infinity
            sage: SR(-oo).pyobject()
            -Infinity
            sage: SR(unsigned_infinity).pyobject()
            Infinity
            sage: SR(I*oo).pyobject()
            Traceback (most recent call last):
            ...
            TypeError: Python infinity cannot have complex phase.
        """
        cdef GConstant* c
        if is_a_constant(self._gobj):
            from sage.symbolic.constants import constants_name_table
            return constants_name_table[ccrepr(self._gobj)]

        if is_a_infinity(self._gobj):
            if (ex_to_infinity(self._gobj).is_unsigned_infinity()): return unsigned_infinity
            if (ex_to_infinity(self._gobj).is_plus_infinity()):     return infinity
            if (ex_to_infinity(self._gobj).is_minus_infinity()):    return minus_infinity
            raise TypeError('Python infinity cannot have complex phase.')

        if not is_a_numeric(self._gobj):
            raise TypeError("self must be a numeric expression")
        return py_object_from_numeric(self._gobj)

    def __init__(self, SR, x=0):
        """
        Nearly all expressions are created by calling new_Expression_from_*,
        but we need to make sure this at least does not leave self._gobj
        uninitialized and segfault.

        TESTS::

            sage: sage.symbolic.expression.Expression(SR)
            0
            sage: sage.symbolic.expression.Expression(SR, 5)
            5

        We test subclassing ``Expression``::

            sage: from sage.symbolic.expression import Expression
            sage: class exp_sub(Expression): pass
            sage: f = function('f')
            sage: t = f(x)
            sage: u = exp_sub(SR, t)
            sage: u.operator()
            f
        """
        self._parent = SR
        cdef Expression exp = self.coerce_in(x)
        self._gobj = GEx(exp._gobj)

    def __getstate__(self):
        """
        Return a tuple describing the state of this expression for pickling.

        This should return all information that will be required to unpickle
        the object. The functionality for unpickling is implemented in
        __setstate__().

        In order to pickle Expression objects, we return a tuple containing

         * 0  - as pickle version number
                in case we decide to change the pickle format in the feature
         * names of symbols of this expression
         * a string representation of self stored in a Pynac archive.

        TESTS::

            sage: var('x,y,z')
            (x, y, z)
            sage: t = 2*x*y^z+3
            sage: s = dumps(t)

            sage: t.__getstate__()
            (0,
             ['x', 'y', 'z'],
             ...)
        """
        cdef GArchive ar
        ar.archive_ex(self._gobj, "sage_ex")
        return (0, [repr(x) for x in self.variables()], ccrepr(ar))

    def _dbgprint(self):
        r"""
        Print pynac debug output to ``stderr``.

        EXAMPLES::

            sage: (1+x)._dbgprint()
            x + 1
        """
        sig_on()
        try:
            self._gobj.dbgprint()
        finally:
            sig_off()

    def _dbgprinttree(self):
        r"""
        Print pynac expression tree debug output to ``stderr``.

        EXAMPLES:

        The expression tree is composed of Ginac primitives
        and functions, organized by the tree, with various
        other memory and hash information which will vary::

            sage: (1+x+exp(x+1))._dbgprinttree()    # not tested
            add @0x65e5960, hash=0x4727e01a, flags=0x3, nops=3
                x (symbol) @0x6209150, serial=6, hash=0x2057b15e, flags=0xf, domain=0
                1 (numeric) @0x3474cf0, hash=0x0, flags=0x7
                -----
                function exp @0x24835d0, hash=0x765c2165, flags=0xb, nops=1
                    add @0x65df570, hash=0x420740d2, flags=0xb, nops=2
                        x (symbol) @0x6209150, serial=6, hash=0x2057b15e, flags=0xf, domain=0
                        1 (numeric) @0x3474cf0, hash=0x0, flags=0x7
                        -----
                        overall_coeff
                        1 (numeric) @0x65e4df0, hash=0x7fd3, flags=0x7
                        =====
                    =====
                1 (numeric) @0x3474cf0, hash=0x0, flags=0x7
                -----
                overall_coeff
                1 (numeric) @0x663cc40, hash=0x7fd3, flags=0x7
                =====

        TESTS:

        This test is just to make sure the function is working::

            sage: (1+x+exp(x+1))._dbgprinttree()
            add @...
                x (symbol) ...
                1 (numeric) ...
                ...
                overall_coeff
                1 (numeric) ...
                =====

        Check that user-defined functions get the same treatment (:trac:`19194`)::

            sage: f=function('f')(x)
            sage: f._dbgprinttree()
            function f ...
                x (symbol) ...
                =====
        """
        sig_on()
        try:
            self._gobj.dbgprinttree()
        finally:
            sig_off()

    def __setstate__(self, state):
        """
        Initialize the state of the object from data saved in a pickle.

        During unpickling __init__ methods of classes are not called, the saved
        data is passed to the class via this function instead.

        TESTS::

            sage: var('x,y,z')
            (x, y, z)
            sage: t = 2*x*y^z+3
            sage: u = loads(dumps(t)) # indirect doctest
            sage: u
            2*x*y^z + 3
            sage: bool(t == u)
            True
            sage: u.subs(x=z)
            2*y^z*z + 3

            sage: loads(dumps(x.parent()(2)))
            2
        """
        # check input
        if state[0] != 0 or len(state) != 3:
            raise ValueError("unknown state information")
        # set parent
        self._parent = ring.SR
        # get variables
        cdef GExList sym_lst
        for name in state[1]:
            sym_lst.append_sym(\
                    ex_to_symbol((<Expression>ring.SR.symbol(name))._gobj))

        # initialize archive
        cdef GArchive ar
        ccreadstr(ar, state[2])

        # extract the expression from the archive
        self._gobj = GEx(ar.unarchive_ex(sym_lst, <unsigned>0))

    def __copy__(self):
        """
        TESTS::

            sage: copy(x)
            x
        """
        return new_Expression_from_GEx(self._parent, self._gobj)

    def _repr_(self):
        """
        Return string representation of this symbolic expression.

        EXAMPLES::

            sage: var("x y")
            (x, y)
            sage: repr(x+y)
            'x + y'

        TESTS::

            # printing of modular number equal to -1 as coefficient
            sage: k.<a> = GF(9); k(2)*x
            2*x

            sage: (x+1)*Mod(6,7)
            6*x + 6

            #printing rational functions
            sage: x/y
            x/y
            sage: x/2/y
            1/2*x/y
            sage: .5*x/y
            0.500000000000000*x/y
            sage: x^(-1)
            1/x
            sage: x^(-5)
            x^(-5)
            sage: x^(-y)
            x^(-y)
            sage: 2*x^(-1)
            2/x
            sage: i*x
            I*x
            sage: -x.parent(i)
            -I
            sage: y + 3*(x^(-1))
            y + 3/x

        Printing the exp function::

            sage: x.parent(1).exp()
            e
            sage: x.exp()
            e^x

        Powers::

            sage: _ = var('A,B,n'); (A*B)^n
            (A*B)^n
            sage: (A/B)^n
            (A/B)^n
            sage: n*x^(n-1)
            n*x^(n - 1)
            sage: (A*B)^(n+1)
            (A*B)^(n + 1)
            sage: (A/B)^(n-1)
            (A/B)^(n - 1)
            sage: n*x^(n+1)
            n*x^(n + 1)
            sage: n*x^(n-1)
            n*x^(n - 1)
            sage: n*(A/B)^(n+1)
            n*(A/B)^(n + 1)
            sage: (n+A/B)^(n+1)
            (n + A/B)^(n + 1)

        Powers where the base or exponent is a Python object::

            sage: (2/3)^x
            (2/3)^x
            sage: x^CDF(1,2)
            x^(1.0 + 2.0*I)
            sage: (2/3)^(2/3)
            (2/3)^(2/3)
            sage: (-x)^(1/4)
            (-x)^(1/4)
            sage: k.<a> = GF(9)
            sage: SR(a+1)^x
            (a + 1)^x

        Check if :trac:`7876` is fixed::

            sage: (1/2-1/2*I )*sqrt(2)
            -(1/2*I - 1/2)*sqrt(2)
            sage: latex((1/2-1/2*I )*sqrt(2))
            -\left(\frac{1}{2} i - \frac{1}{2}\right) \, \sqrt{2}

        Check if :trac:`9632` is fixed::

            sage: zeta(x) + cos(x)
            cos(x) + zeta(x)
            sage: psi(1,1/3)*log(3)
            log(3)*psi(1, 1/3)
        """
        return self._parent._repr_element_(self)

    def _sympy_character_art(self, use_unicode):
        r"""
        Create character art using Sympy

        INPUT:

        - ``use_unicode`` -- boolean. Whether to allow unicode instead
          of 7-bit clean output.

        OUTPUT:

        String.

        EXAMPLES::

            sage: i = var('i')
            sage: integral(exp(x + x^2)/(x+1), x)._sympy_character_art(False)
            '  /          \n |           \n |   2       \n |  x  + x   \n | e...'
        """
        from sympy import pretty, sympify
        # FIXME:: when *sage* will use at least sympy >= 0.7.2
        # we could use a nice splitting with respect of the AsciiArt module.
        # from sage.typeset.ascii_art import AsciiArt, MAX_LENGTH ## for import
        #            num_columns = MAX_LENGTH  ## option of pretty
        try:
            return pretty(sympify(self, evaluate=False), use_unicode=use_unicode)
        except Exception:
            return str(self)

    def _ascii_art_(self):
        """
        Ascii art magic method.

        See :mod:`sage.typeset.ascii_art` for details.

        EXAMPLES::

            sage: i = var('i')
            sage: ascii_art(sum(i^2/pi*x^i, i, 0, oo))
                          2
                         x  + x
            -------------------------------
                  3         2
            - pi*x  + 3*pi*x  - 3*pi*x + pi
            sage: ascii_art(integral(exp(x + x^2)/(x+1), x))
              /
             |
             |   2
             |  x  + x
             | e
             | ------- dx
             |  x + 1
             |
            /
        """
        from sage.typeset.ascii_art import AsciiArt
        return AsciiArt(self._sympy_character_art(False).splitlines())

    def _unicode_art_(self):
        u"""
        Unicode art magic method.

        See :mod:`sage.typeset.unicode_art` for details.

        EXAMPLES::

            sage: i = var('i')
            sage: unicode_art(sum(i^2/pi*x^i, i, 0, oo))
                        2
                       x  + x
            ───────────────────────────
                 3        2
            - π⋅x  + 3⋅π⋅x  - 3⋅π⋅x + π
            sage: unicode_art(integral(exp(x + x^2)/(x+1), x))
            ⌠
            ⎮   2
            ⎮  x  + x
            ⎮ ℯ
            ⎮ ─────── dx
            ⎮  x + 1
            ⌡
        """
        from sage.typeset.unicode_art import UnicodeArt
        return UnicodeArt(self._sympy_character_art(True).splitlines())

    def _interface_(self, I):
        """
        EXAMPLES::

            sage: f = sin(e + 2)
            sage: f._interface_(sage.calculus.calculus.maxima)
            sin(%e+2)
        """
        if is_a_constant(self._gobj):
            return self.pyobject()._interface_(I)
        return super(Expression, self)._interface_(I)

    def _maxima_(self, session=None):
        """
        EXAMPLES::

            sage: f = sin(e + 2)
            sage: f._maxima_()
            sin(%e+2)
            sage: _.parent() is sage.calculus.calculus.maxima
            True
        """
        if session is None:
            # This chooses the Maxima interface used by calculus
            # Maybe not such a great idea because the "default" interface is another one
            from sage.calculus.calculus import maxima
            return super(Expression, self)._interface_(maxima)
        else:
            return super(Expression, self)._interface_(session)

    def _interface_init_(self, I):
        """
        EXAMPLES::

            sage: a = (pi + 2).sin()
            sage: a._maxima_init_()
            'sin((%pi)+(2))'

            sage: a = (pi + 2).sin()
            sage: a._maple_init_()
            'sin((pi)+(2))'

            sage: a = (pi + 2).sin()
            sage: a._mathematica_init_()
            'Sin[(Pi)+(2)]'

            sage: f = pi + I*e
            sage: f._pari_init_()
            '(Pi)+((exp(1))*(I))'

        TESTS:

        Check if complex numbers are converted to Maxima correctly
        :trac:`7557`::

            sage: SR(1.5*I)._maxima_init_()
            '1.5000000000000000*%i'
            sage: SR(CC.0)._maxima_init_()
            '1.0000000000000000*%i'
            sage: SR(CDF.0)._maxima_init_()
            '1.0000000000000000*%i'
        """
        from sage.symbolic.expression_conversions import InterfaceInit
        return InterfaceInit(I)(self)

    def _gap_init_(self):
        """
        Convert symbolic object to GAP string.

        EXAMPLES::

            sage: gap(e + pi^2 + x^3)
            x^3 + pi^2 + e
        """
        return '"%s"'%repr(self)

    def _singular_init_(self):
        """
        Conversion of a symbolic object to Singular string.

        EXAMPLES::

            sage: singular(e + pi^2 + x^3)
            x^3 + pi^2 + e
        """
        return '"%s"'%repr(self)

    def _magma_init_(self, magma):
        """
        Return string representation in Magma of this symbolic expression.

        Since Magma has no notation of symbolic calculus, this simply
        returns something that evaluates in Magma to a a Magma string.

        EXAMPLES::

            sage: x = var('x')
            sage: f = sin(cos(x^2) + log(x))
            sage: f._magma_init_(magma)
            '"sin(cos(x^2) + log(x))"'
            sage: magma(f)                         # optional - magma
            sin(cos(x^2) + log(x))
            sage: magma(f).Type()                  # optional - magma
            MonStgElt
        """
        return '"%s"'%repr(self)

    def _latex_(self):
        r"""
        Return string representation of this symbolic expression.

        TESTS::

            sage: var('x,y,z')
            (x, y, z)
            sage: latex(y + 3*(x^(-1)))
            y + \frac{3}{x}
            sage: latex(x^(y+z^(1/y)))
            x^{y + z^{\left(\frac{1}{y}\right)}}
            sage: latex(1/sqrt(x+y))
            \frac{1}{\sqrt{x + y}}
            sage: latex(sin(x*(z+y)^x))
            \sin\left(x {\left(y + z\right)}^{x}\right)
            sage: latex(3/2*(x+y)/z/y)
            \frac{3 \, {\left(x + y\right)}}{2 \, y z}
            sage: latex((2^(x^y)))
            2^{\left(x^{y}\right)}
            sage: latex(abs(x))
            {\left| x \right|}
            sage: latex((x*y).conjugate())
            \overline{x} \overline{y}
            sage: latex(x*(1/(x^2)+sqrt(x^7)))
            x {\left(\sqrt{x^{7}} + \frac{1}{x^{2}}\right)}

        Check spacing of coefficients of mul expressions (:trac:`3202` and
        :trac:`13356`)::

            sage: latex(2*3^x)
            2 \cdot 3^{x}
            sage: latex(1/2/3^x)
            \frac{1}{2 \cdot 3^{x}}
            sage: latex(1/2*3^x)
            \frac{1}{2} \cdot 3^{x}

        Powers::

            sage: _ = var('A,B,n')
            sage: latex((n+A/B)^(n+1))
            {\left(n + \frac{A}{B}\right)}^{n + 1}
            sage: latex((A*B)^n)
            \left(A B\right)^{n}
            sage: latex((A*B)^(n-1))
            \left(A B\right)^{n - 1}

        Powers where the base or exponent is a Python object::

            sage: latex((2/3)^x)
            \left(\frac{2}{3}\right)^{x}
            sage: latex(x^CDF(1,2))
            x^{1.0 + 2.0i}
            sage: latex((2/3)^(2/3))
            \left(\frac{2}{3}\right)^{\frac{2}{3}}
            sage: latex((-x)^(1/4))
            \left(-x\right)^{\frac{1}{4}}
            sage: k.<a> = GF(9)
            sage: latex(SR(a+1)^x)
            \left(a + 1\right)^{x}

        More powers (:trac:`7406`)::

            sage: latex((x^pi)^e)
            {\left(x^{\pi}\right)}^{e}
            sage: latex((x^(pi+1))^e)
            {\left(x^{\pi + 1}\right)}^{e}
            sage: a,b,c = var('a b c')
            sage: latex(a^(b^c))
            a^{\left(b^{c}\right)}
            sage: latex((a^b)^c)
            {\left(a^{b}\right)}^{c}

        Separate coefficients to numerator and denominator (:trac:`7363`)::

            sage: latex(2/(x+1))
            \frac{2}{x + 1}
            sage: latex(1/2/(x+1))
            \frac{1}{2 \, {\left(x + 1\right)}}

        Check if rational function coefficients without a ``numerator()`` method
        are printed correctly. :trac:`8491`::

            sage: latex(6.5/x)
            \frac{6.50000000000000}{x}
            sage: latex(Mod(2,7)/x)
            \frac{2}{x}

        Check if we avoid extra parenthesis in rational functions (:trac:`8688`)::

            sage: latex((x+2)/(x^3+1))
            \frac{x + 2}{x^{3} + 1}
            sage: latex((x+2)*(x+1)/(x^3+1))
            \frac{{\left(x + 2\right)} {\left(x + 1\right)}}{x^{3} + 1}
            sage: latex((x+2)/(x^3+1)/(x+1))
            \frac{x + 2}{{\left(x^{3} + 1\right)} {\left(x + 1\right)}}

        Check that the sign is correct (:trac:`9086`)::

            sage: latex(-1/x)
            -\frac{1}{x}
            sage: latex(1/-x)
            -\frac{1}{x}

        More tests for the sign (:trac:`9314`)::

            sage: latex(-2/x)
            -\frac{2}{x}
            sage: latex(-x/y)
            -\frac{x}{y}
            sage: latex(-x*z/y)
            -\frac{x z}{y}
            sage: latex(-x/z/y)
            -\frac{x}{y z}

        Check if :trac:`9394` is fixed::

            sage: var('n')
            n
            sage: latex( e^(2*I*pi*n*x - 2*I*pi*n) )
            e^{\left(2 i \, \pi n x - 2 i \, \pi n\right)}
            sage: latex( e^(2*I*pi*n*x - (2*I+1)*pi*n) )
            e^{\left(2 i \, \pi n x - \left(2 i + 1\right) \, \pi n\right)}
            sage: x+(1-2*I)*y
            x - (2*I - 1)*y
            sage: latex(x+(1-2*I)*y)
            x - \left(2 i - 1\right) \, y

        Check if complex coefficients with denominators are displayed
        correctly (:trac:`10769`)::

            sage: var('a x')
            (a, x)
            sage: latex(1/2*I/x)
            \frac{i}{2 \, x}
            sage: ratio = i/2* x^2/a
            sage: latex(ratio)
            \frac{i \, x^{2}}{2 \, a}

        Parenthesis in powers (:trac:`13262`)::

            sage: latex(1+x^(2/3)+x^(-2/3))
            x^{\frac{2}{3}} + \frac{1}{x^{\frac{2}{3}}} + 1
        """
        return self._parent._latex_element_(self)

    def _mathml_(self):
        """
        Return a MathML representation of this object.

        EXAMPLES::

            sage: mathml(pi)
            <mi>&pi;</mi>
            sage: mathml(pi+2)
            MATHML version of the string pi + 2

        """
        from sage.misc.all import mathml
        try:
            obj = self.pyobject()
        except TypeError:
            return mathml(repr(self))
        return mathml(obj)

    def _integer_(self, ZZ=None):
        """
        EXAMPLES::

            sage: f = x^3 + 17*x -3
            sage: ZZ(f.coefficient(x^3))
            1
            sage: ZZ(f.coefficient(x))
            17
            sage: ZZ(f.coefficient(x,0))
            -3
            sage: type(ZZ(f.coefficient(x,0)))
            <type 'sage.rings.integer.Integer'>

        Coercion is done if necessary::

            sage: f = x^3 + 17/1*x
            sage: ZZ(f.coefficient(x))
            17
            sage: type(ZZ(f.coefficient(x)))
            <type 'sage.rings.integer.Integer'>

        If the symbolic expression is just a wrapper around an integer,
        that very same integer is not preserved, but a new one returned::

            sage: n = 17; SR(n)._integer_() is n
            False
        """
        try:
            n = self.pyobject()
        except TypeError:
            raise TypeError("unable to convert %r to an integer" % self)
        if isinstance(n, sage.rings.integer.Integer):
            return n
        return sage.rings.integer.Integer(n)

    def __int__(self):
        """
        EXAMPLES::

            sage: int(log(8)/log(2))
            3
            sage: int(-log(8)/log(2))
            -3
            sage: int(sin(2)*100)
            90
            sage: int(-sin(2)*100)
            -90
            sage: int(SR(3^64)) == 3^64
            True
            sage: int(SR(10^100)) == 10^100
            True
            sage: int(SR(10^100-10^-100)) == 10^100 - 1
            True
            sage: int(sqrt(-3))
            Traceback (most recent call last):
            ...
            ValueError: cannot convert sqrt(-3) to int
        """
        from sage.functions.all import floor, ceil
        try:
            rif_self = sage.rings.all.RIF(self)
        except TypeError:
            raise ValueError("cannot convert %s to int" % self)
        if rif_self > 0 or (rif_self.contains_zero() and self > 0):
            result = floor(self)
        else:
            result = ceil(self)
        if not isinstance(result, sage.rings.integer.Integer):
            raise ValueError("cannot convert %s to int" % self)
        else:
            return int(result)

    def __long__(self):
        """
        EXAMPLES::

            sage: long(sin(2)*100)
            90L
        """
        return long(int(self))

    def _rational_(self):
        """
        EXAMPLES::

            sage: f = x^3 + 17/1*x - 3/8
            sage: QQ(f.coefficient(x^2))
            0
            sage: QQ(f.coefficient(x^3))
            1
            sage: a = QQ(f.coefficient(x)); a
            17
            sage: type(a)
            <type 'sage.rings.rational.Rational'>
            sage: QQ(f.coefficient(x,0))
            -3/8

        If the symbolic expression is just a wrapper around a rational,
        that very same rational is not preserved, but a new one returned::

            sage: n = 17/1; SR(n)._rational_() is n
            False
        """
        try:
            n = self.pyobject()
        except TypeError:
            raise TypeError("unable to convert %s to a rational" % self)
        if isinstance(n, sage.rings.rational.Rational):
            return n
        return sage.rings.rational.Rational(n)

    cpdef _eval_self(self, R):
        """
        Evaluate this expression numerically.

        This function is used to convert symbolic expressions to ``RR``,
        ``CC``, ``float``, ``complex``, ``CIF`` and ``RIF``.

        EXAMPLES::

            sage: var('x,y,z')
            (x, y, z)
            sage: sin(x).subs(x=5)._eval_self(RR)
            -0.958924274663138
            sage: gamma(x).subs(x=I)._eval_self(CC)
            -0.154949828301811 - 0.498015668118356*I
            sage: x._eval_self(CC)
            Traceback (most recent call last):
            ...
            TypeError: Cannot evaluate symbolic expression to a numeric value.

        Check if we can compute a real evaluation even if the expression
        contains complex coefficients::

            sage: RR((I - sqrt(2))*(I+sqrt(2)))
            -3.00000000000000
            sage: cos(I)._eval_self(RR)
            1.54308063481524
            sage: float(cos(I))  # abs tol 1e-15
            1.5430806348152437

        TESTS::

            sage: e = sqrt(2)/sqrt(abs(-(I - 1)*sqrt(2) - I - 1))
            sage: e._eval_self(float)
            0.9036020036...
        """
        try:
            res = self._convert({'parent':R})
        except TypeError as err:
            # try the evaluation again with the complex field
            # corresponding to the parent R
            if R in (float, complex):
                R_complex = complex
            else:
                try:
                    R_complex = R.complex_field()
                except (TypeError, AttributeError):
                    raise err
            res = self._convert({'parent':R_complex})

        if res.is_numeric():
            ans = res.pyobject()
            # Convert ans to R.
            if R is float and isinstance(ans, complex) and not ans.imag:
                # Python does not automatically convert "real" complex
                # numbers to floats, so we do this manually:
                ans = ans.real
            return R(ans)
        else:
            raise TypeError("Cannot evaluate symbolic expression to a numeric value.")

    cpdef _convert(self, kwds):
        """
        Convert all the numeric coefficients and constants in this expression
        to the given ring `R`. This results in an expression which contains
        only variables, and functions whose arguments contain a variable.

        EXAMPLES::

            sage: f = sqrt(2) * cos(3); f
            sqrt(2)*cos(3)
            sage: f._convert({'parent':RDF})
            -1.40006081533995
            sage: f._convert({'parent':float})
            -1.4000608153399503

        There is nothing to convert for variables::

            sage: x._convert({'parent':CC})
            x

        Note that the output is not meant to be in the in the given ring `R`.
        Since the results of some functions will still be  floating point
        approximations::

            sage: t = log(10); t
            log(10)
            sage: t._convert({'parent':ZZ})
            log(10)

        ::

            sage: (0.25 / (log(5.74 /x^0.9, 10))^2 / 4)._convert({'parent':QQ})
            1/16*log(10)^2/log(287/50/x^0.900000000000000)^2
            sage: (0.25 / (log(5.74 /x^0.9, 10))^2 / 4)._convert({'parent':CC})
            0.331368631904900/log(5.74000000000000/x^0.900000000000000)^2

        When converting to an exact domain, powers remain unevaluated::

            sage: f = sqrt(2) * cos(3); f
            sqrt(2)*cos(3)
            sage: (sqrt(2))._convert({'parent':int})
            sqrt(2)
            sage: f._convert({'parent':int})
            0
        """
        cdef GEx res
        sig_on()
        try:
            res = self._gobj.evalf(0, kwds)
        finally:
            sig_off()
        return new_Expression_from_GEx(self._parent, res)

    def _mpfr_(self, R):
        """
        Return a numerical approximation of this symbolic expression in the RealField R.

        The precision of the approximation is determined by the precision of
        the input R.

        EXAMPLES::

            0.090909090909090909090909090909090909090909090909090909090909

            sage: a = sin(3); a
            sin(3)
            sage: RealField(200)(a)
            0.14112000805986722210074480280811027984693326425226558415188
            sage: a._mpfr_(RealField(100))
            0.14112000805986722210074480281
        """
        return self._eval_self(R)

    def _real_mpfi_(self, R):
        """
        Return this expression as a real interval.

        EXAMPLES::

            sage: RIF(sqrt(2))
            1.414213562373095?
        """
        try:
            return self._eval_self(R)
        except TypeError:
            raise TypeError("unable to simplify to a real interval approximation")

    def _complex_mpfi_(self, R):
        """
        Return this expression as a complex interval.

        EXAMPLES::

            sage: CIF(pi)
            3.141592653589794?
        """
        try:
            return self._eval_self(R)
        except TypeError:
            raise TypeError("unable to simplify to a complex interval approximation")

    def _real_double_(self, R):
        """
        EXAMPLES::

            sage: RDF(sin(3))
            0.1411200080598672
        """
        return self._eval_self(R)

    def _complex_mpfr_field_(self, R):
        """
        Return a numerical approximation to this expression in the given
        ComplexField R.

        The precision of the approximation is determined by the precision of
        the input R.

        EXAMPLES::

            sage: ComplexField(200)(SR(1/11))
            0.090909090909090909090909090909090909090909090909090909090909
            sage: zeta(x).subs(x=I)._complex_mpfr_field_(ComplexField(70))
            0.0033002236853241028742 - 0.41815544914132167669*I
            sage: gamma(x).subs(x=I)._complex_mpfr_field_(ComplexField(60))
            -0.1549498283018106... - 0.49801566811835604*I
            sage: log(x).subs(x=I)._complex_mpfr_field_(ComplexField(50))
            1.5707963267949*I

            sage: CC(sqrt(2))
            1.41421356237309
            sage: a = sqrt(-2); a
            sqrt(-2)
            sage: CC(a).imag()
            1.41421356237309
            sage: ComplexField(200)(a).imag()
            1.4142135623730950488016887242096980785696718753769480731767
            sage: ComplexField(100)((-1)^(1/10))
            0.95105651629515357211643933338 + 0.30901699437494742410229341718*I
            sage: CC(x*sin(0))
            0.000000000000000
        """
        return self._eval_self(R)

    def _complex_double_(self, R):
        """
        Return a numerical approximation to this expression in the given
        Complex Double Field R.

        EXAMPLES::

            sage: CDF(SR(1/11))
            0.09090909090909091
            sage: zeta(x).subs(x=I)._complex_double_(CDF)  # rel tol 1e-16
            0.003300223685324103 - 0.4181554491413217*I
            sage: gamma(x).subs(x=I)._complex_double_(CDF)
            -0.15494982830181067 - 0.49801566811835607*I
            sage: log(x).subs(x=I)._complex_double_(CDF)
            1.5707963267948966*I
            sage: CDF((-1)^(1/3))
            0.5000000000000001 + 0.8660254037844386*I
        """
        return self._eval_self(R)

    def __float__(self):
        """
        Return float conversion of self, assuming self is constant.
        Otherwise, raise a TypeError.

        OUTPUT:

        A ``float``. Double precision evaluation of self.

        EXAMPLES::

            sage: float(SR(12))
            12.0
            sage: float(SR(2/3))
            0.6666666666666666
            sage: float(sqrt(SR(2)))
            1.4142135623730951
            sage: float(SR(RIF(2)))
            2.0
            sage: float(x^2 + 1)
            Traceback (most recent call last):
            ...
            TypeError: unable to simplify to float approximation

        TESTS::

            sage: float(sqrt(2)/sqrt(abs(-(I - 1)*sqrt(2) - I - 1)))
            0.9036020036...
        """
        from sage.functions.other import real, imag
        try:
            ret = float(self._eval_self(float))
        except TypeError:
            try:
                c = (self._eval_self(complex))
                if imag(c) == 0:
                    ret = real(c)
                else:
                    raise
            except TypeError:
                raise TypeError("unable to simplify to float approximation")
        return ret

    def __complex__(self):
        """
        EXAMPLES::

            sage: complex(I)
            1j
            sage: complex(erf(3*I))
            1629.9946226015657j
        """
        try:
            return self._eval_self(complex)
        except TypeError:
            raise TypeError("unable to simplify to complex approximation")

    def _sympy_(self):
        """
        Return a Sympy version of this object.

        EXAMPLES::

            sage: pi._sympy_()
            pi
            sage: type(_)
            <class 'sympy.core.numbers.Pi'>

        """
        from sage.symbolic.expression_conversions import sympy
        return sympy(self)

    def _algebraic_(self, field):
        """
        Convert a symbolic expression to an algebraic number.

        EXAMPLES::

            sage: QQbar(sqrt(2) + sqrt(8))
            4.242640687119285?
            sage: AA(sqrt(2) ^ 4) == 4
            True
            sage: AA(-golden_ratio)
            -1.618033988749895?
            sage: QQbar((2*I)^(1/2))
            1 + 1*I
            sage: QQbar(e^(pi*I/3))
            0.50000000000000000? + 0.866025403784439?*I

            sage: QQbar(sqrt(2))
            1.414213562373095?
            sage: AA(abs(1+I))
            1.414213562373095?
            sage: golden_ratio._algebraic_(QQbar)
            1.618033988749895?
            sage: QQbar(golden_ratio)
            1.618033988749895?

            sage: AA(x*sin(0))
            0
            sage: QQbar(x*sin(0))
            0
        """
        from sage.symbolic.expression_conversions import algebraic
        return algebraic(self, field)

    def __hash__(self):
        """
        Return hash of this expression.

        EXAMPLES::

        The hash of an object in Python or its coerced version into
        the symbolic ring is usually the same::

            sage: hash(SR(3.1))
            2093862195
            sage: hash(SR(19.23))
            -1458111714  # 32-bit
            2836855582   # 64-bit
            sage: hash(SR(3/1))
            3
            sage: hash(SR(19/23)) == hash(19/23)
            True
            sage: hash(SR(2^32)) == hash(2^32)
            True
            sage: hash(SR(2^64-1)) == hash(2^64-1)
            True
            sage: hash(SR(1e100)) == hash(1e100)
            True

        The hash for symbolic expressions are unfortunately random. Here we
        only test that the hash() function returns without error, and that
        the return type is correct::

            sage: x, y = var("x y")
            sage: t = hash(x); type(t)
            <... 'int'>
            sage: t = hash(x^y); type(t)
            <... 'int'>
            sage: type(hash(x+y))
            <... 'int'>
            sage: d = {x+y: 5}
            sage: d
            {x + y: 5}

        In this example hashing is important otherwise the answer is
        wrong::

            sage: uniq([x-x, -x+x])
            [0]

        Test if exceptions during hashing are handled properly::

            sage: t = SR(matrix(2,2,range(4)))
            sage: hash(t)
            Traceback (most recent call last):
            ...
            RuntimeError: Python object not hashable

        TESTS:

        Test if hashes for fderivatives with different parameters collide.
        :trac:`6243`::

            sage: f = function('f'); t = f(x,y)
            sage: u = t.derivative(x); v = t.derivative(y)
            sage: hash(u) == hash(v)
            False
            sage: d = {u: 3, v: 5}; sorted(d.values())
            [3, 5]

        More checks for fderivative hashes :trac:`6851` ::

            sage: hash(f(x).derivative(x)) == hash(f(x).derivative(x,2))
            False
            sage: d = dict( (f(x).derivative(x, i), i) for i in range(1,6) )
            sage: len(d.keys())
            5

        We create a function with 10 arguments and test if there are
        hash collisions between any of its derivatives of order at
        most 7. :trac:`7508` ::

            sage: num_vars = 10; max_order=7
            sage: X = var(' '.join(['x'+str(i) for i in range(num_vars)]))
            sage: f = function('f')(*X)
            sage: hashes=set()
            sage: for length in range(1,max_order+1):  # long time (4s on sage.math, 2012)
            ....:     for s in UnorderedTuples(X, length):
            ....:         deriv = f.diff(*s)
            ....:         h = hash(deriv)
            ....:         if h in hashes:
            ....:             print("deriv: %s, hash:%s" % (deriv, h))
            ....:         else:
            ....:             hashes.add(n)

        Check whether `oo` keeps its hash in `SR` (:trac:`19928`)::

            sage: hash(oo) == hash(SR(oo))
            True
            sage: hash(oo) == hash((-x).subs(x=-oo))
            True
            sage: hash(-oo) == hash(SR(-oo))
            True
            sage: hash(-oo) == hash((-x).subs(x=oo))
            True
            sage: hash(unsigned_infinity) == hash(SR(unsigned_infinity))
            True
        """
        sig_on()
        try:
            return self._gobj.gethash()
        finally:
            sig_off()

    cdef bint _rel_equal1(Expression self, Expression other) except -1:
        """
        Internal helper function.
        """
        sig_on()
        try:
            return (self._gobj.lhs().is_equal(other._gobj.lhs())
                    and self._gobj.rhs().is_equal(other._gobj.rhs()))
        finally:
            sig_off()

    cdef bint _rel_equal2(Expression self, Expression other) except -1:
        """
        Internal helper function.
        """
        sig_on()
        try:
            return (self._gobj.lhs().is_equal(other._gobj.rhs())
                    and self._gobj.rhs().is_equal(other._gobj.lhs()))
        finally:
            sig_off()

    cpdef _richcmp_(left, right, int op):
        """
        Create a formal symbolic inequality or equality.

        EXAMPLES::

            sage: var('x, y')
            (x, y)
            sage: x + 2/3 < y^2
            x + 2/3 < y^2
            sage: x^3 -y <= y + x
            x^3 - y <= x + y
            sage: x^3 -y == y + x
            x^3 - y == x + y
            sage: x^3 - y^10 >= y + x^10
            -y^10 + x^3 >= x^10 + y
            sage: x^2 > x
            x^2 > x

        Testing :trac:`11309` which changes the behavior of comparison of
        comparisons::

            sage: (-x + y < 0) in [x - y < 0]
            False
            sage: (x - 1 < 0) in [x - 2 < 0]
            False
            sage: Set([-x + y < 0, x - y < 0])
            {-x + y < 0, x - y < 0}
            sage: (x < y) == (x > y)
            False
            sage: (x < 0) < (x < 1)
            False
            sage: (x < y) != (y > x)
            False
            sage: (x >= y) == (y <= x)
            True
            sage: (x > y) == (y <= x)
            False
            sage: (x < x) == (x < x)
            True
            sage: (y > y) != (y > y)
            False
            sage: (x < y) != x
            True
            sage: (x == y) == (y == x)
            True
            sage: (x != y) != (y != x)
            False
            sage: (x == y) != (x != y)
            True
            sage: (x == y) == (y != x)
            False
            sage: x == (x == x)
            False
        """
        cdef Expression l, r

        l = left
        r = right

        # If lhs or rhs is a relation, resolve the big relation
        # immediately UNLESS the lhs and rhs are flipped versions of
        # the same relation.
        if is_a_relational(l._gobj):
            if (op != Py_EQ and op != Py_NE):
                # relations aren't <, >, <=, or >= to other things
                return False
            if is_a_relational(r._gobj):
                # both lhs and rhs are relations, so we can get to work
                if l.operator() == r.operator():
                    e2 = ( # case: (x _ y) ?= (x _ y)
                           left._rel_equal1(right) or
                           # case: (x == y) ?= (y == x)
                           #       (x != y) ?= (y != x)
                           ( ( l.operator() == operator.eq or
                               l.operator() == operator.ne ) and
                             left._rel_equal2(right) ))
                else:
                    e2 = ( # case: (x < y)  ?= (y > x)  (or vice versa)
                           #       (x <= y) ?= (y >= x) (or vice versa)
                           ( ( l.operator() == operator.lt and
                               r.operator() == operator.gt ) or
                             ( l.operator() == operator.gt and
                               r.operator() == operator.lt ) or
                             ( l.operator() == operator.le and
                               r.operator() == operator.ge ) or
                             ( l.operator() == operator.ge and
                               r.operator() == operator.le ) ) and
                             left._rel_equal2(right) )
            else:
                e2 = False              # l is relational but r isn't.

            if op == Py_EQ:
                return e2
            else:                       # op == Py_NE, checked earlier.
                return not e2

        elif is_a_relational(r._gobj):  # l isn't relational but r is.
            # things aren't <, >, <=, >=, or == to relations; they
            # are, however, != to relations
            return op == Py_NE

        # neither was relational, so we can create a symbolic relation
        cdef GEx e
        if op == Py_LT:
            e = (l._gobj < r._gobj)
        elif op == Py_EQ:
            e = (l._gobj == r._gobj)
        elif op == Py_GT:
            e = (l._gobj > r._gobj)
        elif op == Py_LE:
            e = (l._gobj <= r._gobj)
        elif op == Py_NE:
            e = (l._gobj != r._gobj)
        elif op == Py_GE:
            e = (l._gobj >= r._gobj)
        else:
            raise TypeError
        return new_Expression_from_GEx(l._parent, e)

    def _test_nonzero_equal(self, **options):
        r"""
        Do not perform tests for the operators ``==`` and ``!=``.

        EXAMPLES:

        The operator ``==`` has a special meaning for a symbolic expression::

            sage: x == 0
            x == 0

        In particular, it does not return a bool, so the following check does
        not hold anymore::
        
            sage: (not x) == (x != 0)
            False

        TESTS::

            sage: x._test_nonzero_equal()

        """
        pass

    def assume(self):
        r"""
        Assume that this equation holds. This is relevant for symbolic
        integration, among other things.

        EXAMPLES: We call the assume method to assume that `x>2`::

            sage: (x > 2).assume()

        Bool returns True below if the inequality is *definitely* known to
        be True.

        ::

            sage: bool(x > 0)
            True
            sage: bool(x < 0)
            False

        This may or may not be True, so bool returns False::

            sage: bool(x > 3)
            False

        If you make inconsistent or meaningless assumptions,
        Sage will let you know::

            sage: forget()
            sage: assume(x<0)
            sage: assume(x>0)
            Traceback (most recent call last):
            ...
            ValueError: Assumption is inconsistent
            sage: assumptions()
            [x < 0]
            sage: forget()

        TESTS::

            sage: v,c = var('v,c')
            sage: assume(c != 0)
            sage: integral((1+v^2/c^2)^3/(1-v^2/c^2)^(3/2),v)
            83/8*v/sqrt(-v^2/c^2 + 1) - 17/8*v^3/(c^2*sqrt(-v^2/c^2 + 1)) - 1/4*v^5/(c^4*sqrt(-v^2/c^2 + 1)) - 75/8*arcsin(v/(c^2*sqrt(c^(-2))))/sqrt(c^(-2))
            sage: forget()
        """
        from sage.symbolic.assumptions import _assumptions
        from sage.calculus.calculus import maxima
        if not self.is_relational():
            raise TypeError("self (=%s) must be a relational expression" % self)
        if not self in _assumptions:
            m = self._maxima_init_assume_()
            s = maxima.assume(m)
            pynac_assume_rel(self._gobj)
            if str(s._sage_()[0]) in ['meaningless','inconsistent','redundant']:
                raise ValueError("Assumption is %s" % str(s._sage_()[0]))
            _assumptions.append(self)

    def forget(self):
        """
        Forget the given constraint.

        EXAMPLES::

            sage: var('x,y')
            (x, y)
            sage: forget()
            sage: assume(x>0, y < 2)
            sage: assumptions()
            [x > 0, y < 2]
            sage: forget(y < 2)
            sage: assumptions()
            [x > 0]

        TESTS:

        Check if :trac:`7507` is fixed::

            sage: forget()
            sage: n = var('n')
            sage: foo=sin((-1)*n*pi)
            sage: foo.simplify()
            -sin(pi*n)
            sage: assume(n, 'odd')
            sage: assumptions()
            [n is odd]
            sage: foo.simplify()
            0
            sage: forget(n, 'odd')
            sage: assumptions()
            []
            sage: foo.simplify()
            -sin(pi*n)
        """
        from sage.symbolic.assumptions import _assumptions
        from sage.calculus.calculus import maxima
        if not self.is_relational():
            raise TypeError("self (=%s) must be a relational expression" % self)
        pynac_forget_rel(self._gobj)
        m = self._maxima_init_assume_()
        maxima.forget(m)
        try:
            _assumptions.remove(self)
        except ValueError:
            pass

    def _maxima_init_assume_(self):
        """
        Return string that when evaluated in Maxima defines the assumption
        determined by this expression.

        EXAMPLES::

            sage: f = x+2 > sqrt(3)
            sage: f._maxima_init_assume_()
            '((_SAGE_VAR_x)+(2))>((3)^(1/2))'
        """
        from sage.calculus.calculus import maxima

        l = self.lhs()._assume_str()
        r = self.rhs()._assume_str()
        op = self.operator()
        if  op is operator.eq:
            m = 'equal(%s, %s)'%(l, r)
        elif op is operator.ne:
            m = 'notequal(%s, %s)'%(l, r)
        else:
            m = '(%s)%s(%s)' % (l, maxima._relation_symbols()[op], r)
        return m

    def _assume_str(self):
        """
        TESTS::

            sage: x = var('x')
            sage: x._assume_str()
            '_SAGE_VAR_x'
            sage: y = function('y')(x)
            sage: y._assume_str()
            'y'
            sage: abs(x)._assume_str()
            'abs(_SAGE_VAR_x)'
        """
        # if this is a function with a single argument which is a symbol, i.e.
        # this is of the form f(x), we pass the string 'f > 0'
        if is_a_function(self._gobj) and self.nops() == 1 and \
                is_a_symbol(self._gobj.op(0)):
                    op = self.operator()
                    # check if op is a user defined function, for builtin
                    # functions like abs() we still need to pass 'abs(x) > 0'
                    if isinstance(op, SymbolicFunction):
                        return self.operator().name()
        return self._maxima_init_()

    def decl_assume(self, decl):
        """
        TESTS::

            sage: from sage.symbolic.assumptions import GenericDeclaration
            sage: decl = GenericDeclaration(x, 'real')
            sage: x.is_real()
            False
            sage: x.decl_assume(decl._assumption)
            sage: x.is_real()
            True
        """
        pynac_assume_gdecl(self._gobj, decl)

    def decl_forget(self, decl):
        """
        TESTS::

            sage: from sage.symbolic.assumptions import GenericDeclaration
            sage: decl = GenericDeclaration(x, 'integer')
            sage: x.is_integer()
            False
            sage: x.decl_assume(decl._assumption)
            sage: x.is_integer()
            True
            sage: x.decl_forget(decl._assumption)
            sage: x.is_integer()
            False
        """
        pynac_forget_gdecl(self._gobj, decl)

    def has_wild(self):
        """
        Return ``True`` if this expression contains a wildcard.

        EXAMPLES::

            sage: (1 + x^2).has_wild()
            False
            sage: (SR.wild(0) + x^2).has_wild()
            True
            sage: SR.wild(0).has_wild()
            True
        """
        return haswild(self._gobj)

    def is_algebraic(self):
        """
        Return True if this expression is known to be algebraic.

        EXAMPLES::

            sage: sqrt(2).is_algebraic()
            True
            sage: (5*sqrt(2)).is_algebraic()
            True
            sage: (sqrt(2) + 2^(1/3) - 1).is_algebraic()
            True
            sage: (I*golden_ratio + sqrt(2)).is_algebraic()
            True
            sage: (sqrt(2) + pi).is_algebraic()
            False
            sage: SR(QQ(2/3)).is_algebraic()
            True
            sage: SR(1.2).is_algebraic()
            False
        """
        try:
            ex = sage.rings.all.QQbar(self)
        except (TypeError, ValueError, NotImplementedError):
            return False
        return True

    def is_real(self):
        """
        Return True if this expression is known to be a real number.

        EXAMPLES::

            sage: t0 = SR.symbol("t0", domain='real')
            sage: t0.is_real()
            True
            sage: t0.is_positive()
            False
            sage: t1 = SR.symbol("t1", domain='positive')
            sage: (t0+t1).is_real()
            True
            sage: (t0+x).is_real()
            False
            sage: (t0*t1).is_real()
            True
            sage: t2 = SR.symbol("t2", domain='positive')
            sage: (t1**t2).is_real()
            True
            sage: (t0*x).is_real()
            False
            sage: (t0^t1).is_real()
            False
            sage: (t1^t2).is_real()
            True
            sage: gamma(pi).is_real()
            True
            sage: cosh(-3).is_real()
            True
            sage: cos(exp(-3) + log(2)).is_real()
            True
            sage: gamma(t1).is_real()
            True
            sage: (x^pi).is_real()
            False
            sage: (cos(exp(t0) + log(t1))^8).is_real()
            True
            sage: cos(I + 1).is_real()
            False
            sage: sin(2 - I).is_real()
            False
            sage: (2^t0).is_real()
            True

        The following is real, but we cannot deduce that.::

            sage: (x*x.conjugate()).is_real()
            False

        Assumption of real has the same effect as setting the domain::

            sage: forget()
            sage: assume(x, 'real')
            sage: x.is_real()
            True
            sage: cosh(x).is_real()
            True
            sage: forget()

        The real domain is also set with the integer domain::

            sage: SR.var('x', domain='integer').is_real()
            True

        TESTS:

        Check that :trac:`23093` is fixed::

            sage: sqrt(-2).is_real()
            False
        """
        return self._gobj.info(info_real)

    def is_positive(self):
        """
        Return True if this expression is known to be positive.

        EXAMPLES::

            sage: t0 = SR.symbol("t0", domain='positive')
            sage: t0.is_positive()
            True
            sage: t0.is_negative()
            False
            sage: t0.is_real()
            True
            sage: t1 = SR.symbol("t1", domain='positive')
            sage: (t0*t1).is_positive()
            True
            sage: (t0 + t1).is_positive()
            True
            sage: (t0*x).is_positive()
            False

        ::

            sage: forget()
            sage: assume(x>0)
            sage: x.is_positive()
            True
            sage: cosh(x).is_positive()
            True
            sage: f = function('f')(x)
            sage: assume(f>0)
            sage: f.is_positive()
            True
            sage: forget()

        ::

            sage: cosh(x).is_positive()
            False
            sage: cosh(real(x)).is_positive()
            True
            sage: (cosh(real(x))^2).is_positive()
            True
            sage: ((real(x))^2).is_positive()
            False
            sage: gamma(x^2).is_positive()
            False
            sage: gamma(x^2+1).is_positive()
            False
            sage: gamma(cosh(real(x))).is_positive()
            True
            sage: (real(x)^2).is_positive()
            False
            sage: (real(x)^2+1).is_positive()
            True
            sage: (abs(x)^2+1).is_positive()
            True
            sage: gamma(real(x)^2+1).is_positive()
            True
            sage: cos(I + 1).is_positive()
            False
            sage: sin(2 - I).is_positive()
            False
        """
        return self._gobj.info(info_positive)

    def is_negative(self):
        """
        Return True if this expression is known to be negative.

        EXAMPLES::

            sage: SR(-5).is_negative()
            True

        Check if we can correctly deduce negativity of mul objects::

            sage: t0 = SR.symbol("t0", domain='positive')
            sage: t0.is_negative()
            False
            sage: (-t0).is_negative()
            True
            sage: (-pi).is_negative()
            True

        Assumptions on symbols are handled correctly::

            sage: y = var('y')
            sage: assume(y < 0)
            sage: y.is_positive()
            False
            sage: y.is_negative()
            True
            sage: forget()
        """
        return self._gobj.info(info_negative)

    def is_integer(self):
        """
        Return True if this expression is known to be an integer.

        EXAMPLES::

            sage: SR(5).is_integer()
            True

        TESTS:

        Check that integer variables are recognized (:trac:`18921`)::

            sage: _ = var('n', domain='integer')
            sage: n.is_integer()
            True

        Assumption of integer has the same effect as setting the domain::

            sage: forget()
            sage: assume(x, 'integer')
            sage: x.is_integer()
            True
            sage: forget()
        """
        return self._gobj.info(info_integer)

    def is_symbol(self):
        """
        Return True if this symbolic expression consists of only a symbol, i.e.,
        a symbolic variable.

        EXAMPLES::

            sage: x.is_symbol()
            True
            sage: var('y')
            y
            sage: y.is_symbol()
            True
            sage: (x*y).is_symbol()
            False
            sage: pi.is_symbol()
            False

        ::

            sage: ((x*y)/y).is_symbol()
            True
            sage: (x^y).is_symbol()
            False
        """
        return is_a_symbol(self._gobj)

    def _is_registered_constant_(self):
        """
        Return True if this symbolic expression is interally represented as
        a constant.

        This function is intended to provide an interface to query the internal
        representation of the expression. In this sense, the word ``constant``
        does not reflect the mathematical properties of the expression.
        Expressions which have no variables may return ``False``.

        EXAMPLES::

            sage: pi._is_registered_constant_()
            True
            sage: x._is_registered_constant_()
            False
            sage: SR(1)._is_registered_constant_()
            False

        Note that the complex I is not a constant::

            sage: I._is_registered_constant_()
            False
            sage: I.is_numeric()
            True
        """
        return is_a_constant(self._gobj)

    def is_constant(self):
        """
        Return whether this symbolic expression is a constant.

        A symbolic expression is constant if it does not contain
        any variables.

        EXAMPLES::

            sage: pi.is_constant()
            True
            sage: SR(1).is_constant()
            True
            sage: SR(2).is_constant()
            True
            sage: log(2).is_constant()
            True
            sage: I.is_constant()
            True
            sage: x.is_constant()
            False

        TESTS::

            sage: P.<p> = ZZ[]
            sage: SR(42).is_constant() == P(2).is_constant()
            True
        """
        return not self.variables()

    def is_numeric(self):
        """
        A Pynac numeric is an object you can do arithmetic with
        that is not a symbolic variable, function, or constant.
        Return True if this expression only consists of a numeric object.

        EXAMPLES::

            sage: SR(1).is_numeric()
            True
            sage: x.is_numeric()
            False
            sage: pi.is_numeric()
            False
            sage: sin(x).is_numeric()
            False
        """
        return is_a_numeric(self._gobj)

    def is_series(self):
        """
        TESTS::

            sage: x.is_series()
            doctest:...: DeprecationWarning: ex.is_series() is deprecated. Use isinstance(ex, sage.symbolic.series.SymbolicSeries) instead
            See http://trac.sagemath.org/17659 for details.
            False
        """
        from sage.misc.superseded import deprecation
        deprecation(17659, "ex.is_series() is deprecated. Use isinstance(ex, sage.symbolic.series.SymbolicSeries) instead")
        return False

    def is_terminating_series(self):
        """
        Return True if ``self`` is a series without order term.

        A series is terminating if it can be represented exactly,
        without requiring an order term. You can explicitly
        request terminating series by setting the order to
        positive infinity.

        OUTPUT:

        Boolean. Whether ``self`` was constructed by :meth:`series`
        and has no order term.

        EXAMPLES::

            sage: (x^5+x^2+1).series(x, +oo)
            1 + 1*x^2 + 1*x^5
            sage: (x^5+x^2+1).series(x,+oo).is_terminating_series()
            True
            sage: SR(5).is_terminating_series()
            False
            sage: var('x')
            x
            sage: x.is_terminating_series()
            False
            sage: exp(x).series(x,10).is_terminating_series()
            False
        """
        return False

    cpdef bint is_polynomial(self, var):
        """
        Return True if self is a polynomial in the given variable.

        EXAMPLES::

            sage: var('x,y,z')
            (x, y, z)
            sage: t = x^2 + y; t
            x^2 + y
            sage: t.is_polynomial(x)
            True
            sage: t.is_polynomial(y)
            True
            sage: t.is_polynomial(z)
            True

            sage: t = sin(x) + y; t
            y + sin(x)
            sage: t.is_polynomial(x)
            False
            sage: t.is_polynomial(y)
            True
            sage: t.is_polynomial(sin(x))
            True

        TESTS:

        Check if we can handle derivatives. :trac:`6523`::

            sage: f(x) = function('f')(x)
            sage: f(x).diff(x).is_zero()
            False

        Check if :trac:`11352` is fixed::

            sage: el = -1/2*(2*x^2 - sqrt(2*x - 1)*sqrt(2*x + 1) - 1)
            sage: el.is_polynomial(x)
            False

        Check that negative exponents are handled (:trac:`15304`)::

            sage: y = var('y')
            sage: (y/x).is_polynomial(x)
            False
        """
        cdef Expression symbol0 = self.coerce_in(var)
        sig_on()
        try:
            return self._gobj.is_polynomial(symbol0._gobj)
        finally:
            sig_off()

    cpdef bint is_relational(self):
        """
        Return True if self is a relational expression.

        EXAMPLES::

            sage: x = var('x')
            sage: eqn = (x-1)^2 == x^2 - 2*x + 3
            sage: eqn.is_relational()
            True
            sage: sin(x).is_relational()
            False
        """
        return is_a_relational(self._gobj)

    def is_exact(self):
        """
        Return True if this expression only contains exact numerical coefficients.

        EXAMPLES::

            sage: x, y = var('x, y')
            sage: (x+y-1).is_exact()
            True
            sage: (x+y-1.9).is_exact()
            False
            sage: x.is_exact()
            True
            sage: pi.is_exact()
            True
            sage: (sqrt(x-y) - 2*x + 1).is_exact()
            True
            sage: ((x-y)^0.5 - 2*x + 1).is_exact()
            False

        TESTS::

            sage: (sin(x*cos(2*x*pi)) - 10*y^3 - 1/(x+4)).is_exact()
            True
            sage: (sin(x*cos(2.0*x*pi)) - 10*y^3 - 1/(x+4)).is_exact()
            False
            sage: SR(42).is_exact()
            True
            sage: SR(42.01).is_exact()
            False
            sage: SR(I).is_exact()
            True
            sage: (x-I).is_exact()
            True
            sage: (x-CC(0,1)).is_exact()
            False
        """
        # generator over all numerical elements in the subexpression tree of expr
        def numelems_gen(expr):
            if expr.is_numeric():
                yield expr
            elif expr.operator() is not None:
                for op in expr.operands():
                    if op.is_numeric():
                        yield op
                    else:
                        for opp in numelems_gen(op):
                            yield opp
        # stop at the first inexact number in the subexpression tree of self,
        # and if there is no such element, then self is exact
        for nelem in numelems_gen(self):
            if not nelem.pyobject().base_ring().is_exact():
                return False
        return True

    cpdef bint is_infinity(self):
        """
        Return True if self is an infinite expression.

        EXAMPLES::

            sage: SR(oo).is_infinity()
            True
            sage: x.is_infinity()
            False
        """
        return is_a_infinity(self._gobj)

    cpdef bint is_positive_infinity(self):
        """
        Return True if self is a positive infinite expression.

        EXAMPLES::

            sage: SR(oo).is_positive_infinity()
            True
            sage: SR(-oo).is_positive_infinity()
            False
            sage: x.is_infinity()
            False
        """
        return is_a_infinity(self._gobj) and self._gobj.info(info_positive)

    cpdef bint is_negative_infinity(self):
        """
        Return True if self is a negative infinite expression.

        EXAMPLES::

            sage: SR(oo).is_negative_infinity()
            False
            sage: SR(-oo).is_negative_infinity()
            True
            sage: x.is_negative_infinity()
            False
        """
        return is_a_infinity(self._gobj) and self._gobj.info(info_negative)

    def left_hand_side(self):
        """
        If self is a relational expression, return the left hand side
        of the relation.  Otherwise, raise a ValueError.

        EXAMPLES::

            sage: x = var('x')
            sage: eqn = (x-1)^2 == x^2 - 2*x + 3
            sage: eqn.left_hand_side()
            (x - 1)^2
            sage: eqn.lhs()
            (x - 1)^2
            sage: eqn.left()
            (x - 1)^2
        """
        if not self.is_relational():
            raise ValueError("self must be a relational expression")
        return new_Expression_from_GEx(self._parent, self._gobj.lhs())

    lhs = left = left_hand_side

    def right_hand_side(self):
        """
        If self is a relational expression, return the right hand side
        of the relation.  Otherwise, raise a ValueError.

        EXAMPLES::

            sage: x = var('x')
            sage: eqn = (x-1)^2 <= x^2 - 2*x + 3
            sage: eqn.right_hand_side()
            x^2 - 2*x + 3
            sage: eqn.rhs()
            x^2 - 2*x + 3
            sage: eqn.right()
            x^2 - 2*x + 3
        """
        if not self.is_relational():
            raise ValueError("self must be a relation")
        return new_Expression_from_GEx(self._parent, self._gobj.rhs())

    rhs = right = right_hand_side

    def is_trivial_zero(self):
        """
        Check if this expression is trivially equal to zero without any
        simplification.

        This method is intended to be used in library code where trying to
        obtain a mathematically correct result by applying potentially
        expensive rewrite rules is not desirable.

        EXAMPLES::

            sage: SR(0).is_trivial_zero()
            True
            sage: SR(0.0).is_trivial_zero()
            True
            sage: SR(float(0.0)).is_trivial_zero()
            True

            sage: (SR(1)/2^1000).is_trivial_zero()
            False
            sage: SR(1./2^10000).is_trivial_zero()
            False

        The :meth:`~sage.structure.element.Element.is_zero` method
        is more capable::

            sage: t = pi + (pi - 1)*pi - pi^2
            sage: t.is_trivial_zero()
            False
            sage: t.is_zero()
            True
            sage: u = sin(x)^2 + cos(x)^2 - 1
            sage: u.is_trivial_zero()
            False
            sage: u.is_zero()
            True
        """
        return self._gobj.is_zero()

    def __nonzero__(self):
        """
        Return True unless this symbolic expression can be shown by Sage
        to be zero.  Note that deciding if an expression is zero is
        undecidable in general.

        EXAMPLES::

            sage: x = var('x')
            sage: forget()
            sage: SR(0).__nonzero__()
            False
            sage: SR(1).__nonzero__()
            True
            sage: assert(abs(x))
            sage: assert(not x/x - 1)

        This is called by :meth:`is_zero`::

            sage: k = var('k')
            sage: pol = 1/(k-1) - 1/k - 1/k/(k-1)
            sage: pol.is_zero()
            True

            sage: f = sin(x)^2 + cos(x)^2 - 1
            sage: f.is_zero()
            True

        TESTS:

        First, a bunch of tests of nonzero (which is called by bool)
        for symbolic relations::

            sage: x = var('x')
            sage: assert((x-1)^2 == x^2 - 2*x + 1)
            sage: assert(((x-1)^2 == x^2 - 2*x + 1).expand())
            sage: assert(not ((x-1)^2 == x^2 - 2*x + 3).expand())
            sage: assert(2 + x < 3 + x)
            sage: assert(not 2 + x < 1 + x)
            sage: assert(2 + x > 1 + x)
            sage: assert(not 1 + x > 1 + x)
            sage: assert(1 + x >= 1 + x)
            sage: assert(not 1 + x < 1 + x)
            sage: assert(1 + x <= 1 + x)
            sage: assert(not 1 + x^2 != 1 + x*x)
            sage: assert(1 + x^2 != 2 + x*x)
            sage: assert(SR(oo) == SR(oo))
            sage: assert(not -SR(oo) == SR(oo))
            sage: assert(-SR(oo) != SR(oo))

        Next, tests to ensure assumptions are correctly used::

            sage: x, y, z = var('x, y, z')
            sage: assume(x >= y, y >= z, z >= x)
            sage: assert(x == z)
            sage: assert(not z < x)
            sage: assert(not z > y)
            sage: assert(y == z)
            sage: assert(y <= z)
            sage: forget()
            sage: assume(x >= 1, x <= 1)
            sage: assert(x == 1)
            sage: assert(not x != 1)
            sage: assert(not x > 1)
            sage: forget()
            sage: assume(x > 0)
            sage: assert(not x == 0)
            sage: assert(x != 0)

        We cannot return undecidable or throw an exception
        at the moment so ``False`` is returned for unknown
        outcomes.

        ::

            sage: assert(not x == 1)
            sage: assert(not x != 1)
            sage: forget()
            sage: assume(x>y)
            sage: assert(not x==y)
            sage: assert(x != y) # The same comment as above applies here as well
            sage: forget()

        Comparisons of infinities::

            sage: assert( (1+I)*oo == (2+2*I)*oo )
            sage: assert( SR(unsigned_infinity) == SR(unsigned_infinity) )
            sage: assert( SR(I*oo) == I*oo )
            sage: assert( SR(-oo) <= SR(oo) )
            sage: assert( SR(oo) >= SR(-oo) )
            sage: assert( SR(oo) != SR(-oo) )
            sage: assert( sqrt(2)*oo != I*oo )

        The expression may be zero with integers but is not
        when in the complex domain (:trac:`15571`)::

            sage: a,x = var('a,x')
            sage: assume(a, 'integer')
            sage: assume(x, 'integer')
            sage: expr = a^(4*x) - (a^4)^x
            sage: expr.is_zero()
            True
            sage: forget()
            sage: assume(a, 'complex')
            sage: assume(x, 'complex')
            sage: expr.is_zero()
            False
            sage: forget()

        Check that :trac:`13326` is fixed::

            sage: assert(log(2)*Infinity == Infinity)

        More checks for comparisons with infinity (see :trac:`12967`)::

            sage: assert(SR(oo) > 5)
            sage: assert(5 < SR(oo))
            sage: assert(SR(2) < Infinity)
            sage: assert(pi < Infinity)
            sage: assert(not pi>Infinity)
            sage: assert(2*pi < Infinity)
            sage: assert(SR(pi) < SR(Infinity))
            sage: assert(sqrt(2) < oo)
            sage: assert(log(2) < oo)
            sage: assert(e < oo)
            sage: assert(e+pi < oo)
            sage: assert(e^pi < oo)
            sage: assert(not SR(2) < -oo)
            sage: assert(SR(2) > -oo)
            sage: assert(exp(2) > -oo)
            sage: assert(SR(oo) > sqrt(2))
            sage: assert(sqrt(2) < SR(oo))
            sage: assert(SR(-oo) < sqrt(2))
            sage: assert(sqrt(2) > SR(-oo))

        Check that :trac:`18360` is fixed::

            sage: f(x) = matrix()
            sage: bool(f(x) - f(x) == 0)
            True

        Check that we catch exceptions from Pynac (:trac:`19904`)::

            sage: bool(SR(QQbar(I)) == I)
            Traceback (most recent call last):
            ...
            TypeError: unsupported operand parent(s)...
        """
        if self.is_relational():
            # constants are wrappers around Sage objects, compare directly
            if is_a_constant(self._gobj.lhs()) and is_a_constant(self._gobj.rhs()):
                return self.operator()(self.lhs().pyobject(), self.rhs().pyobject())
            sig_on()
            try:
                pynac_result = decide_relational(self._gobj)
            finally:
                sig_off()
            if pynac_result == relational_undecidable:
                raise ValueError('undecidable relation: ' + repr(self))

            # pynac is guaranteed to give the correct answer for comparing infinities
            if is_a_infinity(self._gobj.lhs()) or is_a_infinity(self._gobj.rhs()):
                return pynac_result == relational_true

            if pynac_result == relational_true:
                if self.operator() == operator.ne: # this hack is necessary to catch the case where the operator is != but is False because of assumptions made
                    m = self._maxima_()
                    s = m.parent()._eval_line('is (notequal(%s,%s))'%(repr(m.lhs()),repr(m.rhs())))
                    if s == 'false':
                        return False
                    else:
                        return True
                else:
                    return True

            # If assumptions are involved, falsification is more complicated...
            need_assumptions = False
            from sage.symbolic.assumptions import assumptions
            assumption_list = assumptions()
            if assumption_list:
                vars = self.variables()
                if vars:
                    assumption_var_list = []
                    for eqn in assumption_list:
                        try:
                            assumption_var_list.append(eqn.variables())
                        except AttributeError: # if we have a GenericDeclaration
                            assumption_var_list.append((eqn._var,))
                    assumption_vars = set(sum(assumption_var_list, ()))
                    if set(vars).intersection(assumption_vars):
                        need_assumptions = True

            # Use interval fields to try and falsify the relation
            if not need_assumptions:
                if pynac_result == relational_notimplemented and self.operator()==operator.ne:
                    return not (self.lhs()-self.rhs()).is_trivial_zero()
                res = self.test_relation()
                if res is True:
                    return True
                elif res is False:
                    return False

            # we really have to do some work here...
            # I really don't like calling Maxima to test equality.  It
            # is SUPER SUPER SLOW, and it has all the problem
            # associated with different semantics, different
            # precision, etc., that can lead to subtle bugs.  Also, a
            # lot of basic Sage objects can't be put into maxima.
            from sage.symbolic.relation import test_relation_maxima
            return test_relation_maxima(self)

        self_is_zero = self._gobj.is_zero()
        if self_is_zero:
            return False
        else:
            return not bool(self == self._parent.zero())

    def test_relation(self, int ntests=20, domain=None, proof=True):
        """
        Test this relation at several random values, attempting to find
        a contradiction. If this relation has no variables, it will also
        test this relation after casting into the domain.

        Because the interval fields never return false positives, we can be
        assured that if True or False is returned (and proof is False) then
        the answer is correct.

        INPUT:

        - ``ntests`` -- (default ``20``) the number of iterations to run
        - ``domain`` -- (optional) the domain from which to draw the random
          values defaults to ``CIF`` for equality testing and ``RIF`` for
          order testing
        - ``proof`` -- (default ``True``) if ``False`` and the domain is an
          interval field, regard overlapping (potentially equal) intervals as
          equal, and return ``True`` if all tests succeeded.

        OUTPUT:

        Boolean or ``NotImplemented``, meaning

        - ``True`` -- this relation holds in the domain and has no variables.

        - ``False`` -- a contradiction was found.

        - ``NotImplemented`` -- no contradiction found.

        EXAMPLES::

            sage: (3 < pi).test_relation()
            True
            sage: (0 >= pi).test_relation()
            False
            sage: (exp(pi) - pi).n()
            19.9990999791895
            sage: (exp(pi) - pi == 20).test_relation()
            False
            sage: (sin(x)^2 + cos(x)^2 == 1).test_relation()
            NotImplemented
            sage: (sin(x)^2 + cos(x)^2 == 1).test_relation(proof=False)
            True
            sage: (x == 1).test_relation()
            False
            sage: var('x,y')
            (x, y)
            sage: (x < y).test_relation()
            False

        TESTS::

            sage: all_relations = [op for name, op in sorted(operator.__dict__.items()) if len(name) == 2]
            sage: all_relations
            [<built-in function eq>, <built-in function ge>, <built-in function gt>, <built-in function le>, <built-in function lt>, <built-in function ne>]
            sage: [op(3, pi).test_relation() for op in all_relations]
            [False, False, False, True, True, True]
            sage: [op(pi, pi).test_relation() for op in all_relations]
            [True, True, False, True, False, False]

            sage: s = 'some_very_long_variable_name_which_will_definitely_collide_if_we_use_a_reasonable_length_bound_for_a_hash_that_respects_lexicographic_order'
            sage: t1, t2 = var(','.join([s+'1',s+'2']))
            sage: (t1 == t2).test_relation()
            False
            sage: (cot(-x) == -cot(x)).test_relation()
            NotImplemented

        Check that :trac:`18896` is fixed::

            sage: m=540579833922455191419978421211010409605356811833049025*sqrt(1/2)
            sage: m1=382247666339265723780973363167714496025733124557617743
            sage: (m==m1).test_relation(domain=QQbar)
            False
            sage: (m==m1).test_relation()
            False
        """
        cdef int k, eq_count = 0
        cdef bint is_interval
        if not self.is_relational():
            raise ValueError("self must be a relation")
        cdef operators op = relational_operator(self._gobj)
        from sage.rings.real_mpfi import is_RealIntervalField
        from sage.rings.complex_interval_field import is_ComplexIntervalField
        from sage.rings.all import RIF, CIF
        from sage.rings.qqbar import is_AlgebraicField, is_AlgebraicRealField, AA, QQbar
        if domain is None:
            is_interval = True
            if self.lhs().is_algebraic() and self.rhs().is_algebraic():
                if op == equal or op == not_equal:
                    domain = QQbar
                else:
                    domain = AA
            else:
                if op == equal or op == not_equal:
                    domain = CIF
                else:
                    domain = RIF
        else:
            is_interval = (is_RealIntervalField(domain)
                           or is_ComplexIntervalField(domain)
                           or is_AlgebraicField(domain)
                           or is_AlgebraicRealField(domain))
        zero = domain(0)
        diff = self.lhs() - self.rhs()
        vars = diff.variables()
        if op == equal:
            falsify = operator.ne
        elif op == not_equal:
            falsify = operator.eq
        elif op == less:
            falsify = operator.ge
        elif op == less_or_equal:
            falsify = operator.gt
        elif op == greater:
            falsify = operator.le
        elif op == greater_or_equal:
            falsify = operator.lt
        cdef bint equality_ok = op in [equal, less_or_equal, greater_or_equal]
        cdef int errors = 0
        val = None
        if len(vars) == 0:
            try:
                val = domain(diff)
            except (TypeError, ValueError, ArithmeticError) as ex:
                pass
            else:
                if self.operator()(val, zero):
                    return True
                elif falsify(val, zero):
                    return False
                if is_interval and not proof:
                    if val.contains_zero():
                        return equality_ok
                    else:
                        return not equality_ok
        else:
            for k in range(ntests):
                try:
                    if is_interval:
                        # Let's up the prec
                        if val and k > 4 and val.contains_zero() and domain.prec() < 1000:
                            domain = domain.to_prec(int(domain.prec() * 1.5))
                        # Uniform [-1,1] isn't the best distribution to use...
                        var_dict = dict([(v, domain.random_element() * domain.random_element(-2,6).exp()) for v in vars])
                    else:
                        var_dict = dict([(v, domain.random_element()) for v in vars])
                    val = domain(diff.subs(var_dict))
                    if falsify(val, zero):
                        return False
                    if is_interval:
                        eq_count += <bint>val.contains_zero()
                except (TypeError, ValueError, ArithmeticError, AttributeError) as ex:
                    errors += 1
                    if k == errors > 3 and is_ComplexIntervalField(domain):
                        domain = RIF.to_prec(domain.prec())
                    # we are plugging in random values above, don't be surprised
                    # if something goes wrong...
                    eq_count += equality_ok

        if not proof:
            if not equality_ok:
                return eq_count == 0
            elif op == equal and is_interval:
                return eq_count == ntests
            else:
                return True
        # Nothing failed, so it *may* be True, but this method doesn't wasn't
        # able to find anything.
        return NotImplemented

    def negation(self):
        """
        Return the negated version of self, that is the relation that is
        False iff self is True.

        EXAMPLES::

            sage: (x < 5).negation()
            x >= 5
            sage: (x == sin(3)).negation()
            x != sin(3)
            sage: (2*x >= sqrt(2)).negation()
            2*x < sqrt(2)
        """
        if not self.is_relational():
            raise ValueError("self must be a relation")
        cdef operators op = relational_operator(self._gobj)
        if op == equal:
            falsify = operator.ne
        elif op == not_equal:
            falsify = operator.eq
        elif op == less:
            falsify = operator.ge
        elif op == less_or_equal:
            falsify = operator.gt
        elif op == greater:
            falsify = operator.le
        elif op == greater_or_equal:
            falsify = operator.lt
        return falsify(self.lhs(), self.rhs())

    def contradicts(self, soln):
        """
        Return ``True`` if this relation is violated by the given variable assignment(s).

        EXAMPLES::

            sage: (x<3).contradicts(x==0)
            False
            sage: (x<3).contradicts(x==3)
            True
            sage: (x<=3).contradicts(x==3)
            False
            sage: y = var('y')
            sage: (x<y).contradicts(x==30)
            False
            sage: (x<y).contradicts({x: 30, y: 20})
            True
        """
        return bool(self.negation().subs(soln))

    def is_unit(self):
        """
        Return True if this expression is a unit of the symbolic ring.

        EXAMPLES::

            sage: SR(1).is_unit()
            True
            sage: SR(-1).is_unit()
            True
            sage: SR(0).is_unit()
            False
        """
        if not not self:
            return True
        if self == 0:
            return False
        raise NotImplementedError

    cdef Expression coerce_in(self, z):
        """
        Quickly coerce z to be an Expression.
        """
        try:
            return <Expression?>z
        except TypeError:
            return self._parent._coerce_(z)

    cpdef _add_(left, right):
        """
        Add left and right.

        EXAMPLES::

            sage: var("x y")
            (x, y)
            sage: x + y + y + x
            2*x + 2*y

            # adding relational expressions
            sage: ( (x+y) > x ) + ( x > y )
            2*x + y > x + y

            sage: ( (x+y) > x ) + x
            2*x + y > 2*x

        TESTS::

            sage: x + ( (x+y) > x )
            2*x + y > 2*x

            sage: ( x > y) + (y < x)
            Traceback (most recent call last):
            ...
            TypeError: incompatible relations

            sage: (x < 1) + (y <= 2)
            x + y < 3

            sage: x + oo
            +Infinity
            sage: x - oo
            -Infinity
            sage: x + unsigned_infinity
            Infinity
            sage: x - unsigned_infinity
            Infinity

            sage: nsr = x.parent()
            sage: nsr(oo) + nsr(oo)
            +Infinity
            sage: nsr(-oo) + nsr(-oo)
            -Infinity
            sage: nsr(oo) - nsr(oo)
            Traceback (most recent call last):
            ...
            RuntimeError: indeterminate expression: infinity - infinity encountered.
            sage: nsr(-oo) - nsr(-oo)
            Traceback (most recent call last):
            ...
            RuntimeError: indeterminate expression: infinity - infinity encountered.

            sage: nsr(unsigned_infinity) + nsr(oo)
            Traceback (most recent call last):
            ...
            RuntimeError: indeterminate expression: unsigned_infinity +- infinity encountered.
            sage: nsr(unsigned_infinity) - nsr(oo)
            Traceback (most recent call last):
            ...
            RuntimeError: indeterminate expression: unsigned_infinity +- infinity encountered.
            sage: nsr(oo) + nsr(unsigned_infinity)
            Traceback (most recent call last):
            ...
            RuntimeError: indeterminate expression: unsigned_infinity +- infinity encountered.
            sage: nsr(oo) - nsr(unsigned_infinity)
            Traceback (most recent call last):
            ...
            RuntimeError: indeterminate expression: unsigned_infinity +- infinity encountered.
            sage: nsr(unsigned_infinity) + nsr(unsigned_infinity)
            Infinity
        """
        cdef GEx x
        cdef Expression _right = <Expression>right
        cdef operators op
        sig_on()
        try:
            if is_a_relational(left._gobj):
                if is_a_relational(_right._gobj):
                    op = compatible_relation(relational_operator(left._gobj),
                                             relational_operator(_right._gobj))
                    x = relational(left._gobj.lhs() + _right._gobj.lhs(),
                                   left._gobj.rhs() + _right._gobj.rhs(),
                                   op)
                else:
                    x = relational(left._gobj.lhs() + _right._gobj,
                                   left._gobj.rhs() + _right._gobj,
                                   relational_operator(left._gobj))
            elif is_a_relational(_right._gobj):
                x = relational(left._gobj + _right._gobj.lhs(),
                               left._gobj + _right._gobj.rhs(),
                               relational_operator(_right._gobj))
            else:
                x = left._gobj + _right._gobj
        finally:
            sig_off()
        return new_Expression_from_GEx(left._parent, x)

    cpdef _sub_(left, right):
        """
        EXAMPLES::

            sage: var("x y")
            (x, y)
            sage: x - y
            x - y

            # subtracting relational expressions
            sage: ( (x+y) > x ) - ( x > y )
            y > x - y

            sage: ( (x+y) > x ) - x
            y > 0

        TESTS::

            sage: x - ( (x+y) > x )
            -y > 0

            sage: ( x > y) - (y < x)
            Traceback (most recent call last):
            ...
            TypeError: incompatible relations

            sage: x - oo
            -Infinity
            sage: oo - x
            +Infinity
        """
        cdef GEx x
        cdef Expression _right = <Expression>right
        sig_on()
        try:
            if is_a_relational(left._gobj):
                if is_a_relational(_right._gobj):
                    op = compatible_relation(relational_operator(left._gobj),
                                             relational_operator(_right._gobj))
                    x = relational(left._gobj.lhs() - _right._gobj.lhs(),
                                   left._gobj.rhs() - _right._gobj.rhs(),
                                   op)
                else:
                    x = relational(left._gobj.lhs() - _right._gobj,
                                   left._gobj.rhs() - _right._gobj,
                                   relational_operator(left._gobj))
            elif is_a_relational(_right._gobj):
                x = relational(left._gobj - _right._gobj.lhs(),
                               left._gobj - _right._gobj.rhs(),
                               relational_operator(_right._gobj))
            else:
                x = left._gobj - _right._gobj
        finally:
            sig_off()
        return new_Expression_from_GEx(left._parent, x)

    cpdef _mul_(left, right):
        """
        Multiply left and right.

        EXAMPLES::

            sage: var("x y")
            (x, y)
            sage: x*y*y
            x*y^2

            # multiplying relational expressions
            sage: ( (x+y) > x ) * ( x > y )
            (x + y)*x > x*y

            sage: ( (x+y) > x ) * x
            (x + y)*x > x^2

            sage: ( (x+y) > x ) * -1
            -x - y > -x

        TESTS::

            sage: x * ( (x+y) > x )
            (x + y)*x > x^2

            sage: ( x > y) * (y < x)
            Traceback (most recent call last):
            ...
            TypeError: incompatible relations

            sage: a = 1000 + 300*x + x^3 + 30*x^2
            sage: a*Mod(1,7)
            x^3 + 2*x^2 + 6*x + 6

            sage: var('z')
            z
            sage: 3*(x+y)/z
            3*(x + y)/z
            sage: (-x+z)*(3*x-3*z)
            -3*(x - z)^2

            # check if comparison of constant terms in Pynac add objects work
            sage: (y-1)*(y-2)
            (y - 1)*(y - 2)

        Check if Pynac can compute inverses of Python longs (:trac:`13107`)::

            sage: SR(4L)*SR(2L)^(-1)
            2.0

        Check for simplifications when multiplying instances of exp::

            sage: exp(x)*exp(y)
            e^(x + y)
            sage: exp(x)^2*exp(y)
            e^(2*x + y)
            sage: x^y*exp(x+y)*exp(-y)
            x^y*e^x
            sage: x^y*exp(x+y)*(x+y)*(2*x+2*y)*exp(-y)
            2*(x + y)^2*x^y*e^x
            sage: x^y*exp(x+y)*(x+y)*(2*x+2*y)*exp(-y)*exp(z)^2
            2*(x + y)^2*x^y*e^(x + 2*z)
            sage: 1/exp(x)
            e^(-x)
            sage: exp(x)/exp(y)
            e^(x - y)
            sage: A = exp(I*pi/5, hold=True)
            sage: t = A*A; t
            1/4*sqrt(5) + 1/4*I*sqrt(2*sqrt(5) + 10) - 1/4
            sage: A^5
            -1
            sage: b = -x*A; c = b*b; c
            1/4*x^2*(sqrt(5) + I*sqrt(2*sqrt(5) + 10) - 1)

        Products of non integer powers of exp are not simplified::

            sage: exp(x)^I*exp(z)^(2.5)
            (e^x)^I*(e^z)^2.50000000000000

        ::

            sage: x*oo
            Traceback (most recent call last):
            ...
            RuntimeError: indeterminate expression: infinity * f(x) encountered.
            sage: x*unsigned_infinity
            Traceback (most recent call last):
            ...
            RuntimeError: indeterminate expression: infinity * f(x) encountered.

            sage: SR(oo)*SR(oo)
            +Infinity
            sage: SR(-oo)*SR(oo)
            -Infinity
            sage: SR(oo)*SR(-oo)
            -Infinity
            sage: SR(unsigned_infinity)*SR(oo)
            Infinity

        Check if we are returning informative error messages in case of
        nonsensical arithmetic :trac:`13739`::

            sage: t = GF(5)(3)
            sage: u = GF(7)(4)
            sage: var('y')
            y
            sage: e = t*x + u*y
            sage: t*e
            Traceback (most recent call last):
            ...
            TypeError: unsupported operand parent(s) for *: 'Finite Field
            of size 7' and 'Finite Field of size 5'

        The same issue (with a different test case) was reported in
        :trac:`10960`::

            sage: K.<b> = FiniteField(9)
            sage: i*b
            Traceback (most recent call last):
            ...
            TypeError: unsupported operand parent(s) for *: 'Number Field
            in I with defining polynomial x^2 + 1' and 'Finite Field in b of
            size 3^2'

        Check if multiplication works when content is in `F_{2^k}`,
        examples from :trac:`13107`::

            sage: var('c1,c2,c3,r1,r2')
            (c1, c2, c3, r1, r2)
            sage: ff.<z> = GF(2**8, 'z')
            sage: ex = -(c1 + r2 - c2*r1)/c3
            sage: ex.substitute(r1=z, r2=z)
            -(c1 + z*c2 + z)/c3

        Note the content and the leading coefficient of the numerator after
        the substitution::

            sage: num = ex.op[0].subs({r1: z, r2: z}); num
            -c1 + z*c2 + z
            sage: num.leading_coefficient(c1)
            -1
            sage: num.content(c1)
            1
            sage: num.content(c1).pyobject().parent()
            Integer Ring

        The leading coefficient is a negative number. The normalization process
        tries to convert it to a positive number and extract the content, by
        multiplying by ``-1/c``.  However, the content is in a field of
        characteristic 2, so negating it does not change the leading
        coefficient.

        Another example where there is no problem::

            sage: ex = -(r2 - c2*r1)/c3
            sage: num = ex.op[0].subs({r1: z, r2: z}); num
            z*c2 + z
            sage: num.leading_coefficient(c2)
            z
            sage: num.content(c2)
            1
            sage: num.content(c2).pyobject().parent()
            Finite Field in z of size 2^8

        Since the leading coefficient is not negative, no normalization is
        performed.

        The leading coefficient of the expression depends on the order of the
        variables, which is chosen to be lexicographic in Sage. Hence, using
        different variable names may change behavior and hide the bug. To cover
        these cases we test with different variable names::

            sage: var('a,b')
            (a, b)
            sage: ex = -(c1 + b - c2*a)/c3
            sage: ex.substitute(a=z, b=z)
            -(c1 + z*c2 + z)/c3
            sage: var('x1,x2,x3')
            (x1, x2, x3)
            sage: ex = -(x1 + r2 - x2*r1)/x3
            sage: ex.substitute(a=z, b=z)
            (r1*x2 - r2 - x1)/x3

        Check that :trac:`18360` is fixed::

            sage: f(x) = matrix()
            sage: f(x)*1
            []
        
        Check that floating point numbers +/- 1.0 are treated
        differently from integers +/- 1 (:trac:`12257`)::

            sage: (1*x).operator()
            sage: (1.0*x).operator()
            <function mul_vararg...
            sage: 1.0 * pi
            1.00000000000000*pi
            sage: 1.000000*(x+2)
            1.00000000000000*x + 2.00000000000000
            sage: -1.0*x
            -1.00000000000000*x
            sage: -1.0/x
            -1.00000000000000/x
            sage: (-1.0*x)*(1.0/x)
            -1.00000000000000
            sage: sin(1.0*pi)
            sin(1.00000000000000*pi)
        """
        cdef GEx x
        cdef Expression _right = <Expression>right
        cdef operators o
        sig_on()
        try:
            if is_a_relational(left._gobj):
                if is_a_relational(_right._gobj):
                    op = compatible_relation(relational_operator(left._gobj),
                                             relational_operator(_right._gobj))
                    x = relational(left._gobj.lhs() * _right._gobj.lhs(),
                                   left._gobj.rhs() * _right._gobj.rhs(),
                                   op)
                else:
                    o = relational_operator(left._gobj)
                    x = relational(left._gobj.lhs() * _right._gobj,
                                   left._gobj.rhs() * _right._gobj,
                                   o)
            elif is_a_relational(_right._gobj):
                o = relational_operator(_right._gobj)
                x = relational(left._gobj * _right._gobj.lhs(),
                               left._gobj * _right._gobj.rhs(),
                               o)
            else:
                x = left._gobj * _right._gobj
        finally:
            sig_off()
        return new_Expression_from_GEx(left._parent, x)

    cpdef _div_(left, right):
        """
        Divide left and right.

        EXAMPLES::

            sage: var("x y")
            (x, y)
            sage: x/y/y
            x/y^2

            # dividing relational expressions
            sage: ( (x+y) > x ) / ( x > y )
            (x + y)/x > x/y

            sage: ( (x+y) > x ) / x
            (x + y)/x > 1

            sage: ( (x+y) > x ) / -1
            -x - y > -x

        TESTS::

            sage: x / ( (x+y) > x )
            x/(x + y) > 1

            sage: ( x > y) / (y < x)
            Traceback (most recent call last):
            ...
            TypeError: incompatible relations
            sage: x/oo
            0
            sage: oo/x
            Traceback (most recent call last):
            ...
            RuntimeError: indeterminate expression: infinity * f(x) encountered.

            sage: SR(oo)/SR(oo)
            Traceback (most recent call last):
            ...
            RuntimeError: indeterminate expression: 0 * infinity encountered.

            sage: SR(-oo)/SR(oo)
            Traceback (most recent call last):
            ...
            RuntimeError: indeterminate expression: 0 * infinity encountered.

            sage: SR(oo)/SR(-oo)
            Traceback (most recent call last):
            ...
            RuntimeError: indeterminate expression: 0 * infinity encountered.

            sage: SR(oo)/SR(unsigned_infinity)
            Traceback (most recent call last):
            ...
            RuntimeError: indeterminate expression: 0 * infinity encountered.

            sage: SR(unsigned_infinity)/SR(oo)
            Traceback (most recent call last):
            ...
            RuntimeError: indeterminate expression: 0 * infinity encountered.

            sage: SR(0)/SR(oo)
            0

            sage: SR(0)/SR(unsigned_infinity)
            0

            sage: x/0
            Traceback (most recent call last):
            ...
            ZeroDivisionError: Symbolic division by zero

        Check if Pynac can compute divisions of Python longs (:trac:`13107`)::

            sage: SR(1L)/SR(2L)
            0.5
        """
        cdef GEx x
        cdef Expression _right = <Expression>right
        cdef operators o
        sig_on()
        try:
            if is_a_relational(left._gobj):
                if is_a_relational(_right._gobj):
                    op = compatible_relation(relational_operator(left._gobj),
                                             relational_operator(_right._gobj))
                    x = relational(left._gobj.lhs() / _right._gobj.lhs(),
                                   left._gobj.rhs() / _right._gobj.rhs(),
                                   op)
                else:
                    o = relational_operator(left._gobj)
                    x = relational(left._gobj.lhs() / _right._gobj,
                                   left._gobj.rhs() / _right._gobj,
                                   o)
            elif is_a_relational(_right._gobj):
                o = relational_operator(_right._gobj)
                x = relational(left._gobj / _right._gobj.lhs(),
                               left._gobj / _right._gobj.rhs(),
                               o)
            else:
                x = left._gobj / _right._gobj
            return new_Expression_from_GEx(left._parent, x)
        except Exception as msg:
            # TODO: change this to maybe cleverly do something involving Cython C++ exception handling.
            # See http://docs.cython.org/docs/wrapping_CPlusPlus.html
            if 'division by zero' in str(msg):
                raise ZeroDivisionError("Symbolic division by zero")
            else:
                raise
        finally:
            sig_off()

    def __invert__(self):
        """
        Return the inverse of this symbolic expression.

        EXAMPLES::

            sage: ~x
            1/x
            sage: ~SR(3)
            1/3
            sage: v1=var('v1'); a = (2*erf(2*v1*arcsech(1/2))/v1); ~a
            1/2*v1/erf(2*v1*arcsech(1/2))
        """
        return 1/self

    cpdef int _cmp_(left, right) except -2:
        """
        Compare self and right, returning -1, 0, or 1, depending on if
        self < right, self == right, or self > right, respectively.

        This is deprecated by :trac:`23273`

        Use :func:`sage.symbolic.comparison.mixed_order`` instead of
        the operators <=, <, etc. to compare symbolic expressions when
        you do not want to get a formal inequality back.

        INPUT:

        - ``right`` -- A :class:`Expression` instance.

        OUTPUT: -1, 0 or 1

        EXAMPLES:

        Using ``cmp`` to compare symbolic expressions should be avoided::

            sage: SR(0)._cmp_(SR(1))
            doctest:...: DeprecationWarning: to compare symbolic expressions,
            use mixed_order(a, b) or bool(a <= b)
            See http://trac.sagemath.org/23273 for details.
            -1

        Instead, you can do the following::

            sage: from sage.symbolic.comparison import mixed_order

            sage: a = sqrt(3)
            sage: b = x^2+1
            sage: mixed_order(a, b)   # indirect doctest
            -1

            sage: x,y = var('x,y')
            sage: x < y
            x < y
            sage: mixed_order(x, y)
            1
 
            sage: mixed_order(SR(0.5), SR(0.7))
            -1
            sage: SR(0.5) < SR(0.7)
            0.500000000000000 < 0.700000000000000
            sage: mixed_order(SR(0.5), 0.7)
            -1

            sage: mixed_order(sin(SR(2)), sin(SR(1)))
            1
            sage: float(sin(SR(2)))
            0.9092974268256817
            sage: float(sin(SR(1)))
            0.8414709848078965

        TESTS:

        Check that :trac:`9880` is fixed::

            sage: b = [var('b_%s'%i) for i in range(4)]
            sage: precomp = (2^b_2 + 2)*(2^b_1 + 2^(-b_1) + 2^b_1*2^b_0 - \
                        2^b_1*2^(-b_0) - 2^(-b_1)*2^b_0 - 2^(-b_1)*2^(-b_0) + \
                        2^b_0 + 2^(-b_0) - 9) + (2^b_1 + 2^(-b_1) + \
                        2^b_1*2^b_0 - 2^b_1*2^(-b_0) - 2^(-b_1)*2^b_0 - \
                         2^(-b_1)*2^(-b_0) + 2^b_0 + 2^(-b_0) - 9)/2^b_2
            sage: repl_dict = {b_0: b_0, b_3: b_1, b_2: b_3, b_1: b_2}
            sage: P = precomp.substitute(repl_dict)
            sage: P.expand()
            -2^(-b_0)*2^(-b_2)*2^b_3 - 2^b_0*2^(-b_2)*2^b_3 -
            2^(-b_0)*2^b_2*2^b_3 + 2^b_0*2^b_2*2^b_3 - 2*2^(-b_0)*2^(-b_2)
            - 2*2^b_0*2^(-b_2) - 2*2^(-b_0)*2^b_2 + 2*2^b_0*2^b_2 +
            2^(-b_0)*2^b_3 + 2^b_0*2^b_3 + 2^(-b_2)*2^b_3 + 2^b_2*2^b_3 +
            2*2^(-b_0) + 2*2^b_0 + 2*2^(-b_2) + 2*2^b_2 - 9*2^b_3 -
            2^(-b_0)*2^(-b_2)/2^b_3 - 2^b_0*2^(-b_2)/2^b_3 -
            2^(-b_0)*2^b_2/2^b_3 + 2^b_0*2^b_2/2^b_3 + 2^(-b_0)/2^b_3 +
            2^b_0/2^b_3 + 2^(-b_2)/2^b_3 + 2^b_2/2^b_3 - 9/2^b_3 - 18

            sage: _0,b_1,b_2=var('b_0,b_1,b_2')
            sage: f = 1/27*b_2^2/(2^b_2)^2 + 1/27*b_1^2/(2^b_1)^2 + \
            1/27*b_0^2/(2^b_0)^2 + 1/27*b_2/(2^b_2)^2 - 2/81/(2^b_2)^2 + \
            1/27*b_1/(2^b_1)^2 + 8/243/(2^b_2)^2 - 1/81*b_0/(2^b_0)^2 - \
            1/27*b_1^2/((2^b_2)^2*(2^b_1)^2) - \
            1/27*b_0^2/((2^b_2)^2*(2^b_0)^2) - 20/243/(2^b_1)^2 + 1/9/2^b_0 \
            + 4/81*b_0/(2^b_0)^2 - 8/243/(2^b_2)^2 - 2/9/(2^b_2*2^b_1) - \
            2/9/(2^b_2*2^b_0) + 8/243/(2^b_1)^2 - 1/9/2^b_0 + \
            2/9/(2^b_2*2^b_1) + 2/9/(2^b_2*2^b_0) - \
            2/27*b_1*b_2/((2^b_2)^2*(2^b_1)^2) - \
            1/27*b_2^2/((2^b_2)^2*(2^b_1)^2) - \
            2/27*b_0*b_2/((2^b_2)^2*(2^b_0)^2) - \
            1/27*b_2^2/((2^b_2)^2*(2^b_0)^2) + 2/81/(2^b_1)^2 - \
            1/27*b_0^2/((2^b_1)^2*(2^b_0)^2) - \
            2/27*b_0*b_1/((2^b_1)^2*(2^b_0)^2) - \
            1/27*b_1^2/((2^b_1)^2*(2^b_0)^2) - 2/81/(2^b_0)^2 + \
            5/27*b_1/((2^b_2)^2*(2^b_1)^2) + 5/27*b_2/((2^b_2)^2*(2^b_1)^2) \
            + 5/27*b_0/((2^b_2)^2*(2^b_0)^2) + \
            5/27*b_2/((2^b_2)^2*(2^b_0)^2) + 5/27*b_0/((2^b_1)^2*(2^b_0)^2) \
            + 5/27*b_1/((2^b_1)^2*(2^b_0)^2) - 4/81/((2^b_2)^2*(2^b_1)^2) + \
            1/27*b_0^2/((2^b_2)^2*(2^b_1)^2*(2^b_0)^2) + \
            2/27*b_0*b_1/((2^b_2)^2*(2^b_1)^2*(2^b_0)^2) + \
            2/27*b_0*b_2/((2^b_2)^2*(2^b_1)^2*(2^b_0)^2) + \
            1/27*b_1^2/((2^b_2)^2*(2^b_1)^2*(2^b_0)^2) + \
            2/27*b_1*b_2/((2^b_2)^2*(2^b_1)^2*(2^b_0)^2) + \
            1/27*b_2^2/((2^b_2)^2*(2^b_1)^2*(2^b_0)^2) - \
            4/81/((2^b_2)^2*(2^b_0)^2) - 4/81/((2^b_1)^2*(2^b_0)^2) - \
            11/27*b_0/((2^b_2)^2*(2^b_1)^2*(2^b_0)^2) - \
            11/27*b_1/((2^b_2)^2*(2^b_1)^2*(2^b_0)^2) - \
            11/27*b_2/((2^b_2)^2*(2^b_1)^2*(2^b_0)^2) + \
            64/81/((2^b_2)^2*(2^b_1)^2*(2^b_0)^2) + 35/81 \
            sage: f.nops()
            38

            sage: x,y,z = var('x y z');
            sage: print((-x+z)*(3*x-3*z))
            -3*(x - z)^2

            sage: t = var('t')
            sage: (x-t)^3
            -(t - x)^3
            sage: (-t+x)^3
            -(t - x)^3
            sage: (-x+t)^3
            (t - x)^3

        This example is from :trac:`10833`::

            sage: R.<x,c> = PolynomialRing(QQ,2)
            sage: phi(x) = x^2 + c
            sage: def iterkate(n):
            ....:     pol = x
            ....:     for i in range(1,n):
            ....:         pol = phi(pol)
            ....:     return pol
            ....:
            sage: g = expand(iterkate(7))
            sage: g.nops()
            480

        Check if :trac:`10849` is fixed::

            sage: t = I.pyobject().parent()(-1/2)
            sage: t > 0
            False
            sage: t = I*x-1/2; t
            I*x - 1/2
            sage: t.subs(x=I*x).subs(x=0).is_positive()
            False

        Check if :trac:`16397` is fixed:

            sage: mixed_order(1, sqrt(2))
            -1
            sage: mixed_order(SR(1), sqrt(2))
            -1
            sage: mixed_order(log(8), 3*log(2))
            0
            sage: bool(RLF(1) < RLF(sqrt(2)))
            True
            sage: RealSet((0, pi),[pi, pi],(pi,4))
            (0, 4)
            sage: RealSet((0, pi),[0, pi],(pi,4))
            [0, 4)
            sage: RealSet((0, pi),[0, 3.5],(pi,4))
            [0, 4)

        More sanity tests::

            sage: bool(pi < pi)
            False
            sage: bool(e < e)
            False
            sage: bool(sqrt(2) < sqrt(2))
            False
            sage: bool(pi < SR.zero())
            False
        """
        deprecation(23273, 'to compare symbolic expressions, '
                    'use mixed_order(a, b) or bool(a <= b)')
        return mixed_order(left, right)

    cpdef int _cmp_add(Expression left, Expression right) except -2:
        """
        Compare ``left`` and ``right`` in the print order.

        INPUT:

        - ``right`` -- A :class:`Expression` instance.

        OUTPUT:

        Boolean.

        EXAMPLES::

            sage: a = sqrt(3)
            sage: b = x^2+1
            sage: a._cmp_add(b)
            -1
            sage: b._cmp_add(a)
            1
            sage: b._cmp_add(1)
            Traceback (most recent call last):
            ...
            TypeError: Argument 'right' has incorrect type (expected
            sage.symbolic.expression.Expression, got sage.rings.integer.Integer)
        """
        return print_order_compare(left._gobj, right._gobj)

    cpdef int _cmp_mul(Expression left, Expression right) except -2:
        """
        Compare ``left`` and ``right`` in the print order for products.

        INPUT:

        - ``right`` -- A :class:`Expression` instance.

        OUTPUT:

        Boolean.

        EXAMPLES::

            sage: a = sqrt(3)
            sage: b = x^2+1
            sage: a._cmp_mul(b)
            -1
            sage: b._cmp_mul(a)
            1
            sage: b._cmp_mul(1)
            Traceback (most recent call last):
            ...
            TypeError: Argument 'right' has incorrect type (expected
            sage.symbolic.expression.Expression, got sage.rings.integer.Integer)
        """
        return print_order_compare_mul(left._gobj, right._gobj)

    def __pow__(self, exp, ignored):
        """
        Return self raised to the power of exp.

        INPUT:

        - ``exp`` -- something that coerces to a symbolic expression.

        OUTPUT:

        A symbolic expression.

        EXAMPLES::

            sage: var('x,y')
            (x, y)
            sage: x.__pow__(y)
            x^y
            sage: x^(3/5)
            x^(3/5)
            sage: x^sin(x)^cos(y)
            x^(sin(x)^cos(y))

        TESTS::

            sage: (Mod(2,7)*x^2 + Mod(2,7))^7
            (2*x^2 + 2)^7

        The leading coefficient in the result above is 1 since::

            sage: t = Mod(2,7); gcd(t, t)^7
            1
            sage: gcd(t,t).parent()
            Ring of integers modulo 7

        ::

            sage: k = GF(7)
            sage: f = expand((k(1)*x^5 + k(1)*x^2 + k(2))^7); f # known bug
            x^35 + x^14 + 2

            sage: x^oo
            Traceback (most recent call last):
            ...
            ValueError: power::eval(): pow(f(x), infinity) is not defined.
            sage: SR(oo)^2
            +Infinity
            sage: SR(-oo)^2
            +Infinity
            sage: SR(-oo)^3
            -Infinity
            sage: SR(unsigned_infinity)^2
            Infinity

        Test powers of exp::

            sage: exp(2)^5
            e^10
            sage: exp(x)^5
            e^(5*x)
            sage: ex = exp(sqrt(x))^x; ex
            (e^sqrt(x))^x
            sage: latex(ex)
            \left(e^{\sqrt{x}}\right)^{x}

        Test simplification of powers involving the reciprocal
        logarithm of the (positive) base::

            sage: 2^(1/log(2))
            e
            sage: 2^(x/log(2))
            e^x
            sage: 2^(-x^2/2/log(2))
            e^(-1/2*x^2)
            sage: x^(x/log(x))
            x^(x/log(x))
            sage: assume(x > 0)
            sage: x^(x/log(x))
            e^x
            sage: forget()

        Test base a Python numeric type::

            sage: int(2)^x
            2^x
            sage: float(2.3)^(x^3 - x^2 + 1/3)
            2.3^(x^3 - x^2 + 1/3)
            sage: complex(1,3)^(sqrt(2))
            (1+3j)^sqrt(2)

        Test complex numeric powers::

            sage: I^0.5
            0.707106781186548 + 0.707106781186547*I
            sage: (I + 1) ^ (0.5 + I)
            0.400667052375828 + 0.365310866736929*I
            sage: I^I
            I^I
            sage: I^x
            I^x
            sage: I^(1/2)
            sqrt(I)
            sage: I^(2/3)
            I^(2/3)
            sage: 2^(1/2)
            sqrt(2)
            sage: (2*I)^(1/2)
            sqrt(2*I)

        Test if we can take powers of elements of `\QQ(i)` (:trac:`8659`)::

            sage: t = QuadraticField(-1, 'I')(8)
            sage: t^(1/2)
            2*sqrt(2)
            sage: (t^2)^(1/4)
            2*4^(1/4)

        Test if we can compute inverses of Python longs (:trac:`13107`)::

            sage: SR(2L)^(-1)
            0.5

        Symbolic powers with ``None`` shouldn't crash (:trac:`17523`)::

            sage: None^pi
            Traceback (most recent call last):
            ...
            TypeError: unsupported operand type(s) for ** or pow(): 'NoneType' and 'sage.symbolic.expression.Expression'
            sage: sin(x)^None
            Traceback (most recent call last):
            ...
            TypeError: unsupported operand type(s) for ** or pow(): 'sage.symbolic.expression.Expression' and 'NoneType'

        Check that :trac:`18088` is fixed::

            sage: SR(0)^SR(0)
            1

        Check that floating point numbers +/- 1.0 are treated
        differently from integers +/- 1 (:trac:`12257`)::

            sage: (x^1).operator()
            sage: (x^1.0).operator()
            <built-in function pow>
            sage: x^1.0
            x^1.00000000000000
            sage: x^-1.0
            x^(-1.00000000000000)
            sage: 0^1.0
            0.000000000000000
            sage: exp(x)^1.0
            (e^x)^1.00000000000000

        Check that :trac:`23921` is resolved::

            sage: A.<n> = AsymptoticRing('SR^n * n^SR', SR)
            sage: elem = SR(2)^n
            sage: (elem, elem.parent())
            (2^n, Asymptotic Ring <SR^n * n^SR> over Symbolic Ring)
        """
        cdef Expression base, nexp

        cdef int cl = classify_elements(self, exp)
        cdef GEx x
        if HAVE_SAME_PARENT(cl):
            base = <Expression>self
            nexp = <Expression>exp
            if is_a_relational(base._gobj):
                x = relational(g_pow(base._gobj.lhs(), nexp._gobj),
                               g_pow(base._gobj.rhs(), nexp._gobj),
                               relational_operator(base._gobj))
            else:
                x = g_pow(base._gobj, nexp._gobj)
            return new_Expression_from_GEx(base._parent, x)
        if BOTH_ARE_ELEMENT(cl):
            return coercion_model.bin_op(self, exp, pow)

        try:
            return coercion_model.bin_op(self, exp, pow)
        except TypeError:
            return NotImplemented

    def derivative(self, *args):
        """
        Return the derivative of this expressions with respect to the
        variables supplied in args.

        Multiple variables and iteration counts may be supplied; see
        documentation for the global
        :meth:`~sage.calculus.functional.derivative` function for more
        details.

        .. SEEALSO::

            This is implemented in the ``_derivative`` method (see the
            source code).

        EXAMPLES::

            sage: var("x y")
            (x, y)
            sage: t = (x^2+y)^2
            sage: t.derivative(x)
            4*(x^2 + y)*x
            sage: t.derivative(x, 2)
            12*x^2 + 4*y
            sage: t.derivative(x, 2, y)
            4
            sage: t.derivative(y)
            2*x^2 + 2*y

        If the function depends on only one variable, you may omit the
        variable. Giving just a number (for the order of the derivative)
        also works::

            sage: f(x) = x^3 + sin(x)
            sage: f.derivative()
            x |--> 3*x^2 + cos(x)
            sage: f.derivative(2)
            x |--> 6*x - sin(x)

        Some expressions can't be cleanly differentiated by the
        chain rule::

            sage: _ = var('x', domain='real')
            sage: _ = var('w z')
            sage: (x^z).conjugate().diff(x)
            conjugate(x^(z - 1))*conjugate(z)
            sage: (w^z).conjugate().diff(w)
            w^(z - 1)*z*D[0](conjugate)(w^z)
            sage: atanh(x).real_part().diff(x)
            -1/(x^2 - 1)
            sage: atanh(x).imag_part().diff(x)
            0
            sage: atanh(w).real_part().diff(w)
            -D[0](real_part)(arctanh(w))/(w^2 - 1)
            sage: atanh(w).imag_part().diff(w)
            -D[0](imag_part)(arctanh(w))/(w^2 - 1)
            sage: abs(log(x)).diff(x)
            1/2*(conjugate(log(x))/x + log(x)/x)/abs(log(x))
            sage: abs(log(z)).diff(z)
            1/2*(conjugate(log(z))/z + log(z)/conjugate(z))/abs(log(z))
            sage: forget()

            sage: t = sin(x+y^2)*tan(x*y)
            sage: t.derivative(x)
            (tan(x*y)^2 + 1)*y*sin(y^2 + x) + cos(y^2 + x)*tan(x*y)
            sage: t.derivative(y)
            (tan(x*y)^2 + 1)*x*sin(y^2 + x) + 2*y*cos(y^2 + x)*tan(x*y)

        ::

            sage: h = sin(x)/cos(x)
            sage: derivative(h,x,x,x)
            8*sin(x)^2/cos(x)^2 + 6*sin(x)^4/cos(x)^4 + 2
            sage: derivative(h,x,3)
            8*sin(x)^2/cos(x)^2 + 6*sin(x)^4/cos(x)^4 + 2

        ::

            sage: var('x, y')
            (x, y)
            sage: u = (sin(x) + cos(y))*(cos(x) - sin(y))
            sage: derivative(u,x,y)
            -cos(x)*cos(y) + sin(x)*sin(y)
            sage: f = ((x^2+1)/(x^2-1))^(1/4)
            sage: g = derivative(f, x); g # this is a complex expression
            -1/2*((x^2 + 1)*x/(x^2 - 1)^2 - x/(x^2 - 1))/((x^2 + 1)/(x^2 - 1))^(3/4)
            sage: g.factor()
            -x/((x + 1)^2*(x - 1)^2*((x^2 + 1)/(x^2 - 1))^(3/4))

        ::

            sage: y = var('y')
            sage: f = y^(sin(x))
            sage: derivative(f, x)
            y^sin(x)*cos(x)*log(y)

        ::

            sage: g(x) = sqrt(5-2*x)
            sage: g_3 = derivative(g, x, 3); g_3(2)
            -3

        ::

            sage: f = x*e^(-x)
            sage: derivative(f, 100)
            x*e^(-x) - 100*e^(-x)

        ::

            sage: g = 1/(sqrt((x^2-1)*(x+5)^6))
            sage: derivative(g, x)
            -((x + 5)^6*x + 3*(x^2 - 1)*(x + 5)^5)/((x^2 - 1)*(x + 5)^6)^(3/2)

        TESTS::

            sage: t.derivative()
            Traceback (most recent call last):
            ...
            ValueError: No differentiation variable specified.
        """
        return multi_derivative(self, args)

    diff = differentiate = derivative

    def _derivative(self, symb=None, deg=1):
        """
        Return the deg-th (partial) derivative of self with respect to symb.

        EXAMPLES::

            sage: var("x y")
            (x, y)
            sage: b = (x+y)^5
            sage: b._derivative(x, 2)
            20*(x + y)^3

            sage: foo = function('foo',nargs=2)
            sage: foo(x^2,x^2)._derivative(x)
            2*x*D[0](foo)(x^2, x^2) + 2*x*D[1](foo)(x^2, x^2)

            sage: SR(1)._derivative()
            0

        If the expression is a callable symbolic expression, and no
        variables are specified, then calculate the gradient::

            sage: f(x,y)=x^2+y
            sage: f.diff() # gradient
            (x, y) |--> (2*x, 1)

        TESTS:

        Raise error if no variable is specified and there are multiple
        variables::

            sage: b._derivative()
            Traceback (most recent call last):
            ...
            ValueError: No differentiation variable specified.

        Check if :trac:`6524` is fixed::

            sage: f = function('f')
            sage: f(x)*f(x).derivative(x)*f(x).derivative(x,2)
            f(x)*diff(f(x), x)*diff(f(x), x, x)
            sage: g = f(x).diff(x)
            sage: h = f(x).diff(x)*sin(x)
            sage: h/g
            sin(x)
        """
        if symb is None:
            # we specify a default value of None for symb and check for it here
            # to return more helpful error messages when no variable is
            # given by the multi_derivative framework
            vars = self.variables()
            if len(vars) == 1:
                symb = vars[0]
            elif len(vars) == 0:
                return self._parent(0)
            elif sage.symbolic.callable.is_CallableSymbolicExpression(self):
                return self.gradient()
            else:
                raise ValueError("No differentiation variable specified.")
        if not isinstance(deg, (int, long, sage.rings.integer.Integer)) \
                or deg < 1:
            raise TypeError("argument deg should be an integer >= 1.")
        cdef Expression symbol = self.coerce_in(symb)
        if not is_a_symbol(symbol._gobj):
            raise TypeError("argument symb must be a symbol")
        cdef GEx x
        sig_on()
        try:
            x = self._gobj.diff(ex_to_symbol(symbol._gobj), deg)
        finally:
            sig_off()
        return new_Expression_from_GEx(self._parent, x)

    def gradient(self, variables=None):
        r"""
        Compute the gradient of a symbolic function.

        This function returns a vector whose components are the derivatives
        of the original function with respect to the arguments of the
        original function. Alternatively, you can specify the variables as
        a list.

        EXAMPLES::

            sage: x,y = var('x y')
            sage: f = x^2+y^2
            sage: f.gradient()
            (2*x, 2*y)
            sage: g(x,y) = x^2+y^2
            sage: g.gradient()
            (x, y) |--> (2*x, 2*y)
            sage: n = var('n')
            sage: f(x,y) = x^n+y^n
            sage: f.gradient()
            (x, y) |--> (n*x^(n - 1), n*y^(n - 1))
            sage: f.gradient([y,x])
            (x, y) |--> (n*y^(n - 1), n*x^(n - 1))
        """
        from sage.modules.free_module_element import vector
        if variables is None:
            variables = self.arguments()
        return vector([self.derivative(x) for x in variables])

    def hessian(self):
        r"""
        Compute the hessian of a function. This returns a matrix components
        are the 2nd partial derivatives of the original function.

        EXAMPLES::

            sage: x,y = var('x y')
            sage: f = x^2+y^2
            sage: f.hessian()
            [2 0]
            [0 2]
            sage: g(x,y) = x^2+y^2
            sage: g.hessian()
            [(x, y) |--> 2 (x, y) |--> 0]
            [(x, y) |--> 0 (x, y) |--> 2]
        """
        from sage.matrix.constructor import matrix
        return matrix([[g.derivative(x) for x in self.arguments()]
                       for g in self.gradient()])


    def series(self, symbol, order=None):
        r"""
        Return the power series expansion of self in terms of the
        given variable to the given order.

        INPUT:

        - ``symbol`` - a symbolic variable or symbolic equality
          such as ``x == 5``; if an equality is given, the
          expansion is around the value on the right hand side
          of the equality
        - ``order`` - an integer; if nothing given, it is set
          to the global default (``20``), which can be changed
          using :func:`set_series_precision`

        OUTPUT:

        A power series.

        To truncate the power series and obtain a normal expression, use the
        :meth:`truncate` command.

        EXAMPLES:

        We expand a polynomial in `x` about 0, about `1`, and also truncate
        it back to a polynomial::

            sage: var('x,y')
            (x, y)
            sage: f = (x^3 - sin(y)*x^2 - 5*x + 3); f
            x^3 - x^2*sin(y) - 5*x + 3
            sage: g = f.series(x, 4); g
            3 + (-5)*x + (-sin(y))*x^2 + 1*x^3 + Order(x^4)
            sage: g.truncate()
            x^3 - x^2*sin(y) - 5*x + 3
            sage: g = f.series(x==1, 4); g
            (-sin(y) - 1) + (-2*sin(y) - 2)*(x - 1) + (-sin(y) + 3)*(x - 1)^2 + 1*(x - 1)^3 + Order((x - 1)^4)
            sage: h = g.truncate(); h
            (x - 1)^3 - (x - 1)^2*(sin(y) - 3) - 2*(x - 1)*(sin(y) + 1) - sin(y) - 1
            sage: h.expand()
            x^3 - x^2*sin(y) - 5*x + 3

        We computer another series expansion of an analytic function::

            sage: f = sin(x)/x^2
            sage: f.series(x,7)
            1*x^(-1) + (-1/6)*x + 1/120*x^3 + (-1/5040)*x^5 + Order(x^7)
            sage: f.series(x)
            1*x^(-1) + (-1/6)*x + ... + Order(x^20)
            sage: f.series(x==1,3)
            (sin(1)) + (cos(1) - 2*sin(1))*(x - 1) + (-2*cos(1) + 5/2*sin(1))*(x - 1)^2 + Order((x - 1)^3)
            sage: f.series(x==1,3).truncate().expand()
            -2*x^2*cos(1) + 5/2*x^2*sin(1) + 5*x*cos(1) - 7*x*sin(1) - 3*cos(1) + 11/2*sin(1)

        Expressions formed by combining series can be expanded
        by applying series again::

            sage: (1/(1-x)).series(x, 3)+(1/(1+x)).series(x,3)
            (1 + 1*x + 1*x^2 + Order(x^3)) + (1 + (-1)*x + 1*x^2 + Order(x^3))
            sage: _.series(x,3)
            2 + 2*x^2 + Order(x^3)
            sage: (1/(1-x)).series(x, 3)*(1/(1+x)).series(x,3)
            (1 + 1*x + 1*x^2 + Order(x^3))*(1 + (-1)*x + 1*x^2 + Order(x^3))
            sage: _.series(x,3)
            1 + 1*x^2 + Order(x^3)

        Following the GiNaC tutorial, we use John Machin's amazing
        formula `\pi = 16 \tan^{-1}(1/5) - 4 \tan^{-1}(1/239)` to compute
        digits of `\pi`. We expand the arc tangent around 0 and insert
        the fractions 1/5 and 1/239.

        ::

            sage: x = var('x')
            sage: f = atan(x).series(x, 10); f
            1*x + (-1/3)*x^3 + 1/5*x^5 + (-1/7)*x^7 + 1/9*x^9 + Order(x^10)
            sage: float(16*f.subs(x==1/5) - 4*f.subs(x==1/239))
            3.1415926824043994

        TESTS:

        Check if :trac:`8943` is fixed::

            sage: ((1+arctan(x))**(1/x)).series(x==0, 3)
            (e) + (-1/2*e)*x + (1/8*e)*x^2 + Order(x^3)

        Order may be negative::

            sage: f = sin(x)^(-2); f.series(x, -1)
            1*x^(-2) + Order(1/x)

        Check if changing global series precision does it right::

            sage: set_series_precision(3)
            sage: (1/(1-2*x)).series(x)
            1 + 2*x + 4*x^2 + Order(x^3)
            sage: set_series_precision(20)
        """
        cdef Expression symbol0 = self.coerce_in(symbol)
        cdef GEx x
        cdef SymbolicSeries nex
        cdef int cprec
        cdef int options
        if order is infinity:
            options = 4
            order = None
        else:
            options = 2

        if order is None:
            from sage.misc.defaults import series_precision
            cprec = series_precision()
        else:
            cprec = order
        sig_on()
        try:
            x = self._gobj.expand(0).series(symbol0._gobj, cprec, options)
            nex = SymbolicSeries.__new__(SymbolicSeries)
            nex._parent = self._parent
            nex._gobj = GEx(x)
        finally:
            sig_off()
        return nex

    def residue(self, symbol):
        """
        Calculate the residue of ``self`` with respect to ``symbol``.

        INPUT:

        - ``symbol`` - a symbolic variable or symbolic equality such
          as ``x == 5``. If an equality is given, the expansion is
          around the value on the right hand side of the equality,
          otherwise at ``0``.

        OUTPUT:

        The residue of ``self``.

        Say, ``symbol`` is ``x == a``, then this function calculates
        the residue of ``self`` at `x=a`, i.e., the coefficient of
        `1/(x-a)` of the series expansion of ``self`` around `a`.

        EXAMPLES::

            sage: (1/x).residue(x == 0)
            1
            sage: (1/x).residue(x == oo)
            -1
            sage: (1/x^2).residue(x == 0)
            0
            sage: (1/sin(x)).residue(x == 0)
            1
            sage: var('q, n, z')
            (q, n, z)
            sage: (-z^(-n-1)/(1-z/q)^2).residue(z == q).simplify_full()
            (n + 1)/q^n
            sage: var('s')
            s
            sage: zeta(s).residue(s == 1)
            1

        We can also compute the residue at more general places,
        given that the pole is recognized::

            sage: k = var('k', domain='integer')
            sage: (gamma(1+x)/(1 - exp(-x))).residue(x==2*I*pi*k)
            gamma(2*I*pi*k + 1)
            sage: csc(x).residue(x==2*pi*k)
            1

        TESTS::

            sage: (exp(x)/sin(x)^4).residue(x == 0)
            5/6

        Check that :trac:`18372` is resolved::

            sage: (1/(x^2 - x - 1)).residue(x == 1/2*sqrt(5) + 1/2)
            1/5*sqrt(5)

        Check that :trac:`20084` is fixed::

            sage: (1/(1 - 2^-x)).residue(x == 2*pi*I/log(2))
            1/log(2)
        """
        if symbol.is_relational():
            x = symbol.lhs()
            a = symbol.rhs()
        else:
            x = symbol
            a = 0
        if a == infinity:
            return (-self.subs({x: 1/x}) / x**2).residue(x == 0)
        return self.subs({x: x + a}).series(x == 0, 0).coefficient(x, -1)

    def taylor(self, *args):
        r"""
        Expand this symbolic expression in a truncated Taylor or
        Laurent series in the variable `v` around the point `a`,
        containing terms through `(x - a)^n`. Functions in more
        variables is also supported.

        INPUT:

        -  ``*args`` - the following notation is supported

           - ``x, a, n`` - variable, point, degree

           - ``(x, a), (y, b), n`` - variables with points, degree of polynomial

        EXAMPLES::

            sage: var('a, x, z')
            (a, x, z)
            sage: taylor(a*log(z), z, 2, 3)
            1/24*a*(z - 2)^3 - 1/8*a*(z - 2)^2 + 1/2*a*(z - 2) + a*log(2)

        ::

            sage: taylor(sqrt (sin(x) + a*x + 1), x, 0, 3)
            1/48*(3*a^3 + 9*a^2 + 9*a - 1)*x^3 - 1/8*(a^2 + 2*a + 1)*x^2 + 1/2*(a + 1)*x + 1

        ::

            sage: taylor (sqrt (x + 1), x, 0, 5)
            7/256*x^5 - 5/128*x^4 + 1/16*x^3 - 1/8*x^2 + 1/2*x + 1

        ::

            sage: taylor (1/log (x + 1), x, 0, 3)
            -19/720*x^3 + 1/24*x^2 - 1/12*x + 1/x + 1/2

        ::

            sage: taylor (cos(x) - sec(x), x, 0, 5)
            -1/6*x^4 - x^2

        ::

            sage: taylor ((cos(x) - sec(x))^3, x, 0, 9)
            -1/2*x^8 - x^6

        ::

            sage: taylor (1/(cos(x) - sec(x))^3, x, 0, 5)
            -15377/7983360*x^4 - 6767/604800*x^2 + 11/120/x^2 + 1/2/x^4 - 1/x^6 - 347/15120

        TESTS:

        Check that ticket :trac:`7472` is fixed (Taylor polynomial in
        more variables)::

            sage: x,y=var('x y'); taylor(x*y^3,(x,1),(y,1),4)
            (x - 1)*(y - 1)^3 + 3*(x - 1)*(y - 1)^2 + (y - 1)^3 + 3*(x - 1)*(y - 1) + 3*(y - 1)^2 + x + 3*y - 3
            sage: expand(_)
            x*y^3

        """
        from sage.rings.integer import Integer
        from sage.symbolic.ring import SR
        A = args
        try:
            if isinstance(A[0],tuple):
                B=[]
                B.append([SR(A[i][0]) for i in range(len(A)-1)])
                B.append([A[i][1] for i in range(len(A)-1)])
            else:
                B=[A[0],SR(A[1])]
            B.append(Integer(A[len(A)-1]))
        except Exception:
            raise NotImplementedError("Wrong arguments passed to taylor. See taylor? for more details.")
        l = self._maxima_().taylor(B)
        return self.parent()(l)



    def truncate(self):
        """
        Given a power series or expression, return the corresponding
        expression without the big oh.

        INPUT:

        - ``self`` -- a series as output by the :meth:`series` command.

        OUTPUT:

        A symbolic expression.

        EXAMPLES::

            sage: f = sin(x)/x^2
            sage: f.truncate()
            sin(x)/x^2
            sage: f.series(x,7)
            1*x^(-1) + (-1/6)*x + 1/120*x^3 + (-1/5040)*x^5 + Order(x^7)
            sage: f.series(x,7).truncate()
            -1/5040*x^5 + 1/120*x^3 - 1/6*x + 1/x
            sage: f.series(x==1,3).truncate().expand()
            -2*x^2*cos(1) + 5/2*x^2*sin(1) + 5*x*cos(1) - 7*x*sin(1) - 3*cos(1) + 11/2*sin(1)
        """
        return self

    def expand(Expression self, side=None):
        """
        Expand this symbolic expression. Products of sums and exponentiated
        sums are multiplied out, numerators of rational expressions which
        are sums are split into their respective terms, and multiplications
        are distributed over addition at all levels.

        EXAMPLES:

        We expand the expression `(x-y)^5` using both
        method and functional notation.

        ::

            sage: x,y = var('x,y')
            sage: a = (x-y)^5
            sage: a.expand()
            x^5 - 5*x^4*y + 10*x^3*y^2 - 10*x^2*y^3 + 5*x*y^4 - y^5
            sage: expand(a)
            x^5 - 5*x^4*y + 10*x^3*y^2 - 10*x^2*y^3 + 5*x*y^4 - y^5

        We expand some other expressions::

            sage: expand((x-1)^3/(y-1))
            x^3/(y - 1) - 3*x^2/(y - 1) + 3*x/(y - 1) - 1/(y - 1)
            sage: expand((x+sin((x+y)^2))^2)
            x^2 + 2*x*sin(x^2 + 2*x*y + y^2) + sin(x^2 + 2*x*y + y^2)^2

        Observe that :meth:`expand` also expands function arguments::

            sage: f(x) = function('f')(x)
            sage: fx = f(x*(x+1)); fx
            f((x + 1)*x)
            sage: fx.expand()
            f(x^2 + x)

        We can expand individual sides of a relation::

            sage: a = (16*x-13)^2 == (3*x+5)^2/2
            sage: a.expand()
            256*x^2 - 416*x + 169 == 9/2*x^2 + 15*x + 25/2
            sage: a.expand('left')
            256*x^2 - 416*x + 169 == 1/2*(3*x + 5)^2
            sage: a.expand('right')
            (16*x - 13)^2 == 9/2*x^2 + 15*x + 25/2

        TESTS::

            sage: var('x,y')
            (x, y)
            sage: ((x + (2/3)*y)^3).expand()
            x^3 + 2*x^2*y + 4/3*x*y^2 + 8/27*y^3
            sage: expand( (x*sin(x) - cos(y)/x)^2 )
            x^2*sin(x)^2 - 2*cos(y)*sin(x) + cos(y)^2/x^2
            sage: f = (x-y)*(x+y); f
            (x + y)*(x - y)
            sage: f.expand()
            x^2 - y^2

            sage: a,b,c = var('a,b,c')
            sage: x,y = var('x,y', domain='real')
            sage: p,q = var('p,q', domain='positive')
            sage: (c/2*(5*(3*a*b*x*y*p*q)^2)^(7/2*c)).expand()
            1/2*45^(7/2*c)*(a^2*b^2*x^2*y^2)^(7/2*c)*c*p^(7*c)*q^(7*c)
            sage: ((-(-a*x*p)^3*(b*y*p)^3)^(c/2)).expand()
            (a^3*b^3*x^3*y^3)^(1/2*c)*p^(3*c)
            sage: x,y,p,q = var('x,y,p,q', domain='complex')

        Check that :trac:`18568` is fixed::

            sage: ((x+sqrt(2)*x)^2).expand()
            2*sqrt(2)*x^2 + 3*x^2

        Check that :trac:`21360` is fixed::

            sage: ((x^(x/2) + 1)^2).expand()
            2*x^(1/2*x) + x^x + 1
            sage: ((x^(1/2*x))^2).expand()
            x^x
            sage: ((x^(2*x))^2).expand()
            x^(4*x)

        Check that exactness is preserved::

            sage: ((x+1.001)^2).expand()
            x^2 + 2.00200000000000*x + 1.00200100000000
            sage: ((x+1.001)^3).expand()
            x^3 + 3.00300000000000*x^2 + 3.00600300000000*x + 1.00300300100000

        Check that :trac:`21302` is fixed::

            sage: ((x+1)^-2).expand()
            1/(x^2 + 2*x + 1)
            sage: (((x-1)/(x+1))^2).expand()
            x^2/(x^2 + 2*x + 1) - 2*x/(x^2 + 2*x + 1) + 1/(x^2 + 2*x + 1)
        """
        if side is not None:
            if not is_a_relational(self._gobj):
                raise ValueError("expansion on sides only makes sense for relations")
            if side == 'left':
                return self.operator()(self.lhs().expand(), self.rhs())
            elif side == 'right':
                return self.operator()(self.lhs(), self.rhs().expand())
            else:
                raise ValueError("side must be 'left', 'right', or None")

        cdef GEx x
        sig_on()
        try:
            x = self._gobj.expand(0)
        finally:
            sig_off()
        return new_Expression_from_GEx(self._parent, x)

    expand_rational = rational_expand = expand

    def expand_trig(self, full=False, half_angles=False, plus=True, times=True):
        """
        Expand trigonometric and hyperbolic functions of sums of angles
        and of multiple angles occurring in self. For best results, self
        should already be expanded.

        INPUT:

        -  ``full`` - (default: False) To enhance user control
           of simplification, this function expands only one level at a time
           by default, expanding sums of angles or multiple angles. To obtain
           full expansion into sines and cosines immediately, set the optional
           parameter full to True.

        -  ``half_angles`` - (default: False) If True, causes
           half-angles to be simplified away.

        -  ``plus`` - (default: True) Controls the sum rule;
           expansion of sums (e.g. 'sin(x + y)') will take place only if plus
           is True.

        -  ``times`` - (default: True) Controls the product
           rule, expansion of products (e.g. sin(2\*x)) will take place only
           if times is True.


        OUTPUT:

        A symbolic expression.

        EXAMPLES::

            sage: sin(5*x).expand_trig()
            5*cos(x)^4*sin(x) - 10*cos(x)^2*sin(x)^3 + sin(x)^5
            sage: cos(2*x + var('y')).expand_trig()
            cos(2*x)*cos(y) - sin(2*x)*sin(y)

        We illustrate various options to this function::

            sage: f = sin(sin(3*cos(2*x))*x)
            sage: f.expand_trig()
            sin((3*cos(cos(2*x))^2*sin(cos(2*x)) - sin(cos(2*x))^3)*x)
            sage: f.expand_trig(full=True)
            sin((3*(cos(cos(x)^2)*cos(sin(x)^2) + sin(cos(x)^2)*sin(sin(x)^2))^2*(cos(sin(x)^2)*sin(cos(x)^2) - cos(cos(x)^2)*sin(sin(x)^2)) - (cos(sin(x)^2)*sin(cos(x)^2) - cos(cos(x)^2)*sin(sin(x)^2))^3)*x)
            sage: sin(2*x).expand_trig(times=False)
            sin(2*x)
            sage: sin(2*x).expand_trig(times=True)
            2*cos(x)*sin(x)
            sage: sin(2 + x).expand_trig(plus=False)
            sin(x + 2)
            sage: sin(2 + x).expand_trig(plus=True)
            cos(x)*sin(2) + cos(2)*sin(x)
            sage: sin(x/2).expand_trig(half_angles=False)
            sin(1/2*x)
            sage: sin(x/2).expand_trig(half_angles=True)
            (-1)^floor(1/2*x/pi)*sqrt(-1/2*cos(x) + 1/2)

        If the expression contains terms which are factored, we expand first::

            sage: (x, k1, k2) = var('x, k1, k2')
            sage: cos((k1-k2)*x).expand().expand_trig()
            cos(k1*x)*cos(k2*x) + sin(k1*x)*sin(k2*x)

        ALIASES:

        :meth:`trig_expand` and :meth:`expand_trig` are the same
        """
        from sage.calculus.calculus import maxima_options
        M = self._maxima_()
        P = M.parent()
        opt = maxima_options(trigexpand=full, halfangles=half_angles,
                             trigexpandplus=plus, trigexpandtimes=times)
        cmd = 'trigexpand(%s), %s'%(M.name(), opt)
        ans = P(cmd)
        return self.parent()(ans)

    trig_expand = expand_trig

    def reduce_trig(self, var=None):
        r"""
        Combine products and powers of trigonometric and hyperbolic
        sin's and cos's of x into those of multiples of x. It also
        tries to eliminate these functions when they occur in
        denominators.

        INPUT:

        - ``self`` - a symbolic expression

        - ``var`` - (default: None) the variable which is used for
          these transformations. If not specified, all variables are
          used.

        OUTPUT:

        A symbolic expression.

        EXAMPLES::

            sage: y=var('y')
            sage: f=sin(x)*cos(x)^3+sin(y)^2
            sage: f.reduce_trig()
            -1/2*cos(2*y) + 1/8*sin(4*x) + 1/4*sin(2*x) + 1/2

        To reduce only the expressions involving x we use optional parameter::

            sage: f.reduce_trig(x)
            sin(y)^2 + 1/8*sin(4*x) + 1/4*sin(2*x)

        ALIASES: :meth:`trig_reduce` and :meth:`reduce_trig` are the same
        """
        M = self._maxima_()
        P = M.parent()
        if var is None:
            cmd = 'trigreduce(%s)'%(M.name())
        else:
            cmd = 'trigreduce(%s,%s)'%(M.name(),'_SAGE_VAR_'+str(var))
        ans = P(cmd)
        return self.parent()(ans)

    trig_reduce = reduce_trig

    ############################################################################
    # Pattern Matching
    ############################################################################
    def match(self, pattern):
        """
        Check if self matches the given pattern.

        INPUT:

        -  ``pattern`` -- a symbolic expression, possibly containing wildcards
           to match for

        OUTPUT:

        One of

        ``None`` if there is no match, or a dictionary mapping the
        wildcards to the matching values if a match was found. Note
        that the dictionary is empty if there were no wildcards in the
        given pattern.

        See also http://www.ginac.de/tutorial/Pattern-matching-and-advanced-substitutions.html

        EXAMPLES::

            sage: var('x,y,z,a,b,c,d,f,g')
            (x, y, z, a, b, c, d, f, g)
            sage: w0 = SR.wild(0); w1 = SR.wild(1); w2 = SR.wild(2)
            sage: ((x+y)^a).match((x+y)^a)  # no wildcards, so empty dict
            {}
            sage: print(((x+y)^a).match((x+y)^b))
            None
            sage: t = ((x+y)^a).match(w0^w1)
            sage: t[w0], t[w1]
            (x + y, a)
            sage: print(((x+y)^a).match(w0^w0))
            None
            sage: ((x+y)^(x+y)).match(w0^w0)
            {$0: x + y}
            sage: t = ((a+b)*(a+c)).match((a+w0)*(a+w1))
            sage: t[w0], t[w1]
            (c, b)
            sage: ((a+b)*(a+c)).match((w0+b)*(w0+c))
            {$0: a}
            sage: t = ((a+b)*(a+c)).match((w0+w1)*(w0+w2))
            sage: t[w0], t[w1], t[w2]
            (a, c, b)
            sage: print(((a+b)*(a+c)).match((w0+w1)*(w1+w2)))
            None
            sage: t = (a*(x+y)+a*z+b).match(a*w0+w1)
            sage: t[w0], t[w1]
            (x + y, a*z + b)
            sage: print((a+b+c+d+f+g).match(c))
            None
            sage: (a+b+c+d+f+g).has(c)
            True
            sage: (a+b+c+d+f+g).match(c+w0)
            {$0: a + b + d + f + g}
            sage: (a+b+c+d+f+g).match(c+g+w0)
            {$0: a + b + d + f}
            sage: (a+b).match(a+b+w0)
            {$0: 0}
            sage: print((a*b^2).match(a^w0*b^w1))
            None
            sage: (a*b^2).match(a*b^w1)
            {$1: 2}
            sage: (x*x.arctan2(x^2)).match(w0*w0.arctan2(w0^2))
            {$0: x}

        Beware that behind-the-scenes simplification can lead to
        surprising results in matching::

            sage: print((x+x).match(w0+w1))
            None
            sage: t = x+x; t
            2*x
            sage: t.operator()
            <function mul_vararg ...>

        Since asking to match w0+w1 looks for an addition operator,
        there is no match.
        """
        cdef Expression p = self.coerce_in(pattern)
        cdef GExList mlst
        cdef bint res
        sig_on()
        try:
            res = self._gobj.match(p._gobj, mlst)
        finally:
            sig_off()
        if not res:
            return None

        cdef dict rdict = {}
        cdef GExListIter itr = mlst.begin()
        cdef GExListIter lstend = mlst.end()
        while itr != lstend:
            key = new_Expression_from_GEx(self._parent, itr.obj().lhs())
            val = new_Expression_from_GEx(self._parent, itr.obj().rhs())
            rdict[key] = val
            itr.inc()
        return rdict


    def find(self, pattern):
        """
        Find all occurrences of the given pattern in this expression.

        Note that once a subexpression matches the pattern, the search does
        not extend to subexpressions of it.

        EXAMPLES::

            sage: var('x,y,z,a,b')
            (x, y, z, a, b)
            sage: w0 = SR.wild(0); w1 = SR.wild(1)

            sage: (sin(x)*sin(y)).find(sin(w0))
            [sin(y), sin(x)]

            sage: ((sin(x)+sin(y))*(a+b)).expand().find(sin(w0))
            [sin(y), sin(x)]

            sage: (1+x+x^2+x^3).find(x)
            [x]
            sage: (1+x+x^2+x^3).find(x^w0)
            [x^2, x^3]

            sage: (1+x+x^2+x^3).find(y)
            []

            # subexpressions of a match are not listed
            sage: ((x^y)^z).find(w0^w1)
            [(x^y)^z]
        """
        from sage.symbolic.comparison import print_sorted
        cdef Expression p = self.coerce_in(pattern)
        cdef GExList found
        sig_on()
        try:
            self._gobj.find(p._gobj, found)
        finally:
            sig_off()
        res = []
        cdef GExListIter itr = found.begin()
        while itr != found.end():
            res.append(new_Expression_from_GEx(self._parent, itr.obj()))
            itr.inc()
        res = print_sorted(res)
        return res

    def has(self, pattern):
        """
        EXAMPLES::

            sage: var('x,y,a'); w0 = SR.wild(); w1 = SR.wild()
            (x, y, a)
            sage: (x*sin(x + y + 2*a)).has(y)
            True

        Here "x+y" is not a subexpression of "x+y+2*a" (which has the
        subexpressions "x", "y" and "2*a")::

            sage: (x*sin(x + y + 2*a)).has(x+y)
            False
            sage: (x*sin(x + y + 2*a)).has(x + y + w0)
            True

        The following fails because "2*(x+y)" automatically gets converted to
        "2*x+2*y" of which "x+y" is not a subexpression::

            sage: (x*sin(2*(x+y) + 2*a)).has(x+y)
            False

        Although x^1==x and x^0==1, neither "x" nor "1" are actually of the
        form "x^something"::

            sage: (x+1).has(x^w0)
            False

        Here is another possible pitfall, where the first expression
        matches because the term "-x" has the form "(-1)*x" in GiNaC. To check
        whether a polynomial contains a linear term you should use the
        coeff() function instead.

        ::

            sage: (4*x^2 - x + 3).has(w0*x)
            True
            sage: (4*x^2 + x + 3).has(w0*x)
            False
            sage: (4*x^2 + x + 3).has(x)
            True
            sage: (4*x^2 - x + 3).coefficient(x,1)
            -1
            sage: (4*x^2 + x + 3).coefficient(x,1)
            1
        """
        cdef Expression p = self.coerce_in(pattern)
        return self._gobj.has(p._gobj)

    def substitute(self, *args, **kwds):
        """
        Substitute the given subexpressions in this expression.

        EXAMPLES::

            sage: var('x,y,z,a,b,c,d,f,g')
            (x, y, z, a, b, c, d, f, g)
            sage: w0 = SR.wild(0); w1 = SR.wild(1)
            sage: t = a^2 + b^2 + (x+y)^3

        Substitute with keyword arguments (works only with symbols)::

            sage: t.subs(a=c)
            (x + y)^3 + b^2 + c^2
            sage: t.subs(b=19, x=z)
            (y + z)^3 + a^2 + 361

        Substitute with a dictionary argument::

            sage: t.subs({a^2: c})
            (x + y)^3 + b^2 + c

            sage: t.subs({w0^2: w0^3})
            a^3 + b^3 + (x + y)^3

        Substitute with one or more relational expressions::

            sage: t.subs(w0^2 == w0^3)
            a^3 + b^3 + (x + y)^3

            sage: t.subs(w0 == w0^2)
            (x^2 + y^2)^18 + a^16 + b^16

            sage: t.subs(a == b, b == c)
            (x + y)^3 + b^2 + c^2

        Any number of arguments is accepted::

            sage: t.subs(a=b, b=c)
            (x + y)^3 + b^2 + c^2

            sage: t.subs({a:b}, b=c)
            (x + y)^3 + b^2 + c^2

            sage: t.subs([x == 3, y == 2], a == 2, {b:3})
            138

        It can even accept lists of lists::

            sage: eqn1 = (a*x + b*y == 0)
            sage: eqn2 = (1 + y == 0)
            sage: soln = solve([eqn1, eqn2], [x, y])
            sage: soln
            [[x == b/a, y == -1]]
            sage: f = x + y
            sage: f.subs(soln)
            b/a - 1

        Duplicate assignments will throw an error::

            sage: t.subs({a:b}, a=c)
            Traceback (most recent call last):
            ...
            ValueError: duplicate substitution for a, got values b and c

            sage: t.subs([x == 1], a = 1, b = 2, x = 2)
            Traceback (most recent call last):
            ...
            ValueError: duplicate substitution for x, got values 1 and 2

        All substitutions are performed at the same time::

             sage: t.subs({a:b, b:c})
             (x + y)^3 + b^2 + c^2

        Substitutions are done term by term, in other words Sage is not
        able to identify partial sums in a substitution (see :trac:`18396`)::

            sage: f = x + x^2 + x^4
            sage: f.subs(x = y)
            y^4 + y^2 + y
            sage: f.subs(x^2 == y)             # one term is fine
            x^4 + x + y
            sage: f.subs(x + x^2 == y)         # partial sum does not work
            x^4 + x^2 + x
            sage: f.subs(x + x^2 + x^4 == y)   # whole sum is fine
            y

        Note that it is the very same behavior as in Maxima::

            sage: E = 'x^4 + x^2 + x'
            sage: subs = [('x','y'), ('x^2','y'), ('x^2+x','y'), ('x^4+x^2+x','y')]

            sage: cmd = '{}, {}={}'
            sage: for s1,s2 in subs:
            ....:     maxima.eval(cmd.format(E, s1, s2))
            'y^4+y^2+y'
            'y+x^4+x'
            'x^4+x^2+x'
            'y'

        Or as in Maple::

            sage: cmd = 'subs({}={}, {})'              # optional - maple
            sage: for s1,s2 in subs:                   # optional - maple
            ....:     maple.eval(cmd.format(s1,s2, E)) # optional - maple
            'y^4+y^2+y'
            'x^4+x+y'
            'x^4+x^2+x'
            'y'

        But Mathematica does something different on the third example::

            sage: cmd = '{} /. {} -> {}'                    # optional - mathematica
            sage: for s1,s2 in subs:                        # optional - mathematica
            ....:     mathematica.eval(cmd.format(E,s1,s2)) # optional - mathematica
                 2    4
            y + y  + y
                 4
            x + x  + y
             4
            x  + y
            y

        The same, with formatting more suitable for cut and paste::

            sage: for s1,s2 in subs:                        # optional - mathematica
            ....:     mathematica(cmd.format(E,s1,s2))      # optional - mathematica
            y + y^2 + y^4
            x + x^4 + y
            x^4 + y
            y

        TESTS:

        No arguments return the same expression::

            sage: t = a^2 + b^2 + (x+y)^3
            sage: t.subs()
            (x + y)^3 + a^2 + b^2

        Similarly for a empty dictionary, empty tuples and empty lists::

            sage: t.subs({}, (), [], ())
            (x + y)^3 + a^2 + b^2

        Invalid argument returns error::

            sage: t.subs(5)
            Traceback (most recent call last):
            ...
            TypeError: not able to determine a substitution from 5

        Substitutions with infinity::

            sage: (x/y).subs(y=oo)
            0
            sage: (x/y).subs(x=oo)
            Traceback (most recent call last):
            ...
            RuntimeError: indeterminate expression: infinity * f(x) encountered.
            sage: (x*y).subs(x=oo)
            Traceback (most recent call last):
            ...
            RuntimeError: indeterminate expression: infinity * f(x) encountered.
            sage: (x^y).subs(x=oo)
            Traceback (most recent call last):
            ...
            ValueError: power::eval(): pow(Infinity, f(x)) is not defined.
            sage: (x^y).subs(y=oo)
            Traceback (most recent call last):
            ...
            ValueError: power::eval(): pow(f(x), infinity) is not defined.
            sage: (x+y).subs(x=oo)
            +Infinity
            sage: (x-y).subs(y=oo)
            -Infinity
            sage: gamma(x).subs(x=-1)
            Infinity
            sage: 1/gamma(x).subs(x=-1)
            0

        Verify that this operation does not modify the passed
        dictionary (:trac:`6622`)::

            sage: var('v t')
            (v, t)
            sage: f = v*t
            sage: D = {v: 2}
            sage: f(D, t=3)
            6
            sage: D
            {v: 2}

        Check if :trac:`9891` is fixed::

            sage: exp(x).subs(x=log(x))
            x

        Check if :trac:`13587` is fixed::

            sage: t = tan(x)^2 - tan(x)
            sage: t.subs(x=pi/2)
            Infinity
            sage: u = gamma(x) - gamma(x-1)
            sage: u.subs(x=-1)
            Infinity

        Check that the deprecated method ``subs_expr`` works as expected (see
        :trac:`12834`)::

            sage: var('x,y,z'); f = x^3 + y^2 + z
            (x, y, z)
            sage: f.subs_expr(x^3 == y^2, z == 1)
            doctest:...: DeprecationWarning: subs_expr is deprecated. Please use
            substitute instead.
            See http://trac.sagemath.org/12834 for details.
            2*y^2 + 1
            sage: f.subs_expr({x^3:y^2, z:1})
            2*y^2 + 1
            sage: f = x^2 + x^4
            sage: f.subs_expr(x^2 == x)
            x^4 + x
            sage: f = cos(x^2) + sin(x^2)
            sage: f.subs_expr(x^2 == x)
            cos(x) + sin(x)
            sage: f(x,y,t) = cos(x) + sin(y) + x^2 + y^2 + t
            sage: f.subs_expr(y^2 == t)
            (x, y, t) |--> x^2 + 2*t + cos(x) + sin(y)
            sage: f.subs_expr(x^2 + y^2 == t)
            (x, y, t) |--> x^2 + y^2 + t + cos(x) + sin(y)
        """
        cdef dict sdict = {}
        cdef GEx res

        if args and args[0] is None:
            # this is needed because sometimes this function get called as
            # expr.substitute(None, **kwds). This is because its signature used
            # to be (in_dict=None, **kwds) instead of (*args, **kwds)
            # (see ticket #12834)
            args = args[1:]

        for a in args:
            _dict_update_check_duplicate(sdict, _subs_make_dict(a))

        if kwds:
            # Ensure that the keys are symbolic variables.
            varkwds = {self._parent.var(k): v for k,v in kwds.iteritems()}
            # Check for duplicate
            _dict_update_check_duplicate(sdict, varkwds)

        cdef GExMap smap
        for k, v in sdict.iteritems():
            smap.insert(make_pair((<Expression>self.coerce_in(k))._gobj,
                                  (<Expression>self.coerce_in(v))._gobj))
        sig_on()
        try:
            res = self._gobj.subs_map(smap, 0)
        finally:
            sig_off()
        return new_Expression_from_GEx(self._parent, res)

    subs = substitute

    cpdef Expression _subs_expr(self, expr):
        """
        EXAMPLES::

            sage: var('x,y,z,a,b,c,d,f')
            (x, y, z, a, b, c, d, f)
            sage: w0 = SR.wild(0); w1 = SR.wild(1)
            sage: (a^2 + b^2 + (x+y)^2)._subs_expr(w0^2 == w0^3)
            a^3 + b^3 + (x + y)^3
            sage: (a^4 + b^4 + (x+y)^4)._subs_expr(w0^2 == w0^3)
            a^4 + b^4 + (x + y)^4
            sage: (a^2 + b^4 + (x+y)^4)._subs_expr(w0^2 == w0^3)
            b^4 + (x + y)^4 + a^3
            sage: ((a+b+c)^2)._subs_expr(a+b == x)
            (a + b + c)^2
            sage: ((a+b+c)^2)._subs_expr(a+b+w0 == x+w0)
            (c + x)^2
            sage: (a+2*b)._subs_expr(a+b == x)
            a + 2*b
            sage: (a+2*b)._subs_expr(a+b+w0 == x+w0)
            a + 2*b
            sage: (a+2*b)._subs_expr(a+w0*b == x)
            x
            sage: (a+2*b)._subs_expr(a+b+w0*b == x+w0*b)
            a + 2*b
            sage: (4*x^3-2*x^2+5*x-1)._subs_expr(x==a)
            4*a^3 - 2*a^2 + 5*a - 1
            sage: (4*x^3-2*x^2+5*x-1)._subs_expr(x^w0==a^w0)
            4*a^3 - 2*a^2 + 5*x - 1
            sage: (4*x^3-2*x^2+5*x-1)._subs_expr(x^w0==a^(2*w0))._subs_expr(x==a)
            4*a^6 - 2*a^4 + 5*a - 1
            sage: sin(1+sin(x))._subs_expr(sin(w0)==cos(w0))
            cos(cos(x) + 1)
            sage: (sin(x)^2 + cos(x)^2)._subs_expr(sin(w0)^2+cos(w0)^2==1)
            1
            sage: (1 + sin(x)^2 + cos(x)^2)._subs_expr(sin(w0)^2+cos(w0)^2==1)
            cos(x)^2 + sin(x)^2 + 1
            sage: (17*x + sin(x)^2 + cos(x)^2)._subs_expr(w1 + sin(w0)^2+cos(w0)^2 == w1 + 1)
            17*x + 1
            sage: ((x-1)*(sin(x)^2 + cos(x)^2)^2)._subs_expr(sin(w0)^2+cos(w0)^2 == 1)
            x - 1
            """
        cdef Expression p = self.coerce_in(expr)
        cdef GEx res
        sig_on()
        try:
            res = self._gobj.subs(p._gobj)
        finally:
            sig_off()
        return new_Expression_from_GEx(self._parent, res)

    substitute_expression = deprecated_function_alias(12834, substitute)
    subs_expr = deprecated_function_alias(12834, subs)

    def substitute_function(self, original, new):
        """
        Return this symbolic expressions all occurrences of the
        function *original* replaced with the function *new*.

        EXAMPLES::

            sage: x,y = var('x,y')
            sage: foo = function('foo'); bar = function('bar')
            sage: f = foo(x) + 1/foo(pi*y)
            sage: f.substitute_function(foo, bar)
            1/bar(pi*y) + bar(x)

        TESTS:

        Make sure :trac:`17849` is fixed::

            sage: ex = sin(x) + atan2(0,0,hold=True)
            sage: ex.substitute_function(sin,cos)
            arctan2(0, 0) + cos(x)
            sage: ex = sin(x) + hypergeometric([1, 1], [2], -1)
            sage: ex.substitute_function(sin,cos)
            cos(x) + hypergeometric((1, 1), (2,), -1)
        """
        from sage.symbolic.expression_conversions import SubstituteFunction
        return SubstituteFunction(self, original, new)()

    def __call__(self, *args, **kwds):
        """
        Call the :meth:`subs` on this expression.

        EXAMPLES::

            sage: var('x,y,z')
            (x, y, z)
            sage: (x+y)(x=z^2, y=x^y)
            z^2 + x^y
        """
        return self._parent._call_element_(self, *args, **kwds)

    def variables(self):
        """
        Return sorted tuple of variables that occur in this expression.

        EXAMPLES::

            sage: (x,y,z) = var('x,y,z')
            sage: (x+y).variables()
            (x, y)
            sage: (2*x).variables()
            (x,)
            sage: (x^y).variables()
            (x, y)
            sage: sin(x+y^z).variables()
            (x, y, z)

        """
        from sage.symbolic.ring import SR
        from sage.symbolic.comparison import print_sorted
        cdef GExSet sym_set
        g_list_symbols(self._gobj, sym_set)
        res = []
        cdef GExSetIter itr = sym_set.begin()
        while itr != sym_set.end():
            res.append(new_Expression_from_GEx(SR, itr.obj()))
            itr.inc()
        res = print_sorted(res)[::-1]
        return tuple(res)

    def free_variables(self):
        """
        Return sorted tuple of unbound variables that occur in this
        expression.

        EXAMPLES::

            sage: (x,y,z) = var('x,y,z')
            sage: (x+y).free_variables()
            (x, y)
            sage: (2*x).free_variables()
            (x,)
            sage: (x^y).free_variables()
            (x, y)
            sage: sin(x+y^z).free_variables()
            (x, y, z)
            sage: _ = function('f')
            sage: e = limit( f(x,y), x=0 ); e
            limit(f(x, y), x, 0)
            sage: e.free_variables()
            (y,)
        """
        from sage.symbolic.ring import SR
        from sage.symbolic.comparison import print_sorted
        cdef GSymbolSet sym_set
        sym_set = self._gobj.free_symbols()
        res = []
        cdef GSymbolSetIter itr = sym_set.begin()
        while itr != sym_set.end():
            res.append(new_Expression_from_GEx(SR, GEx(itr.obj())))
            itr.inc()
        res = print_sorted(res)[::-1]
        return tuple(res)

    def arguments(self):
        """
        EXAMPLES::

            sage: x,y = var('x,y')
            sage: f = x + y
            sage: f.arguments()
            (x, y)

            sage: g = f.function(x)
            sage: g.arguments()
            (x,)

        """
        try:
            return self._parent.arguments()
        except AttributeError:
            return self.variables()

    args = arguments

    def number_of_arguments(self):
        """
        EXAMPLES::

            sage: x,y = var('x,y')
            sage: f = x + y
            sage: f.number_of_arguments()
            2

            sage: g = f.function(x)
            sage: g.number_of_arguments()
            1

        ::

            sage: x,y,z = var('x,y,z')
            sage: (x+y).number_of_arguments()
            2
            sage: (x+1).number_of_arguments()
            1
            sage: (sin(x)+1).number_of_arguments()
            1
            sage: (sin(z)+x+y).number_of_arguments()
            3
            sage: (sin(x+y)).number_of_arguments()
            2

        ::

            sage: ( 2^(8/9) - 2^(1/9) )(x-1)
            Traceback (most recent call last):
            ...
            ValueError: the number of arguments must be less than or equal to 0
        """
        return len(self.arguments())

    def number_of_operands(self):
        """
        Return the number of arguments of this expression.

        EXAMPLES::

            sage: var('a,b,c,x,y')
            (a, b, c, x, y)
            sage: a.number_of_operands()
            0
            sage: (a^2 + b^2 + (x+y)^2).number_of_operands()
            3
            sage: (a^2).number_of_operands()
            2
            sage: (a*b^2*c).number_of_operands()
            3
        """
        return self._gobj.nops()

    nops = number_of_operands

    def __len__(self):
        """
        Return the number of arguments of this expression.

        EXAMPLES::

            sage: var('a,b,c,x,y')
            (a, b, c, x, y)
            sage: len(a)
            0
            sage: len((a^2 + b^2 + (x+y)^2))
            3
            sage: len((a^2))
            2
            sage: len(a*b^2*c)
            3
        """
        return self.number_of_operands()

    def _unpack_operands(self):
        """
        Unpack the operands of this expression converting each to a Python
        object if possible.

        This corresponds to the conversion performed when arguments of a
        function are unpacked as they are being passed to custom methods of
        a symbolic function.

        EXAMPLES::

            sage: t = SR._force_pyobject((1, 2, x, x+1, x+2))
            sage: t._unpack_operands()
            (1, 2, x, x + 1, x + 2)
            sage: type(t._unpack_operands())
            <... 'tuple'>
            sage: list(map(type, t._unpack_operands()))
            [<type 'sage.rings.integer.Integer'>, <type 'sage.rings.integer.Integer'>, <type 'sage.symbolic.expression.Expression'>, <type 'sage.symbolic.expression.Expression'>, <type 'sage.symbolic.expression.Expression'>]
            sage: u = SR._force_pyobject((t, x^2))
            sage: u._unpack_operands()
            ((1, 2, x, x + 1, x + 2), x^2)
            sage: type(u._unpack_operands()[0])
            <... 'tuple'>
        """
        from sage.libs.pynac.pynac import unpack_operands
        return unpack_operands(self)

    def operands(self):
        """
        Return a list containing the operands of this expression.

        EXAMPLES::

            sage: var('a,b,c,x,y')
            (a, b, c, x, y)
            sage: (a^2 + b^2 + (x+y)^2).operands()
            [a^2, b^2, (x + y)^2]
            sage: (a^2).operands()
            [a, 2]
            sage: (a*b^2*c).operands()
            [a, b^2, c]
        """
        from sage.symbolic.ring import SR
        return [new_Expression_from_GEx(SR, self._gobj.op(i)) \
                            for i from 0 <= i < self._gobj.nops()]

    def operator(self):
        """
        Return the topmost operator in this expression.

        EXAMPLES::

            sage: x,y,z = var('x,y,z')
            sage: (x+y).operator()
            <function add_vararg ...>
            sage: (x^y).operator()
            <built-in function pow>
            sage: (x^y * z).operator()
            <function mul_vararg ...>
            sage: (x < y).operator()
            <built-in function lt>

            sage: abs(x).operator()
            abs
            sage: r = gamma(x).operator(); type(r)
            <class 'sage.functions.other.Function_gamma'>

            sage: psi = function('psi', nargs=1)
            sage: psi(x).operator()
            psi

            sage: r = psi(x).operator()
            sage: r == psi
            True

            sage: f = function('f', nargs=1, conjugate_func=lambda self, x: 2*x)
            sage: nf = f(x).operator()
            sage: nf(x).conjugate()
            2*x

            sage: f = function('f')
            sage: a = f(x).diff(x); a
            diff(f(x), x)
            sage: a.operator()
            D[0](f)

        TESTS::

            sage: (x <= y).operator()
            <built-in function le>
            sage: (x == y).operator()
            <built-in function eq>
            sage: (x != y).operator()
            <built-in function ne>
            sage: (x > y).operator()
            <built-in function gt>
            sage: (x >= y).operator()
            <built-in function ge>
            sage: SR._force_pyobject( (x, x + 1, x + 2) ).operator()
            <... 'tuple'>
        """
        cdef operators o
        cdef unsigned serial
        if is_a_add(self._gobj):
            return add_vararg
        elif is_a_mul(self._gobj):
            return mul_vararg
        elif is_a_power(self._gobj):
            return operator.pow
        elif is_a_relational(self._gobj):
            # find the operator and return it
            o = relational_operator(self._gobj)
            if o == equal:
                return operator.eq
            elif o == not_equal:
                return operator.ne
            elif o == less:
                return operator.lt
            elif o == less_or_equal:
                return operator.le
            elif o == greater:
                return operator.gt
            elif o == greater_or_equal:
                return operator.ge
            else:
                raise RuntimeError("operator type not known, please report this as a bug")
        elif is_a_function(self._gobj):
            # get function id
            serial = ex_to_function(self._gobj).get_serial()

            # if operator is a special function defined by us
            # find the python equivalent and return it
            res = get_sfunction_from_serial(serial)
            if res is None:
                raise RuntimeError("cannot find SFunction in table")

            if is_a_fderivative(self._gobj):
                from sage.libs.pynac.pynac import paramset_from_Expression
                parameter_set = paramset_from_Expression(self)
                res = FDerivativeOperator(res, parameter_set)

            return res
        elif is_exactly_a_exprseq(self._gobj):
            return tuple

        # self._gobj is either a symbol, constant or numeric
        return None

    def __index__(self):
        """
        EXAMPLES::

            sage: a = list(range(10))
            sage: a[:SR(5)]
            [0, 1, 2, 3, 4]
        """
        return int(self._integer_())

    def iterator(self):
        """
        Return an iterator over the operands of this expression.

        EXAMPLES::

            sage: x,y,z = var('x,y,z')
            sage: list((x+y+z).iterator())
            [x, y, z]
            sage: list((x*y*z).iterator())
            [x, y, z]
            sage: list((x^y*z*(x+y)).iterator())
            [x + y, x^y, z]

        Note that symbols, constants and numeric objects do not have operands,
        so the iterator function raises an error in these cases::

            sage: x.iterator()
            Traceback (most recent call last):
            ...
            ValueError: expressions containing only a numeric coefficient, constant or symbol have no operands
            sage: pi.iterator()
            Traceback (most recent call last):
            ...
            ValueError: expressions containing only a numeric coefficient, constant or symbol have no operands
            sage: SR(5).iterator()
            Traceback (most recent call last):
            ...
            ValueError: expressions containing only a numeric coefficient, constant or symbol have no operands
        """
        if (is_a_symbol(self._gobj) or is_a_constant(self._gobj) or
            is_a_numeric(self._gobj)):
                raise ValueError("expressions containing only a numeric coefficient, constant or symbol have no operands")
        return new_ExpIter_from_Expression(self)

    @property
    def op(self):
        """
        Provide access to the operands of an expression through a property.

        EXAMPLES::

            sage: t = 1+x+x^2
            sage: t.op
            Operands of x^2 + x + 1
            sage: x.op
            Traceback (most recent call last):
            ...
            TypeError: expressions containing only a numeric coefficient, constant or symbol have no operands
            sage: t.op[0]
            x^2

        Indexing directly with ``t[1]`` causes problems with numpy types.

            sage: t[1]
            Traceback (most recent call last):
            ...
            TypeError: 'sage.symbolic.expression.Expression' object does not support indexing
        """
        if (is_a_symbol(self._gobj) or is_a_constant(self._gobj) or
            is_a_numeric(self._gobj)):
                raise TypeError("expressions containing only a numeric coefficient, constant or symbol have no operands")
        cdef OperandsWrapper res = OperandsWrapper.__new__(OperandsWrapper)
        res._expr = self
        return res

    def numerical_approx(self, prec=None, digits=None, algorithm=None):
        """
        Return a numerical approximation of ``self`` with ``prec`` bits
        (or decimal ``digits``) of precision.

        No guarantee is made about the accuracy of the result.

        INPUT:

        - ``prec`` -- precision in bits

        - ``digits`` -- precision in decimal digits (only used if
          ``prec`` is not given)

        - ``algorithm`` -- which algorithm to use to compute this
          approximation

        If neither ``prec`` nor ``digits`` is given, the default
        precision is 53 bits (roughly 16 digits).

        EXAMPLES::

            sage: sin(x).subs(x=5).n()
            -0.958924274663138
            sage: sin(x).subs(x=5).n(100)
            -0.95892427466313846889315440616
            sage: sin(x).subs(x=5).n(digits=50)
            -0.95892427466313846889315440615599397335246154396460
            sage: zeta(x).subs(x=2).numerical_approx(digits=50)
            1.6449340668482264364724151666460251892189499012068

            sage: cos(3).numerical_approx(200)
            -0.98999249660044545727157279473126130239367909661558832881409
            sage: numerical_approx(cos(3),200)
            -0.98999249660044545727157279473126130239367909661558832881409
            sage: numerical_approx(cos(3), digits=10)
            -0.9899924966
            sage: (i + 1).numerical_approx(32)
            1.00000000 + 1.00000000*I
            sage: (pi + e + sqrt(2)).numerical_approx(100)
            7.2740880444219335226246195788

        TESTS:

        We test the evaluation of different infinities available in Pynac::

            sage: t = x - oo; t
            -Infinity
            sage: t.n()
            -infinity
            sage: t = x + oo; t
            +Infinity
            sage: t.n()
            +infinity
            sage: t = x - unsigned_infinity; t
            Infinity
            sage: t.n()
            Traceback (most recent call last):
            ...
            ValueError: can only convert signed infinity to RR

        Some expressions cannot be evaluated numerically::

            sage: n(sin(x))
            Traceback (most recent call last):
            ...
            TypeError: cannot evaluate symbolic expression numerically
            sage: a = var('a')
            sage: (x^2 + 2*x + 2).subs(x=a).n()
            Traceback (most recent call last):
            ...
            TypeError: cannot evaluate symbolic expression numerically

        Make sure we've rounded up log(10,2) enough to guarantee
        sufficient precision (:trac:`10164`)::

            sage: ks = 4*10**5, 10**6
            sage: all(len(str(e.n(digits=k)))-1 >= k for k in ks)
            True

        Symbolic sums with definite endpoints are expanded (:trac:`9424`)::

            sage: (k,n) = var('k,n')
            sage: f(n) = sum(abs(-k*k+n),k,1,n)
            sage: ex = f(n=8); ex
            sum(abs(-k^2 + 8), k, 1, 8)
            sage: ex.n()
            162.000000000000
            sage: (ex+1).n()
            163.000000000000
        """
        if prec is None:
            prec = digits_to_bits(digits)

        from sage.symbolic.expression_conversions import ExpressionTreeWalker
        class DefiniteSumExpander(ExpressionTreeWalker):
            def composition(self, ex, operator):
                if hasattr(operator, 'name') and operator.name() == 'sum' and (
                    is_a_numeric((<Expression>ex.operands()[2])._gobj)
                and is_a_numeric((<Expression>ex.operands()[3])._gobj)):
                    from sage.calculus.calculus import symbolic_sum
                    return symbolic_sum(*(ex.operands()))
                return super(DefiniteSumExpander, self).composition(ex, operator)

        s = DefiniteSumExpander(self)
        cdef Expression x = self._parent(s())
        from sage.rings.real_mpfr import RealField
        R = RealField(prec)
        kwds = {'parent': R, 'algorithm': algorithm}
        try:
            x = x._convert(kwds)
        except TypeError: # numerical approximation for real number failed
            pass          # try again with complex
            kwds['parent'] = R.complex_field()
            x = x._convert(kwds)

        # we have to consider constants as well, since infinity is a constant
        # in pynac
        if is_a_numeric(x._gobj):
            res = py_object_from_numeric(x._gobj)
        elif  is_a_constant(x._gobj):
            res = x.pyobject()
        else:
            raise TypeError("cannot evaluate symbolic expression numerically")

        # Important -- the  we get might not be a valid output for numerical_approx in
        # the case when one gets infinity.
        if isinstance(res, AnInfinity):
            return res.n(prec=prec,digits=digits)
        return res

    def round(self):
        """
        Round this expression to the nearest integer.

        EXAMPLES::

            sage: u = sqrt(43203735824841025516773866131535024)
            sage: u.round()
            207855083711803945
            sage: t = sqrt(Integer('1'*1000)).round(); print(str(t)[-10:])
            3333333333
            sage: (-sqrt(110)).round()
            -10
            sage: (-sqrt(115)).round()
            -11
            sage: (sqrt(-3)).round()
            Traceback (most recent call last):
            ...
            ValueError: could not convert sqrt(-3) to a real number
        """
        try:
            return self.pyobject().round()
        except (TypeError, AttributeError):
            pass
        from sage.functions.all import floor, ceil
        try:
            rif_self = sage.rings.all.RIF(self)
        except TypeError:
            raise ValueError("could not convert %s to a real number" % self)
        half = 1 / sage.rings.integer.Integer(2)
        if rif_self < 0 or (rif_self.contains_zero() and self < 0):
            result = ceil(self - half)
        else:
            result = floor(self + half)
        if not isinstance(result, sage.rings.integer.Integer):
            raise ValueError("could not convert %s to a real number" % self)
        else:
            return result

    def function(self, *args):
        """
        Return a callable symbolic expression with the given variables.

        EXAMPLES:

        We will use several symbolic variables in the examples below::

            sage: var('x, y, z, t, a, w, n')
            (x, y, z, t, a, w, n)

        ::

            sage: u = sin(x) + x*cos(y)
            sage: g = u.function(x,y)
            sage: g(x,y)
            x*cos(y) + sin(x)
            sage: g(t,z)
            t*cos(z) + sin(t)
            sage: g(x^2, x^y)
            x^2*cos(x^y) + sin(x^2)

        ::

            sage: f = (x^2 + sin(a*w)).function(a,x,w); f
            (a, x, w) |--> x^2 + sin(a*w)
            sage: f(1,2,3)
            sin(3) + 4

        Using the :meth:`function` method we can obtain the above function
        `f`, but viewed as a function of different variables::

            sage: h = f.function(w,a); h
            (w, a) |--> x^2 + sin(a*w)

        This notation also works::

            sage: h(w,a) = f
            sage: h
            (w, a) |--> x^2 + sin(a*w)

        You can even make a symbolic expression `f` into a function
        by writing ``f(x,y) = f``::

            sage: f = x^n + y^n; f
            x^n + y^n
            sage: f(x,y) = f
            sage: f
            (x, y) |--> x^n + y^n
            sage: f(2,3)
            3^n + 2^n
        """
        # we override type checking in CallableSymbolicExpressionRing,
        # since it checks for old SymbolicVariable's
        # and do the check here instead
        from sage.symbolic.callable import CallableSymbolicExpressionRing
        from sage.symbolic.ring import is_SymbolicVariable
        for i in args:
            if not is_SymbolicVariable(i):
                break
        else:
            R = CallableSymbolicExpressionRing(args, check=False)
            return R(self)
        raise TypeError("Must construct a function with a tuple (or list) of symbolic variables.")

    ############################################################################
    # Basic arithmetic wrappers
    # which allow disabling automatic evaluation with the hold parameter
    ############################################################################
    def power(self, exp, hold=False):
        """
        Return the current expression to the power ``exp``.

        To prevent automatic evaluation use the ``hold`` argument.

        EXAMPLES::

            sage: (x^2).power(2)
            x^4
            sage: (x^2).power(2, hold=True)
            (x^2)^2

        To then evaluate again, we use :meth:`unhold`::

            sage: a = (x^2).power(2, hold=True); a.unhold()
            x^4

        """
        cdef Expression nexp = self.coerce_in(exp)
        return new_Expression_from_GEx(self._parent,
                g_hold2_wrapper(g_power_construct, self._gobj, nexp._gobj,
                    hold))

    def add(self, *args, hold=False):
        """
        Return the sum of the current expression and the given arguments.

        To prevent automatic evaluation use the ``hold`` argument.

        EXAMPLES::

            sage: x.add(x)
            2*x
            sage: x.add(x, hold=True)
            x + x
            sage: x.add(x, (2+x), hold=True)
            (x + 2) + x + x
            sage: x.add(x, (2+x), x, hold=True)
            (x + 2) + x + x + x
            sage: x.add(x, (2+x), x, 2*x, hold=True)
            (x + 2) + 2*x + x + x + x

        To then evaluate again, we use :meth:`unhold`::

            sage: a = x.add(x, hold=True); a.unhold()
            2*x
        """
        nargs = [self.coerce_in(x) for x in args]
        cdef GExVector vec
        cdef Py_ssize_t i
        vec.push_back(self._gobj)
        for i in range(len(args)):
            vec.push_back((<Expression>nargs[i])._gobj)
        return new_Expression_from_GEx(self._parent, g_add_construct(vec, hold))

    def mul(self, *args, hold=False):
        """
        Return the product of the current expression and the given arguments.

        To prevent automatic evaluation use the ``hold`` argument.

        EXAMPLES::

            sage: x.mul(x)
            x^2
            sage: x.mul(x, hold=True)
            x*x
            sage: x.mul(x, (2+x), hold=True)
            (x + 2)*x*x
            sage: x.mul(x, (2+x), x, hold=True)
            (x + 2)*x*x*x
            sage: x.mul(x, (2+x), x, 2*x, hold=True)
            (2*x)*(x + 2)*x*x*x

        To then evaluate again, we use :meth:`unhold`::

            sage: a = x.mul(x, hold=True); a.unhold()
            x^2

        """
        nargs = [self.coerce_in(x) for x in args]
        cdef GExVector vec
        cdef Py_ssize_t i
        vec.push_back(self._gobj)
        for i in range(len(args)):
            vec.push_back((<Expression>nargs[i])._gobj)
        return new_Expression_from_GEx(self._parent, g_mul_construct(vec, hold))

    ############################################################################
    # Polynomial functions
    ############################################################################
    def coefficient(self, s, n=1):
        """
        Return the coefficient of `s^n` in this symbolic expression.

        INPUT:

        - ``s`` - expression

        - ``n`` - expression, default 1

        OUTPUT:

        A symbolic expression. The coefficient of `s^n`.

        Sometimes it may be necessary to expand or factor first, since this
        is not done automatically.

        EXAMPLES::

            sage: var('x,y,a')
            (x, y, a)
            sage: f = 100 + a*x + x^3*sin(x*y) + x*y + x/y + 2*sin(x*y)/x; f
            x^3*sin(x*y) + a*x + x*y + x/y + 2*sin(x*y)/x + 100
            sage: f.collect(x)
            x^3*sin(x*y) + (a + y + 1/y)*x + 2*sin(x*y)/x + 100
            sage: f.coefficient(x,0)
            100
            sage: f.coefficient(x,-1)
            2*sin(x*y)
            sage: f.coefficient(x,1)
            a + y + 1/y
            sage: f.coefficient(x,2)
            0
            sage: f.coefficient(x,3)
            sin(x*y)
            sage: f.coefficient(x^3)
            sin(x*y)
            sage: f.coefficient(sin(x*y))
            x^3 + 2/x
            sage: f.collect(sin(x*y))
            a*x + x*y + (x^3 + 2/x)*sin(x*y) + x/y + 100

            sage: var('a, x, y, z')
            (a, x, y, z)
            sage: f = (a*sqrt(2))*x^2 + sin(y)*x^(1/2) + z^z
            sage: f.coefficient(sin(y))
            sqrt(x)
            sage: f.coefficient(x^2)
            sqrt(2)*a
            sage: f.coefficient(x^(1/2))
            sin(y)
            sage: f.coefficient(1)
            0
            sage: f.coefficient(x, 0)
            z^z
<<<<<<< HEAD
=======

        Any coefficient can be queried::

            sage: (x^2 + 3*x^pi).coefficient(x, pi)
            3
            sage: (2^x + 5*x^x).coefficient(x, x)
            5
>>>>>>> a2e82e15

        TESTS:

        Check if :trac:`9505` is fixed::

            sage: var('x,y,z')
            (x, y, z)
            sage: f = x*y*z^2
            sage: f.coefficient(x*y)
            z^2
            sage: f.coefficient(x*y, 2)
            Traceback (most recent call last):
            ...
            TypeError: n != 1 only allowed for s being a variable

        Using ``coeff()`` is now deprecated (:trac:`17438`)::

            sage: x.coeff(x)
            doctest:...: DeprecationWarning: coeff is deprecated. Please use coefficient instead.
            See http://trac.sagemath.org/17438 for details.
            1

        Check that :trac:`19996` is fixed::

            sage: (x^(1/2)).coefficient(x, QQ(1)/3)
            0
            sage: (x^(1/2)).coefficient(x, 1/3)
            0
        """
        cdef Expression ss = self.coerce_in(s)
        cdef Expression nn = self.coerce_in(n)
        cdef GEx r
        if n != 1 and not is_a_symbol(ss._gobj):
            raise TypeError("n != 1 only allowed for s being a variable")

        # the following is a temporary fix for GiNaC bug #9505
        if is_a_mul(ss._gobj): # necessarily n=1 here
            res = self
            for i from 0 <= i < ss._gobj.nops():
                res = res.coefficient(new_Expression_from_GEx(self._parent, ss._gobj.op(i)))
            return res
        sig_on()
        try:
            r = self._gobj.coeff(ss._gobj, nn._gobj)
        finally:
            sig_off()
        return new_Expression_from_GEx(self._parent, r)

    coeff = deprecated_function_alias(17438, coefficient)

    def coefficients(self, x=None, sparse=True):
        r"""
        Return the coefficients of this symbolic expression as a polynomial in x.

        INPUT:

        -  ``x`` -- optional variable.

        OUTPUT:

        Depending on the value of ``sparse``,

        - A list of pairs ``(expr, n)``, where ``expr`` is a symbolic
          expression and ``n`` is a power (``sparse=True``, default)

        - A list of expressions where the ``n``-th element is the coefficient of
          ``x^n`` when self is seen as polynomial in ``x`` (``sparse=False``).

        EXAMPLES::

            sage: var('x, y, a')
            (x, y, a)
            sage: p = x^3 - (x-3)*(x^2+x) + 1
            sage: p.coefficients()
            [[1, 0], [3, 1], [2, 2]]
            sage: p.coefficients(sparse=False)
            [1, 3, 2]
            sage: p = x - x^3 + 5/7*x^5
            sage: p.coefficients()
            [[1, 1], [-1, 3], [5/7, 5]]
            sage: p.coefficients(sparse=False)
            [0, 1, 0, -1, 0, 5/7]
            sage: p = expand((x-a*sqrt(2))^2 + x + 1); p
            -2*sqrt(2)*a*x + 2*a^2 + x^2 + x + 1
            sage: p.coefficients(a)
            [[x^2 + x + 1, 0], [-2*sqrt(2)*x, 1], [2, 2]]
            sage: p.coefficients(a, sparse=False)
            [x^2 + x + 1, -2*sqrt(2)*x, 2]
            sage: p.coefficients(x)
            [[2*a^2 + 1, 0], [-2*sqrt(2)*a + 1, 1], [1, 2]]
            sage: p.coefficients(x, sparse=False)
            [2*a^2 + 1, -2*sqrt(2)*a + 1, 1]

        TESTS:

        The behaviour is undefined with noninteger or negative exponents::

            sage: p = (17/3*a)*x^(3/2) + x*y + 1/x + 2*x^x + 5*x^y
            sage: rset = set([(1, -1), (y, 1), (17/3*a, 3/2), (2, x), (5, y)])
            sage: all([(pair[0],pair[1]) in rset for pair in p.coefficients(x)])
            True
            sage: p.coefficients(x, sparse=False)
            Traceback (most recent call last):
            ...
            ValueError: Cannot return dense coefficient list with noninteger exponents.

        Using ``coeffs()`` is now deprecated (:trac:`17438`)::

            sage: x.coeffs()
            doctest:...: DeprecationWarning: coeffs is deprecated. Please use coefficients instead.
            See http://trac.sagemath.org/17438 for details.
            [[1, 1]]

        Series coefficients are now handled correctly (:trac:`17399`)::


            sage: s=(1/(1-x)).series(x,6); s
            1 + 1*x + 1*x^2 + 1*x^3 + 1*x^4 + 1*x^5 + Order(x^6)
            sage: s.coefficients()
            [[1, 0], [1, 1], [1, 2], [1, 3], [1, 4], [1, 5]]
            sage: s.coefficients(x, sparse=False)
            [1, 1, 1, 1, 1, 1]
            sage: x,y = var("x,y")
            sage: s=(1/(1-y*x-x)).series(x,3); s
            1 + (y + 1)*x + ((y + 1)^2)*x^2 + Order(x^3)
            sage: s.coefficients(x, sparse=False)
            [1, y + 1, (y + 1)^2]

        We can find coefficients of symbolic functions, :trac:`12255`::

            sage: g = function('g')(var('t'))
            sage: f = 3*g + g**2 + t
            sage: f.coefficients(g)
            [[t, 0], [3, 1], [1, 2]]

        Handle bound variable strictly as part of a constant::

            sage: (sin(1+x)*sin(1+x^2)).coefficients(x)
            [[sin(x^2 + 1)*sin(x + 1), 0]]
            sage: (sin(1+x)*sin(1+x^2)*x).coefficients(x)
            [[sin(x^2 + 1)*sin(x + 1), 1]]
        """
        cdef vector[pair[GEx,GEx]] vec
        cdef pair[GEx,GEx] gexpair
        cdef Expression xx
        if x is None:
            x = self.default_variable()
        xx = self.coerce_in(x)
        sig_on()
        try:
            self._gobj.coefficients(xx._gobj, vec)
        finally:
            sig_off()
        l = []
        for p in vec:
            l.append([new_Expression_from_GEx(self._parent, p.first),
                new_Expression_from_GEx(self._parent, p.second)])
        if sparse is True:
            return l
        else:
            from sage.rings.integer_ring import ZZ
            if any(not c[1] in ZZ for c in l):
                raise ValueError("Cannot return dense coefficient list with noninteger exponents.")
            if not l:
                l = [[0, 0]]
            val = l[0][1]
            if val < 0:
                raise ValueError("Cannot return dense coefficient list with negative valuation.")
            deg = l[-1][1]
            ret = [ZZ(0)] * int(deg+1)
            for c in l:
                ret[c[1]] = c[0]
            return ret

    coeffs = deprecated_function_alias(17438, coefficients)

    def list(self, x=None):
        r"""
        Return the coefficients of this symbolic expression as a polynomial in x.

        INPUT:

        -  ``x`` -- optional variable.

        OUTPUT:

        A list of expressions where the ``n``-th element is the coefficient of
        ``x^n`` when self is seen as polynomial in ``x``.

        EXAMPLES::

            sage: var('x, y, a')
            (x, y, a)
            sage: (x^5).list()
            [0, 0, 0, 0, 0, 1]
            sage: p = x - x^3 + 5/7*x^5
            sage: p.list()
            [0, 1, 0, -1, 0, 5/7]
            sage: p = expand((x-a*sqrt(2))^2 + x + 1); p
            -2*sqrt(2)*a*x + 2*a^2 + x^2 + x + 1
            sage: p.list(a)
            [x^2 + x + 1, -2*sqrt(2)*x, 2]
            sage: s=(1/(1-x)).series(x,6); s
            1 + 1*x + 1*x^2 + 1*x^3 + 1*x^4 + 1*x^5 + Order(x^6)
            sage: s.list()
            [1, 1, 1, 1, 1, 1]
        """
        return self.coefficients(x=x, sparse=False)

    def leading_coefficient(self, s):
        """
        Return the leading coefficient of s in self.

        EXAMPLES::

            sage: var('x,y,a')
            (x, y, a)
            sage: f = 100 + a*x + x^3*sin(x*y) + x*y + x/y + 2*sin(x*y)/x; f
            x^3*sin(x*y) + a*x + x*y + x/y + 2*sin(x*y)/x + 100
            sage: f.leading_coefficient(x)
            sin(x*y)
            sage: f.leading_coefficient(y)
            x
            sage: f.leading_coefficient(sin(x*y))
            x^3 + 2/x
        """
        cdef Expression ss = self.coerce_in(s)
        cdef GEx r
        sig_on()
        try:
            r = self._gobj.lcoeff(ss._gobj)
        finally:
            sig_off()
        return new_Expression_from_GEx(self._parent, r)

    leading_coeff = leading_coefficient

    def trailing_coefficient(self, s):
        """
        Return the trailing coefficient of s in self, i.e., the coefficient
        of the smallest power of s in self.

        EXAMPLES::

            sage: var('x,y,a')
            (x, y, a)
            sage: f = 100 + a*x + x^3*sin(x*y) + x*y + x/y + 2*sin(x*y)/x; f
            x^3*sin(x*y) + a*x + x*y + x/y + 2*sin(x*y)/x + 100
            sage: f.trailing_coefficient(x)
            2*sin(x*y)
            sage: f.trailing_coefficient(y)
            x
            sage: f.trailing_coefficient(sin(x*y))
            a*x + x*y + x/y + 100
        """
        cdef Expression ss = self.coerce_in(s)
        cdef GEx r
        sig_on()
        try:
            r = self._gobj.tcoeff(ss._gobj)
        finally:
            sig_off()
        return new_Expression_from_GEx(self._parent, r)

    trailing_coeff = trailing_coefficient

    def low_degree(self, s):
        """
        Return the exponent of the lowest nonpositive power of s in self.

        OUTPUT:

        An integer ``<= 0``.

        EXAMPLES::

            sage: var('x,y,a')
            (x, y, a)
            sage: f = 100 + a*x + x^3*sin(x*y) + x*y + x/y^10 + 2*sin(x*y)/x; f
            x^3*sin(x*y) + a*x + x*y + 2*sin(x*y)/x + x/y^10 + 100
            sage: f.low_degree(x)
            -1
            sage: f.low_degree(y)
            -10
            sage: f.low_degree(sin(x*y))
            0
            sage: (x^3+y).low_degree(x)
            0
        """
        cdef Expression ss = self.coerce_in(s)
        sig_on()
        try:
            return self._gobj.ldegree(ss._gobj)
        finally:
            sig_off()

    def degree(self, s):
        """
        Return the exponent of the highest nonnegative power of s in self.

        OUTPUT:

        An integer ``>= 0``.

        EXAMPLES::

            sage: var('x,y,a')
            (x, y, a)
            sage: f = 100 + a*x + x^3*sin(x*y) + x*y + x/y^10 + 2*sin(x*y)/x; f
            x^3*sin(x*y) + a*x + x*y + 2*sin(x*y)/x + x/y^10 + 100
            sage: f.degree(x)
            3
            sage: f.degree(y)
            1
            sage: f.degree(sin(x*y))
            1
            sage: (x^-3+y).degree(x)
            0
        """
        cdef Expression ss = self.coerce_in(s)
        sig_on()
        try:
            return self._gobj.degree(ss._gobj)
        finally:
            sig_off()

    def unit(self, s):
        """
        Return the unit of this expression when considered as a
        polynomial in ``s``.

        See also :meth:`content`, :meth:`primitive_part`, and
        :meth:`unit_content_primitive`.

        INPUT:

        - ``s`` -- a symbolic expression.

        OUTPUT:

        The unit part of a polynomial as a symbolic expression. It is
        defined as the sign of the leading coefficient.

        EXAMPLES::

            sage: (2*x+4).unit(x)
            1
            sage: (-2*x+1).unit(x)
            -1
            sage: (2*x+1/2).unit(x)
            1
            sage: var('y')
            y
            sage: (2*x - 4*sin(y)).unit(sin(y))
            -1
        """
        cdef Expression ss = self.coerce_in(s)
        cdef GEx r
        sig_on()
        try:
            r = self._gobj.unit(ss._gobj)
        finally:
            sig_off()
        return new_Expression_from_GEx(self._parent, r)

    def content(self, s):
        """
        Return the content of this expression when considered as a
        polynomial in ``s``.

        See also :meth:`unit`, :meth:`primitive_part`, and
        :meth:`unit_content_primitive`.

        INPUT:

        - ``s`` -- a symbolic expression.

        OUTPUT:

        The content part of a polynomial as a symbolic expression. It
        is defined as the gcd of the coefficients.

        .. warning::

            The expression is considered to be a univariate polynomial
            in ``s``. The output is different from the ``content()``
            method provided by multivariate polynomial rings in Sage.

        EXAMPLES::

            sage: (2*x+4).content(x)
            2
            sage: (2*x+1).content(x)
            1
            sage: (2*x+1/2).content(x)
            1/2
            sage: var('y')
            y
            sage: (2*x + 4*sin(y)).content(sin(y))
            2
        """
        cdef Expression ss = self.coerce_in(s)
        cdef GEx r
        sig_on()
        try:
            r = self._gobj.content(ss._gobj)
        finally:
            sig_off()
        return new_Expression_from_GEx(self._parent, r)

    def primitive_part(self, s):
        """
        Return the primitive polynomial of this expression when
        considered as a polynomial in ``s``.

        See also :meth:`unit`, :meth:`content`, and
        :meth:`unit_content_primitive`.

        INPUT:

        - ``s`` -- a symbolic expression.

        OUTPUT:

        The primitive polynomial as a symbolic expression. It is
        defined as the quotient by the :meth:`unit` and
        :meth:`content` parts (with respect to the variable ``s``).

        EXAMPLES::

            sage: (2*x+4).primitive_part(x)
            x + 2
            sage: (2*x+1).primitive_part(x)
            2*x + 1
            sage: (2*x+1/2).primitive_part(x)
            4*x + 1
            sage: var('y')
            y
            sage: (2*x + 4*sin(y)).primitive_part(sin(y))
            x + 2*sin(y)
        """
        cdef Expression ss = self.coerce_in(s)
        cdef GEx r
        sig_on()
        try:
            r = self._gobj.primpart(ss._gobj)
        finally:
            sig_off()
        return new_Expression_from_GEx(self._parent, r)

    def unit_content_primitive(self, s):
        """
        Return the factorization into unit, content, and primitive part.

        INPUT:

        - ``s`` -- a symbolic expression, usually a symbolic
          variable. The whole symbolic expression ``self`` will be
          considered as a univariate polynomial in ``s``.

        OUTPUT:

        A triple (unit, content, primitive polynomial)` containing the
        :meth:`unit <unit>`, :meth:`content <content>`, and
        :meth:`primitive polynomial <primitive_part>`. Their product equals
        ``self``.

        EXAMPLES::

            sage: var('x,y')
            (x, y)
            sage: ex = 9*x^3*y+3*y
            sage: ex.unit_content_primitive(x)
            (1, 3*y, 3*x^3 + 1)
            sage: ex.unit_content_primitive(y)
            (1, 9*x^3 + 3, y)
        """
        cdef Expression ss = self.coerce_in(s)
        cdef GEx unit, cont, prim
        sig_on()
        try:
            self._gobj.unitcontprim(ss._gobj, unit, cont, prim)
        finally:
            sig_off()
        return (new_Expression_from_GEx(self._parent, unit),
                new_Expression_from_GEx(self._parent, cont),
                new_Expression_from_GEx(self._parent, prim))

    def poly(self, x=None):
        r"""
        Express this symbolic expression as a polynomial in *x*. If
        this is not a polynomial in *x*, then some coefficients may be
        functions of *x*.

        .. warning::

           This is different from :meth:`polynomial` which returns
           a Sage polynomial over a given base ring.

        EXAMPLES::

            sage: var('a, x')
            (a, x)
            sage: p = expand((x-a*sqrt(2))^2 + x + 1); p
            -2*sqrt(2)*a*x + 2*a^2 + x^2 + x + 1
            sage: p.poly(a)
            -2*sqrt(2)*a*x + 2*a^2 + x^2 + x + 1
            sage: bool(p.poly(a) == (x-a*sqrt(2))^2 + x + 1)
            True
            sage: p.poly(x)
            2*a^2 - (2*sqrt(2)*a - 1)*x + x^2 + 1
        """
        from sage.symbolic.ring import SR
        if x is None:
            x = self.default_variable()
        G = self.coefficients(x)
        ans = None
        for Z in G:
            coeff = SR(Z[0])
            n = SR(Z[1])
            if repr(coeff) != '0':
                if repr(n) == '0':
                    xpow = SR(1)
                elif repr(n) == '1':
                    xpow = x
                else:
                    xpow = x**n
                if ans is None:
                    ans = coeff*xpow
                else:
                    ans += coeff*xpow
        return ans

    def polynomial(self, base_ring=None, ring=None):
        r"""
        Return this symbolic expression as an algebraic polynomial
        over the given base ring, if possible.

        The point of this function is that it converts purely symbolic
        polynomials into optimised algebraic polynomials over a given
        base ring.

        You can specify either the base ring (``base_ring``) you want
        the output polynomial to be over, or you can specify the full
        polynomial ring (``ring``) you want the output polynomial to
        be an element of.

        INPUT:

        -  ``base_ring`` - (optional) the base ring for the polynomial

        -  ``ring`` - (optional) the parent for the polynomial

        .. warning::

           This is different from :meth:`poly` which is used to rewrite
           self as a polynomial in terms of one of the variables.

        EXAMPLES::

            sage: f = x^2 -2/3*x + 1
            sage: f.polynomial(QQ)
            x^2 - 2/3*x + 1
            sage: f.polynomial(GF(19))
            x^2 + 12*x + 1

        Polynomials can be useful for getting the coefficients of an
        expression::

            sage: g = 6*x^2 - 5
            sage: g.coefficients()
            [[-5, 0], [6, 2]]
            sage: g.polynomial(QQ).list()
            [-5, 0, 6]
            sage: g.polynomial(QQ).dict()
            {0: -5, 2: 6}

        ::

            sage: f = x^2*e + x + pi/e
            sage: f.polynomial(RDF)  # abs tol 5e-16
            2.718281828459045*x^2 + x + 1.1557273497909217
            sage: g = f.polynomial(RR); g
            2.71828182845905*x^2 + x + 1.15572734979092
            sage: g.parent()
            Univariate Polynomial Ring in x over Real Field with 53 bits of precision
            sage: f.polynomial(RealField(100))
            2.7182818284590452353602874714*x^2 + x + 1.1557273497909217179100931833
            sage: f.polynomial(CDF)  # abs tol 5e-16
            2.718281828459045*x^2 + x + 1.1557273497909217
            sage: f.polynomial(CC)
            2.71828182845905*x^2 + x + 1.15572734979092

        We coerce a multivariate polynomial with complex symbolic
        coefficients::

            sage: x, y, n = var('x, y, n')
            sage: f = pi^3*x - y^2*e - I; f
            pi^3*x - y^2*e - I
            sage: f.polynomial(CDF)
            (-2.71828182846)*y^2 + 31.0062766803*x - 1.0*I
            sage: f.polynomial(CC)
            (-2.71828182845905)*y^2 + 31.0062766802998*x - 1.00000000000000*I
            sage: f.polynomial(ComplexField(70))
            (-2.7182818284590452354)*y^2 + 31.006276680299820175*x - 1.0000000000000000000*I

        Another polynomial::

            sage: f = sum((e*I)^n*x^n for n in range(5)); f
            x^4*e^4 - I*x^3*e^3 - x^2*e^2 + I*x*e + 1
            sage: f.polynomial(CDF)   # abs tol 5e-16
            54.598150033144236*x^4 - 20.085536923187668*I*x^3 - 7.38905609893065*x^2 + 2.718281828459045*I*x + 1.0
            sage: f.polynomial(CC)
            54.5981500331442*x^4 - 20.0855369231877*I*x^3 - 7.38905609893065*x^2 + 2.71828182845905*I*x + 1.00000000000000

        A multivariate polynomial over a finite field::

            sage: f = (3*x^5 - 5*y^5)^7; f
            (3*x^5 - 5*y^5)^7
            sage: g = f.polynomial(GF(7)); g
            3*x^35 + 2*y^35
            sage: parent(g)
            Multivariate Polynomial Ring in x, y over Finite Field of size 7

        We check to make sure constants are converted appropriately::

            sage: (pi*x).polynomial(SR)
            pi*x

        Using the ``ring`` parameter, you can also create polynomials
        rings over the symbolic ring where only certain variables are
        considered generators of the polynomial ring and the others
        are considered "constants"::

            sage: a, x, y = var('a,x,y')
            sage: f = a*x^10*y+3*x
            sage: B = f.polynomial(ring=SR['x,y'])
            sage: B.coefficients()
            [a, 3]

        """
        from sage.symbolic.expression_conversions import polynomial
        return polynomial(self, base_ring=base_ring, ring=ring)

    def laurent_polynomial(self, base_ring=None, ring=None):
        r"""
        Return this symbolic expression as a Laurent polynomial
        over the given base ring, if possible.

        INPUT:

        -  ``base_ring`` - (optional) the base ring for the polynomial

        -  ``ring`` - (optional) the parent for the polynomial

        You can specify either the base ring (``base_ring``) you want
        the output Laurent polynomial to be over, or you can specify the full
        laurent polynomial ring (``ring``) you want the output laurent
        polynomial to be an element of.

        EXAMPLES::

            sage: f = x^2 -2/3/x + 1
            sage: f.laurent_polynomial(QQ)
            -2/3*x^-1 + 1 + x^2
            sage: f.laurent_polynomial(GF(19))
            12*x^-1 + 1 + x^2
        """
        from sage.symbolic.expression_conversions import laurent_polynomial
        return laurent_polynomial(self, base_ring=base_ring, ring=ring)

    def _polynomial_(self, R):
        """
        Coerce this symbolic expression to a polynomial in `R`.

        EXAMPLES::

            sage: var('x,y,z,w')
            (x, y, z, w)

        ::

            sage: R = QQ['x,y,z']
            sage: R(x^2 + y)
            x^2 + y
            sage: R = QQ['w']
            sage: R(w^3 + w + 1)
            w^3 + w + 1
            sage: R = GF(7)['z']
            sage: R(z^3 + 10*z)
            z^3 + 3*z

        .. NOTE::

           If the base ring of the polynomial ring is the symbolic ring,
           then a constant polynomial is always returned.

        ::

            sage: R = SR['x']
            sage: a = R(sqrt(2) + x^3 + y)
            sage: a
            x^3 + y + sqrt(2)
            sage: type(a)
            <class 'sage.rings.polynomial.polynomial_ring.PolynomialRing_field_with_category.element_class'>
            sage: a.degree()
            0

        We coerce to a double precision complex polynomial ring::

            sage: f = e*x^3 + pi*y^3 + sqrt(2) + I; f
            pi*y^3 + x^3*e + sqrt(2) + I
            sage: R = CDF['x,y']
            sage: R(f)
            2.71828182846*x^3 + 3.14159265359*y^3 + 1.41421356237 + 1.0*I

        We coerce to a higher-precision polynomial ring::

            sage: R = ComplexField(100)['x,y']
            sage: R(f)
            2.7182818284590452353602874714*x^3 + 3.1415926535897932384626433833*y^3 + 1.4142135623730950488016887242 + 1.0000000000000000000000000000*I

        TESTS:

        This shows that the issue at :trac:`5755` is fixed (attempting to
        coerce a symbolic expression to a non-symbolic polynomial ring
        caused an error::

            sage: xx = var('xx')
            sage: RDF['xx'](1.0*xx)
            xx
            sage: RDF['xx'](2.0*xx)
            2.0*xx
            sage: RR['xx'](1.0*xx)
            xx
            sage: RR['xx'](2.0*xx)
            2.00000000000000*xx

        This shows that the issue at :trac:`4246` is fixed (attempting to
        coerce an expression containing at least one variable that's not in
        `R` raises an error)::

            sage: x, y = var('x y')
            sage: S = PolynomialRing(Integers(4), 1, 'x')
            sage: S(x)
            x
            sage: S(y)
            Traceback (most recent call last):
            ...
            TypeError: y is not a variable of Multivariate Polynomial Ring in x over Ring of integers modulo 4
            sage: S(x+y)
            Traceback (most recent call last):
            ...
            TypeError: y is not a variable of Multivariate Polynomial Ring in x over Ring of integers modulo 4
            sage: (x+y)._polynomial_(S)
            Traceback (most recent call last):
            ...
            TypeError: y is not a variable of Multivariate Polynomial Ring in x over Ring of integers modulo 4
        """
        from sage.symbolic.all import SR
        from sage.rings.polynomial.multi_polynomial_ring import is_MPolynomialRing
        base_ring = R.base_ring()
        if base_ring == SR:
            if is_MPolynomialRing(R):
                return R({tuple([0]*R.ngens()):self})
            else:
                return R([self])
        return self.polynomial(None, ring=R)

    def fraction(self, base_ring):
        """
        Return this expression as element of the algebraic fraction
        field over the base ring given.

        EXAMPLES::

            sage: fr = (1/x).fraction(ZZ); fr
            1/x
            sage: parent(fr)
            Fraction Field of Univariate Polynomial Ring in x over Integer Ring
            sage: parent(((pi+sqrt(2)/x).fraction(SR)))
            Fraction Field of Univariate Polynomial Ring in x over Symbolic Ring
            sage: parent(((pi+sqrt(2))/x).fraction(SR))
            Fraction Field of Univariate Polynomial Ring in x over Symbolic Ring
            sage: y=var('y')
            sage: fr=((3*x^5 - 5*y^5)^7/(x*y)).fraction(GF(7)); fr
            (3*x^35 + 2*y^35)/(x*y)
            sage: parent(fr)
            Fraction Field of Multivariate Polynomial Ring in x, y over Finite Field of size 7

        TESTS:

        Check that :trac:`17736` is fixed::

            sage: a,b,c = var('a,b,c')
            sage: fr = (1/a).fraction(QQ); fr
            1/a
            sage: parent(fr)
            Fraction Field of Univariate Polynomial Ring in a over Rational Field
            sage: parent((b/(a+sin(c))).fraction(SR))
            Fraction Field of Multivariate Polynomial Ring in a, b over Symbolic Ring
        """
        from sage.rings.polynomial.polynomial_ring_constructor import PolynomialRing
        from sage.rings.fraction_field import FractionField
        nu = ring.SR(self.numerator()).polynomial(base_ring)
        de = ring.SR(self.denominator()).polynomial(base_ring)
        vars = sorted(set(nu.variables() + de.variables()), key=repr)
        R = FractionField(PolynomialRing(base_ring, vars))
        return R(self.numerator())/R(self.denominator())

    def power_series(self, base_ring):
        """
        Return algebraic power series associated to this symbolic
        expression, which must be a polynomial in one variable, with
        coefficients coercible to the base ring.

        The power series is truncated one more than the degree.

        EXAMPLES::

            sage: theta = var('theta')
            sage: f = theta^3 + (1/3)*theta - 17/3
            sage: g = f.power_series(QQ); g
            -17/3 + 1/3*theta + theta^3 + O(theta^4)
            sage: g^3
            -4913/27 + 289/9*theta - 17/9*theta^2 + 2602/27*theta^3 + O(theta^4)
            sage: g.parent()
            Power Series Ring in theta over Rational Field
        """
        v = self.variables()
        if len(v) != 1:
            raise ValueError("self must be a polynomial in one variable but it is in the variables %s" % tuple([v]))
        f = self.polynomial(base_ring)
        from sage.rings.all import PowerSeriesRing
        R = PowerSeriesRing(base_ring, names=f.parent().variable_names())
        return R(f, f.degree()+1)

    def gcd(self, b):
        r"""
        Return the gcd of self and b.

        Note that the polynomial GCD is unique up to the multiplication
        by an invertible constant. The following examples make sure all
        results are caught.

        EXAMPLES::

            sage: var('x,y')
            (x, y)
            sage: SR(10).gcd(SR(15))
            5
            sage: (x^3 - 1).gcd(x-1) / (x-1) in QQ
            True
            sage: (x^3 - 1).gcd(x^2+x+1) / (x^2+x+1) in QQ
            True
            sage: (x^3 - x^2*pi + x^2 - pi^2).gcd(x-pi) / (x-pi) in QQ
            True
            sage: gcd(sin(x)^2 + sin(x), sin(x)^2 - 1) / (sin(x) + 1) in QQ
            True
            sage: gcd(x^3 - y^3, x-y) / (x-y) in QQ
            True
            sage: gcd(x^100-y^100, x^10-y^10) / (x^10-y^10) in QQ
            True
            sage: r = gcd(expand( (x^2+17*x+3/7*y)*(x^5 - 17*y + 2/3) ), expand((x^13+17*x+3/7*y)*(x^5 - 17*y + 2/3)) )
            sage: r / (x^5 - 17*y + 2/3) in QQ
            True

        TESTS:

        Check if :trac:`10284` is fixed::

            sage: u = var('u')
            sage: v = var('v')
            sage: w = var('w')
            sage: x = var('x')
            sage: y = var('y')
            sage: z = var('z')
            sage: e = 792*z^8*w^4*x^3*y^4*u^7 + 24*z^4*w^4*x^2*y^3*u^4 + \
                    264*z^8*w^3*x^2*y^7*u^5 + 198*z^4*w^5*x^5*y*u^6  + 110*z^2*w^3*x^5*y^4*u^6 \
                    - 120*z^8*w*x^4*u^6 - 480*z^5*w*x^4*y^6*u^8 - 720*z^7*x^3*y^3*u^7 + \
                    165*z^4*w^2*x^4*y*u^5 + 450*z^8*w^6*x^2*y*u^8 + 40*z^2*w^3*x^3*y^3*u^6 - \
                    288*z^7*w^2*x^3*y^6*u^6  + 250*z^6*w^4*x^2*y^4*u^8 + \
                    576*z^7*w^7*x^2*y^4*u^8  - 80*z^6*w^2*x^5*y^3*u^7 - 144*z^8*w^4*x^5*u^7 + \
                    120*z^4*w*x^2*y^6*u^6 + 320*z^5*w^5*x^2*y^7*u^8 + 192*z^7*w^6*x*y^7*u^6 - \
                    12*z^4*w^3*x^3*y^5*u^6  - 36*z^4*w^4*x^4*y^2*u^8 + 72*z^4*w^5*x^3*u^6  - \
                    20*z^2*w^2*x^4*y^5*u^8 + 660*z^8*w*x^2*y^4*u^6 + 66*z^4*w^4*x^4*y^4*u^4 + \
                    440*z^6*w^2*x^3*y^7*u^7  - 30*z^4*w*x^3*y^2*u^7 - 48*z^8*w^3*x^4*y^3*u^5 + \
                    72*z^6*w^2*x*y^6*u^4 - 864*z^7*w^3*x^4*y^3*u^8 + 480*z^7*w^4*x*y^4*u^7 + \
                    60*z^4*w^2*x^2*u^5 + 375*z^8*w^3*x*y*u^7 + 150*z^8*w^5*x*y^4*u^6 + \
                    180*z^6*x*y^3*u^5 + 216*z^6*w^3*x^2*y^3*u^6;
            sage: d = e.diff(x)
            sage: gcd(d,e) / (u^4*z^2) in QQ
            True
        """
        cdef Expression r = self.coerce_in(b)
        cdef GEx x
        sig_on()
        try:
            x = g_gcd(self._gobj, r._gobj)
        finally:
            sig_off()
        return new_Expression_from_GEx(self._parent, x)

    def gosper_sum(self, *args):
        """
        Return the summation of this hypergeometric expression using
        Gosper's algorithm.

        INPUT:

        - a symbolic expression that may contain rational functions,
          powers, factorials, gamma function terms, binomial
          coefficients, and Pochhammer symbols that are rational-linear
          in their arguments

        - the main variable and, optionally, summation limits

        EXAMPLES::

            sage: a,b,k,m,n = var('a b k m n')
            sage: SR(1).gosper_sum(n)
            n
            sage: SR(1).gosper_sum(n,5,8)
            4
            sage: n.gosper_sum(n)
            1/2*(n - 1)*n
            sage: n.gosper_sum(n,0,5)
            15
            sage: n.gosper_sum(n,0,m)
            1/2*(m + 1)*m
            sage: n.gosper_sum(n,a,b)
            -1/2*(a + b)*(a - b - 1)

        ::

            sage: (factorial(m + n)/factorial(n)).gosper_sum(n)
            n*factorial(m + n)/((m + 1)*factorial(n))
            sage: (binomial(m + n, n)).gosper_sum(n)
            n*binomial(m + n, n)/(m + 1)
            sage: (binomial(m + n, n)).gosper_sum(n, 0, a)
            (a + m + 1)*binomial(a + m, a)/(m + 1)
            sage: (binomial(m + n, n)).gosper_sum(n, 0, 5)
            1/120*(m + 6)*(m + 5)*(m + 4)*(m + 3)*(m + 2)
            sage: (rising_factorial(a,n)/rising_factorial(b,n)).gosper_sum(n)
            (b + n - 1)*gamma(a + n)*gamma(b)/((a - b + 1)*gamma(a)*gamma(b + n))
            sage: factorial(n).gosper_term(n)
            Traceback (most recent call last):
            ...
            ValueError: expression not Gosper-summable
        """
        cdef Expression s, a, b
        cdef GEx x
        cdef int i = 1
        if len(args) > 1:
            n, l1, l2 = args
            s = self.coerce_in(n)
            a = self.coerce_in(l1)
            b = self.coerce_in(l2)
            sig_on()
            try:
                x = g_gosper_sum_definite(self._gobj, s._gobj,
                        a._gobj, b._gobj, &i)
            finally:
                sig_off()
            if i == 0:
                raise ValueError("expression not Gosper-summable")
            return new_Expression_from_GEx(self._parent, x)
        else:
            s = self.coerce_in(args[0])
            sig_on()
            try:
                x = g_gosper_sum_indefinite(self._gobj, s._gobj, &i)
            finally:
                sig_off()
            if i == 0:
                raise ValueError("expression not Gosper-summable")
            return new_Expression_from_GEx(self._parent, x)

    def gosper_term(self, n):
        """
        Return Gosper's hypergeometric term for ``self``.

        Suppose ``f``=``self`` is a hypergeometric term such that:

        .. math::

            s_n = \sum_{k=0}^{n-1} f_k

        and `f_k` doesn't depend on `n`. Return a hypergeometric
        term `g_n` such that `g_{n+1} - g_n = f_n`.

        EXAMPLES::

            sage: _ = var('n')
            sage: SR(1).gosper_term(n)
            n
            sage: n.gosper_term(n)
            1/2*(n^2 - n)/n
            sage: (n*factorial(n)).gosper_term(n)
            1/n
            sage: factorial(n).gosper_term(n)
            Traceback (most recent call last):
            ...
            ValueError: expression not Gosper-summable
        """
        cdef Expression s
        cdef int i = 1
        s = self.coerce_in(n)
        sig_on()
        try:
            x = g_gosper_term(self._gobj, s._gobj)
        except ValueError:
            raise ValueError("expression not Gosper-summable")
        finally:
            sig_off()
        return new_Expression_from_GEx(self._parent, x)

    def WZ_certificate(self, n, k):
        r"""
        Return the Wilf-Zeilberger certificate for this hypergeometric
        summand in ``n``, ``k``.

        To prove the identity `\sum_k F(n,k)=\textrm{const}` it suffices
        to show that `F(n+1,k)-F(n,k)=G(n,k+1)-G(n,k),` with `G=RF` and
        `R` the WZ certificate.

        EXAMPLES:

        To show that `\sum_k \binom{n}{k} = 2^n` do::

            sage: _ = var('k n')
            sage: F(n,k) = binomial(n,k) / 2^n
            sage: c = F(n,k).WZ_certificate(n,k); c
            1/2*k/(k - n - 1)
            sage: G(n,k) = c * F(n,k); G
            (n, k) |--> 1/2*k*binomial(n, k)/(2^n*(k - n - 1))
            sage: (F(n+1,k) - F(n,k) - G(n,k+1) + G(n,k)).simplify_full()
            0
        """
        cdef Expression s, f
        cdef int i = 1
        s = self.coerce_in(k)
        f = self.subs(n == n+1) - self
        sig_on()
        try:
            x = g_gosper_term(f._gobj, s._gobj)
        finally:
            sig_off()
        g = new_Expression_from_GEx(self._parent, x)
        return (f*g / self).to_gamma().gamma_normalize().simplify_full().factor()

    def lcm(self, b):
        """
        Return the lcm of self and b.

        The lcm is computed from the gcd of self and b implicitly from the
        relation self * b = gcd(self, b) * lcm(self, b).

        .. NOTE::

            In agreement with the convention in use for integers, if
            self * b == 0, then gcd(self, b) == max(self, b) and
            lcm(self, b) == 0.

        .. NOTE::

            Since the polynomial lcm is computed from the gcd, and the
            polynomial gcd is unique up to a constant factor (which can
            be negative), the polynomial lcm is unique up to a factor of -1.

        EXAMPLES::

            sage: var('x,y')
            (x, y)
            sage: SR(10).lcm(SR(15))
            30
            sage: (x^3 - 1).lcm(x-1)
            x^3 - 1
            sage: (x^3 - 1).lcm(x^2+x+1)
            x^3 - 1
            sage: (x^3 - sage.symbolic.constants.pi).lcm(x-sage.symbolic.constants.pi)
            (pi - x^3)*(pi - x)
            sage: lcm(x^3 - y^3, x-y) / (x^3 - y^3) in [1,-1]
            True
            sage: lcm(x^100-y^100, x^10-y^10) / (x^100 - y^100) in [1,-1]
            True
            sage: a = expand( (x^2+17*x+3/7*y)*(x^5 - 17*y + 2/3) )
            sage: b = expand((x^13+17*x+3/7*y)*(x^5 - 17*y + 2/3) )
            sage: gcd(a,b) * lcm(a,b) / (a * b) in [1,-1]
            True

        The result is not automatically simplified::

            sage: ex = lcm(sin(x)^2 - 1, sin(x)^2 + sin(x)); ex
            (sin(x)^2 + sin(x))*(sin(x)^2 - 1)/(sin(x) + 1)
            sage: ex.simplify_full()
            -cos(x)^2*sin(x)

        TESTS:

        Verify that x * y = gcd(x,y) * lcm(x,y)::

            sage: x, y = var('x,y')
            sage: LRs = [(SR(10), SR(15)), (x^3-1, x-1), (x^3-y^3, x-y), (x^3-1, x^2+x+1), (SR(0), x-y)]
            sage: all((L.gcd(R) * L.lcm(R)) == L*R for L, R in LRs)
            True

        Make sure that the convention for what to do with the 0 is being respected::

            sage: gcd(x, SR(0)), lcm(x, SR(0))
            (x, 0)
            sage: gcd(SR(0), SR(0)), lcm(SR(0), SR(0))
            (0, 0)

        """
        sb = self * b
        try:
            return 0 if sb == 0 else sb / self.gcd(b)
        except ValueError:
            # make the error message refer to lcm, not gcd
            raise ValueError("lcm: arguments must be polynomials over the rationals")

    def resultant(self, other, var):
        """
        Compute the resultant of this polynomial expression and the first
        argument with respect to the variable given as the second
        argument.

        EXAMPLES::

            sage: _ = var('a b n k u x y')
            sage: x.resultant(y, x)
            y
            sage: (x+y).resultant(x-y, x)
            -2*y
            sage: r = (x^4*y^2+x^2*y-y).resultant(x*y-y*a-x*b+a*b+u,x)
            sage: r.coefficient(a^4)
            b^4*y^2 - 4*b^3*y^3 + 6*b^2*y^4 - 4*b*y^5 + y^6
            sage: x.resultant(sin(x), x)
            Traceback (most recent call last):
            ...
            RuntimeError: resultant(): arguments must be polynomials
        """
        cdef Expression o = self.coerce_in(other)
        cdef Expression v = self.coerce_in(var)
        cdef GEx x
        sig_on()
        try:
            x = g_resultant(self._gobj, o._gobj, v._gobj)
        finally:
            sig_off()
        return new_Expression_from_GEx(self._parent, x)


    def collect(Expression self, s):
        """
        Collect the coefficients of ``s`` into a group.

        INPUT:

        - ``s`` -- the symbol whose coefficients will be collected.

        OUTPUT:

        A new expression, equivalent to the original one, with the
        coefficients of ``s`` grouped.

        .. NOTE::

            The expression is not expanded or factored before the
            grouping takes place. For best results, call :meth:`expand`
            on the expression before :meth:`collect`.

        EXAMPLES:

        In the first term of `f`, `x` has a coefficient of `4y`. In
        the second term, `x` has a coefficient of `z`. Therefore, if
        we collect those coefficients, `x` will have a coefficient of
        `4y+z`::

            sage: x,y,z = var('x,y,z')
            sage: f = 4*x*y + x*z + 20*y^2 + 21*y*z + 4*z^2 + x^2*y^2*z^2
            sage: f.collect(x)
            x^2*y^2*z^2 + x*(4*y + z) + 20*y^2 + 21*y*z + 4*z^2

        Here we do the same thing for `y` and `z`; however, note that
        we do not factor the `y^{2}` and `z^{2}` terms before
        collecting coefficients::

            sage: f.collect(y)
            (x^2*z^2 + 20)*y^2 + (4*x + 21*z)*y + x*z + 4*z^2
            sage: f.collect(z)
            (x^2*y^2 + 4)*z^2 + 4*x*y + 20*y^2 + (x + 21*y)*z

        Sometimes, we do have to call :meth:`expand()` on the
        expression first to achieve the desired result::

            sage: f = (x + y)*(x - z)
            sage: f.collect(x)
            x^2 + x*y - x*z - y*z
            sage: f.expand().collect(x)
            x^2 + x*(y - z) - y*z

        TESTS:

        The output should be equivalent to the input::

            sage: polynomials = QQ['x']
            sage: f = SR(polynomials.random_element())
            sage: g = f.collect(x)
            sage: bool(f == g)
            True

        If ``s`` is not present in the given expression, the
        expression should not be modified. The variable `z` will not
        be present in `f` below since `f` is a random polynomial of
        maximum degree 10 in `x` and `y`::

            sage: z = var('z')
            sage: polynomials = QQ['x,y']
            sage: f = SR(polynomials.random_element(10))
            sage: g = f.collect(z)
            sage: bool(str(f) == str(g))
            True

        Check if :trac:`9046` is fixed::

            sage: var('a b x y z')
            (a, b, x, y, z)
            sage: p = -a*x^3 - a*x*y^2 + 2*b*x^2*y + 2*y^3 + x^2*z + y^2*z + x^2 + y^2 + a*x
            sage: p.collect(x)
            -a*x^3 + (2*b*y + z + 1)*x^2 + 2*y^3 + y^2*z - (a*y^2 - a)*x + y^2
        """
        cdef Expression s0 = self.coerce_in(s)
        cdef GEx x
        sig_on()
        try:
            x = self._gobj.collect(s0._gobj, False)
        finally:
            sig_off()
        return new_Expression_from_GEx(self._parent, x)

    def horner(self, x):
        """
        Rewrite this expression as a polynomial in Horner form in ``x``.

        EXAMPLES::

            sage: add((i+1)*x^i for i in range(5)).horner(x)
            (((5*x + 4)*x + 3)*x + 2)*x + 1

            sage: x, y, z = SR.var('x,y,z')
            sage: (x^5 + y*cos(x) + z^3 + (x + y)^2 + y^x).horner(x)
            z^3 + ((x^3 + 1)*x + 2*y)*x + y^2 + y*cos(x) + y^x

            sage: expr = sin(5*x).expand_trig(); expr
            5*cos(x)^4*sin(x) - 10*cos(x)^2*sin(x)^3 + sin(x)^5
            sage: expr.horner(sin(x))
            (5*cos(x)^4 - (10*cos(x)^2 - sin(x)^2)*sin(x)^2)*sin(x)
            sage: expr.horner(cos(x))
            sin(x)^5 + 5*(cos(x)^2*sin(x) - 2*sin(x)^3)*cos(x)^2

        TESTS::

            sage: SR(0).horner(x), SR(1).horner(x), x.horner(x)
            (0, 1, x)
            sage: (x^(1/3)).horner(x)
            Traceback (most recent call last):
            ...
            ValueError: Cannot return dense coefficient list with noninteger exponents.
        """
        coef = self.coefficients(x, sparse=False)
        res = coef[-1]
        for c in reversed(coef[:-1]):
            res = res*x + c
        return res

    def _evaluate_polynomial(self, pol):
        """
        Evaluate a univariate polynomial on this expression.

        EXAMPLES::

            sage: pol = QQ['s'](range(5))
            sage: pol(sin(x))
            4*sin(x)^4 + 3*sin(x)^3 + 2*sin(x)^2 + sin(x)

        TESTS::

            sage: SR(0.1)._evaluate_polynomial(pol)
            0.123400000000000
        """
        cdef Expression zero
        try:
            return new_Expression_from_pyobject(self._parent, pol(self.pyobject()))
        except TypeError:
            zero = self._parent.zero()
            return zero.add(*(pol[i]*self**i
                              for i in xrange(pol.degree() + 1)))
    def collect_common_factors(self):
        """
        This function does not perform a full factorization but only
        looks for factors which are already explicitly present.

        Polynomials can often be brought into a more compact form by
        collecting common factors from the terms of sums. This is
        accomplished by this function.

        EXAMPLES::

            sage: var('x')
            x
            sage: (x/(x^2 + x)).collect_common_factors()
            1/(x + 1)

            sage: var('a,b,c,x,y')
            (a, b, c, x, y)
            sage: (a*x+a*y).collect_common_factors()
            a*(x + y)
            sage: (a*x^2+2*a*x*y+a*y^2).collect_common_factors()
            (x^2 + 2*x*y + y^2)*a
            sage: (a*(b*(a+c)*x+b*((a+c)*x+(a+c)*y)*y)).collect_common_factors()
            ((x + y)*y + x)*(a + c)*a*b
        """
        cdef GEx x
        sig_on()
        try:
            x = g_collect_common_factors(self._gobj)
        finally:
            sig_off()
        return new_Expression_from_GEx(self._parent, x)

    def __abs__(self):
        """
        Return the absolute value of this expression.

        EXAMPLES::

            sage: var('x, y')
            (x, y)

        The absolute value of a symbolic expression::

            sage: abs(x^2+y^2)
            abs(x^2 + y^2)

        The absolute value of a number in the symbolic ring::

            sage: abs(SR(-5))
            5
            sage: type(abs(SR(-5)))
            <type 'sage.symbolic.expression.Expression'>

        Because this overrides a Python builtin function, we do not
        currently support a ``hold`` parameter to prevent automatic
        evaluation::

            sage: abs(SR(-5),hold=True)
            Traceback (most recent call last):
            ...
            TypeError: abs() takes no keyword arguments

        But this is possible using the method :meth:`abs`::

            sage: SR(-5).abs(hold=True)
            abs(-5)

        TESTS:

        Check if :trac:`11155` is fixed::

            sage: abs(pi+i)
            abs(pi + I)
        """
        cdef GEx r
        sig_on()
        try:
            r = g_abs(self._gobj)
        finally:
            sig_off()
        return new_Expression_from_GEx(self._parent, r)

    def abs(self, hold=False):
        """
        Return the absolute value of this expression.

        EXAMPLES::

            sage: var('x, y')
            (x, y)
            sage: (x+y).abs()
            abs(x + y)

        Using the ``hold`` parameter it is possible to prevent automatic
        evaluation::

            sage: SR(-5).abs(hold=True)
            abs(-5)

        To then evaluate again, we use :meth:`unhold`::

            sage: a = SR(-5).abs(hold=True); a.unhold()
            5

        TESTS:

        From :trac:`7557`::

            sage: var('y', domain='real')
            y
            sage: abs(exp(1.1*y*I)).simplify()
            1
            sage: var('y', domain='complex') # reset the domain for other tests
            y
        """
        return new_Expression_from_GEx(self._parent,
                g_hold_wrapper(g_abs, self._gobj, hold))

    def step(self, hold=False):
        """
        Return the value of the unit step function, which is 0 for
        negative x, 1 for 0, and 1 for positive x.

        .. SEEALSO::

            :class:`sage.functions.generalized.FunctionUnitStep`

        EXAMPLES::

            sage: x = var('x')
            sage: SR(1.5).step()
            1
            sage: SR(0).step()
            1
            sage: SR(-1/2).step()
            0
            sage: SR(float(-1)).step()
            0

        Using the ``hold`` parameter it is possible to prevent automatic
        evaluation::

            sage: SR(2).step()
            1
            sage: SR(2).step(hold=True)
            unit_step(2)

        """
        return new_Expression_from_GEx(self._parent,
                g_hold_wrapper(g_step, self._gobj, hold))

    def csgn(self, hold=False):
        """
        Return the sign of self, which is -1 if self < 0, 0 if self ==
        0, and 1 if self > 0, or unevaluated when self is a nonconstant
        symbolic expression.

        If self is not real, return the complex half-plane (left or right)
        in which the number lies.  If self is pure imaginary, return the sign
        of the imaginary part of self.

        EXAMPLES::

            sage: x = var('x')
            sage: SR(-2).csgn()
            -1
            sage: SR(0.0).csgn()
            0
            sage: SR(10).csgn()
            1
            sage: x.csgn()
            csgn(x)
            sage: SR(CDF.0).csgn()
            1
            sage: SR(I).csgn()
            1
            sage: SR(-I).csgn()
            -1
            sage: SR(1+I).csgn()
            1
            sage: SR(1-I).csgn()
            1
            sage: SR(-1+I).csgn()
            -1
            sage: SR(-1-I).csgn()
            -1

        Using the ``hold`` parameter it is possible to prevent automatic
        evaluation::

            sage: SR(I).csgn(hold=True)
            csgn(I)

        """
        return new_Expression_from_GEx(self._parent,
                g_hold_wrapper(g_csgn, self._gobj, hold))

    def conjugate(self, hold=False):
        """
        Return the complex conjugate of this symbolic expression.

        EXAMPLES::

            sage: a = 1 + 2*I
            sage: a.conjugate()
            -2*I + 1
            sage: a = sqrt(2) + 3^(1/3)*I; a
            sqrt(2) + I*3^(1/3)
            sage: a.conjugate()
            sqrt(2) - I*3^(1/3)

            sage: SR(CDF.0).conjugate()
            -1.0*I
            sage: x.conjugate()
            conjugate(x)
            sage: SR(RDF(1.5)).conjugate()
            1.5
            sage: SR(float(1.5)).conjugate()
            1.5
            sage: SR(I).conjugate()
            -I
            sage: ( 1+I  + (2-3*I)*x).conjugate()
            (3*I + 2)*conjugate(x) - I + 1

        Using the ``hold`` parameter it is possible to prevent automatic
        evaluation::

            sage: SR(I).conjugate(hold=True)
            conjugate(I)

        This also works in functional notation::

            sage: conjugate(I)
            -I
            sage: conjugate(I,hold=True)
            conjugate(I)

        To then evaluate again, we use :meth:`unhold`::

            sage: a = SR(I).conjugate(hold=True); a.unhold()
            -I

        """
        return new_Expression_from_GEx(self._parent,
                g_hold_wrapper(g_conjugate, self._gobj, hold))

    def norm(self):
        r"""
        Return the complex norm of this symbolic expression, i.e.,
        the expression times its complex conjugate. If `c = a + bi` is a
        complex number, then the norm of `c` is defined as the product of
        `c` and its complex conjugate

        .. MATH::

            \text{norm}(c)
            =
            \text{norm}(a + bi)
            =
            c \cdot \overline{c}
            =
            a^2 + b^2.

        The norm of a complex number is different from its absolute value.
        The absolute value of a complex number is defined to be the square
        root of its norm. A typical use of the complex norm is in the
        integral domain `\ZZ[i]` of Gaussian integers, where the norm of
        each Gaussian integer `c = a + bi` is defined as its complex norm.

        .. SEEALSO::

            :func:`sage.misc.functional.norm`

        EXAMPLES::

            sage: a = 1 + 2*I
            sage: a.norm()
            5
            sage: a = sqrt(2) + 3^(1/3)*I; a
            sqrt(2) + I*3^(1/3)
            sage: a.norm()
            3^(2/3) + 2
            sage: CDF(a).norm()
            4.080083823051...
            sage: CDF(a.norm())
            4.080083823051904
        """
        return (self*self.conjugate()).expand()

    def real_part(self, hold=False):
        """
        Return the real part of this symbolic expression.

        EXAMPLES::

            sage: x = var('x')
            sage: x.real_part()
            real_part(x)
            sage: SR(2+3*I).real_part()
            2
            sage: SR(CDF(2,3)).real_part()
            2.0
            sage: SR(CC(2,3)).real_part()
            2.00000000000000

            sage: f = log(x)
            sage: f.real_part()
            log(abs(x))

        Using the ``hold`` parameter it is possible to prevent automatic
        evaluation::

            sage: SR(2).real_part()
            2
            sage: SR(2).real_part(hold=True)
            real_part(2)

        This also works using functional notation::

            sage: real_part(I,hold=True)
            real_part(I)
            sage: real_part(I)
            0

        To then evaluate again, we use :meth:`unhold`::

            sage: a = SR(2).real_part(hold=True); a.unhold()
            2

        TESTS:

        Check that :trac:`12807` is fixed::

            sage: (6*exp(i*pi/3)-6*exp(i*2*pi/3)).real_part()
            6
        """
        return new_Expression_from_GEx(self._parent,
                g_hold_wrapper(g_real_part, self._gobj, hold))

    real = real_part

    def imag_part(self, hold=False):
        r"""
        Return the imaginary part of this symbolic expression.

        EXAMPLES::

            sage: sqrt(-2).imag_part()
            sqrt(2)

        We simplify `\ln(\exp(z))` to `z`.  This should only
        be for `-\pi<{\rm Im}(z)<=\pi`, but Maxima does not
        have a symbolic imaginary part function, so we cannot
        use ``assume`` to assume that first::

            sage: z = var('z')
            sage: f = log(exp(z))
            sage: f
            log(e^z)
            sage: f.simplify()
            z
            sage: forget()

        A more symbolic example::

            sage: var('a, b')
            (a, b)
            sage: f = log(a + b*I)
            sage: f.imag_part()
            arctan2(imag_part(a) + real_part(b), -imag_part(b) + real_part(a))

        Using the ``hold`` parameter it is possible to prevent automatic
        evaluation::

            sage: I.imag_part()
            1
            sage: I.imag_part(hold=True)
            imag_part(I)

        This also works using functional notation::

            sage: imag_part(I,hold=True)
            imag_part(I)
            sage: imag_part(I)
            1

        To then evaluate again, we use :meth:`unhold`::

            sage: a = I.imag_part(hold=True); a.unhold()
            1

        TESTS::

            sage: x = var('x')
            sage: x.imag_part()
            imag_part(x)
            sage: SR(2+3*I).imag_part()
            3
            sage: SR(CC(2,3)).imag_part()
            3.00000000000000
            sage: SR(CDF(2,3)).imag_part()
            3.0
        """
        return new_Expression_from_GEx(self._parent,
                g_hold_wrapper(g_imag_part, self._gobj, hold))

    imag = imag_part

    def sqrt(self, hold=False):
        """
        Return the square root of this expression

        EXAMPLES::

            sage: var('x, y')
            (x, y)
            sage: SR(2).sqrt()
            sqrt(2)
            sage: (x^2+y^2).sqrt()
            sqrt(x^2 + y^2)
            sage: (x^2).sqrt()
            sqrt(x^2)

        Using the ``hold`` parameter it is possible to prevent automatic
        evaluation::

            sage: SR(4).sqrt()
            2
            sage: SR(4).sqrt(hold=True)
            sqrt(4)

        To then evaluate again, we use :meth:`unhold`::

            sage: a = SR(4).sqrt(hold=True); a.unhold()
            2

        To use this parameter in functional notation, you must coerce to
        the symbolic ring::

            sage: sqrt(SR(4),hold=True)
            sqrt(4)
            sage: sqrt(4,hold=True)
            Traceback (most recent call last):
            ...
            TypeError: _do_sqrt() got an unexpected keyword argument 'hold'
        """
        return new_Expression_from_GEx(self._parent,
                g_hold2_wrapper(g_power_construct, self._gobj, g_ex1_2, hold))

    def sin(self, hold=False):
        """
        EXAMPLES::

            sage: var('x, y')
            (x, y)
            sage: sin(x^2 + y^2)
            sin(x^2 + y^2)
            sage: sin(sage.symbolic.constants.pi)
            0
            sage: sin(SR(1))
            sin(1)
            sage: sin(SR(RealField(150)(1)))
            0.84147098480789650665250232163029899962256306

        Using the ``hold`` parameter it is possible to prevent automatic
        evaluation::

            sage: SR(0).sin()
            0
            sage: SR(0).sin(hold=True)
            sin(0)

        This also works using functional notation::

            sage: sin(0,hold=True)
            sin(0)
            sage: sin(0)
            0

        To then evaluate again, we use :meth:`unhold`::

            sage: a = SR(0).sin(hold=True); a.unhold()
            0

        TESTS::

            sage: SR(oo).sin()
            Traceback (most recent call last):
            ...
            RuntimeError: sin_eval(): sin(infinity) encountered
            sage: SR(-oo).sin()
            Traceback (most recent call last):
            ...
            RuntimeError: sin_eval(): sin(infinity) encountered
            sage: SR(unsigned_infinity).sin()
            Traceback (most recent call last):
            ...
            RuntimeError: sin_eval(): sin(infinity) encountered
        """
        return new_Expression_from_GEx(self._parent,
                g_hold_wrapper(g_sin, self._gobj, hold))

    def cos(self, hold=False):
        """
        Return the cosine of self.

        EXAMPLES::

            sage: var('x, y')
            (x, y)
            sage: cos(x^2 + y^2)
            cos(x^2 + y^2)
            sage: cos(sage.symbolic.constants.pi)
            -1
            sage: cos(SR(1))
            cos(1)
            sage: cos(SR(RealField(150)(1)))
            0.54030230586813971740093660744297660373231042


        In order to get a numeric approximation use .n()::

            sage: SR(RR(1)).cos().n()
            0.540302305868140
            sage: SR(float(1)).cos().n()
            0.540302305868140

        To prevent automatic evaluation use the ``hold`` argument::

            sage: pi.cos()
            -1
            sage: pi.cos(hold=True)
            cos(pi)

        This also works using functional notation::

            sage: cos(pi,hold=True)
            cos(pi)
            sage: cos(pi)
            -1

        To then evaluate again, we use :meth:`unhold`::

            sage: a = pi.cos(hold=True); a.unhold()
            -1

        TESTS::

            sage: SR(oo).cos()
            Traceback (most recent call last):
            ...
            RuntimeError: cos_eval(): cos(infinity) encountered
            sage: SR(-oo).cos()
            Traceback (most recent call last):
            ...
            RuntimeError: cos_eval(): cos(infinity) encountered
            sage: SR(unsigned_infinity).cos()
            Traceback (most recent call last):
            ...
            RuntimeError: cos_eval(): cos(infinity) encountered
        """
        return new_Expression_from_GEx(self._parent,
                g_hold_wrapper(g_cos, self._gobj, hold))

    def tan(self, hold=False):
        """
        EXAMPLES::

            sage: var('x, y')
            (x, y)
            sage: tan(x^2 + y^2)
            tan(x^2 + y^2)
            sage: tan(sage.symbolic.constants.pi/2)
            Infinity
            sage: tan(SR(1))
            tan(1)
            sage: tan(SR(RealField(150)(1)))
            1.5574077246549022305069748074583601730872508

        To prevent automatic evaluation use the ``hold`` argument::

            sage: (pi/12).tan()
            -sqrt(3) + 2
            sage: (pi/12).tan(hold=True)
            tan(1/12*pi)

        This also works using functional notation::

            sage: tan(pi/12,hold=True)
            tan(1/12*pi)
            sage: tan(pi/12)
            -sqrt(3) + 2

        To then evaluate again, we use :meth:`unhold`::

            sage: a = (pi/12).tan(hold=True); a.unhold()
            -sqrt(3) + 2

        TESTS::

            sage: SR(oo).tan()
            Traceback (most recent call last):
            ...
            RuntimeError: tan_eval(): tan(infinity) encountered
            sage: SR(-oo).tan()
            Traceback (most recent call last):
            ...
            RuntimeError: tan_eval(): tan(infinity) encountered
            sage: SR(unsigned_infinity).tan()
            Traceback (most recent call last):
            ...
            RuntimeError: tan_eval(): tan(infinity) encountered
        """
        return new_Expression_from_GEx(self._parent,
                g_hold_wrapper(g_tan, self._gobj, hold))

    def arcsin(self, hold=False):
        """
        Return the arcsin of x, i.e., the number y between -pi and pi
        such that sin(y) == x.

        EXAMPLES::

            sage: x.arcsin()
            arcsin(x)
            sage: SR(0.5).arcsin()
            1/6*pi
            sage: SR(0.999).arcsin()
            1.52607123962616
            sage: SR(1/3).arcsin()
            arcsin(1/3)
            sage: SR(-1/3).arcsin()
            -arcsin(1/3)

        To prevent automatic evaluation use the ``hold`` argument::

            sage: SR(0).arcsin()
            0
            sage: SR(0).arcsin(hold=True)
            arcsin(0)

        This also works using functional notation::

            sage: arcsin(0,hold=True)
            arcsin(0)
            sage: arcsin(0)
            0

        To then evaluate again, we use :meth:`unhold`::

            sage: a = SR(0).arcsin(hold=True); a.unhold()
            0

        TESTS::

            sage: SR(oo).arcsin()
            Traceback (most recent call last):
            ...
            RuntimeError: arcsin_eval(): arcsin(infinity) encountered
            sage: SR(-oo).arcsin()
            Traceback (most recent call last):
            ...
            RuntimeError: arcsin_eval(): arcsin(infinity) encountered
            sage: SR(unsigned_infinity).arcsin()
            Infinity
        """
        return new_Expression_from_GEx(self._parent,
                g_hold_wrapper(g_asin, self._gobj, hold))

    def arccos(self, hold=False):
        """
        Return the arc cosine of self.

        EXAMPLES::

            sage: x.arccos()
            arccos(x)
            sage: SR(1).arccos()
            0
            sage: SR(1/2).arccos()
            1/3*pi
            sage: SR(0.4).arccos()
            1.15927948072741
            sage: plot(lambda x: SR(x).arccos(), -1,1)
            Graphics object consisting of 1 graphics primitive

        To prevent automatic evaluation use the ``hold`` argument::

            sage: SR(1).arccos(hold=True)
            arccos(1)

        This also works using functional notation::

            sage: arccos(1,hold=True)
            arccos(1)
            sage: arccos(1)
            0

        To then evaluate again, we use :meth:`unhold`::

            sage: a = SR(1).arccos(hold=True); a.unhold()
            0

        TESTS::

            sage: SR(oo).arccos()
            Traceback (most recent call last):
            ...
            RuntimeError: arccos_eval(): arccos(infinity) encountered
            sage: SR(-oo).arccos()
            Traceback (most recent call last):
            ...
            RuntimeError: arccos_eval(): arccos(infinity) encountered
            sage: SR(unsigned_infinity).arccos()
            Infinity
        """
        return new_Expression_from_GEx(self._parent,
                g_hold_wrapper(g_acos, self._gobj, hold))

    def arctan(self, hold=False):
        """
        Return the arc tangent of self.

        EXAMPLES::

            sage: x = var('x')
            sage: x.arctan()
            arctan(x)
            sage: SR(1).arctan()
            1/4*pi
            sage: SR(1/2).arctan()
            arctan(1/2)
            sage: SR(0.5).arctan()
            0.463647609000806
            sage: plot(lambda x: SR(x).arctan(), -20,20)
            Graphics object consisting of 1 graphics primitive

        To prevent automatic evaluation use the ``hold`` argument::

            sage: SR(1).arctan(hold=True)
            arctan(1)

        This also works using functional notation::

            sage: arctan(1,hold=True)
            arctan(1)
            sage: arctan(1)
            1/4*pi

        To then evaluate again, we use :meth:`unhold`::

            sage: a = SR(1).arctan(hold=True); a.unhold()
            1/4*pi

        TESTS::

            sage: SR(oo).arctan()
            1/2*pi
            sage: SR(-oo).arctan()
            -1/2*pi
            sage: SR(unsigned_infinity).arctan()
            Traceback (most recent call last):
            ...
            RuntimeError: arctan_eval(): arctan(unsigned_infinity) encountered
        """
        return new_Expression_from_GEx(self._parent,
                g_hold_wrapper(g_atan, self._gobj, hold))

    def arctan2(self, x, hold=False):
        """
        Return the inverse of the 2-variable tan function on self and x.

        EXAMPLES::

            sage: var('x,y')
            (x, y)
            sage: x.arctan2(y)
            arctan2(x, y)
            sage: SR(1/2).arctan2(1/2)
            1/4*pi
            sage: maxima.eval('atan2(1/2,1/2)')
            '%pi/4'

            sage: SR(-0.7).arctan2(SR(-0.6))
            -2.27942259892257

        To prevent automatic evaluation use the ``hold`` argument::

            sage: SR(1/2).arctan2(1/2, hold=True)
            arctan2(1/2, 1/2)

        This also works using functional notation::

            sage: arctan2(1,2,hold=True)
            arctan2(1, 2)
            sage: arctan2(1,2)
            arctan(1/2)

        To then evaluate again, we use :meth:`unhold`::

            sage: a = SR(1/2).arctan2(1/2, hold=True); a.unhold()
            1/4*pi

        TESTS:

        We compare a bunch of different evaluation points between
        Sage and Maxima::

            sage: float(SR(0.7).arctan2(0.6))
            0.8621700546672264
            sage: maxima('atan2(0.7,0.6)')
            0.8621700546672264
            sage: float(SR(0.7).arctan2(-0.6))
            2.279422598922567
            sage: maxima('atan2(0.7,-0.6)')
            2.279422598922567
            sage: float(SR(-0.7).arctan2(0.6))
            -0.8621700546672264
            sage: maxima('atan2(-0.7,0.6)')
            -0.8621700546672264
            sage: float(SR(-0.7).arctan2(-0.6))
            -2.279422598922567
            sage: maxima('atan2(-0.7,-0.6)')
            -2.279422598922567
            sage: float(SR(0).arctan2(-0.6))
            3.141592653589793
            sage: maxima('atan2(0,-0.6)')
            3.141592653589793
            sage: float(SR(0).arctan2(0.6))
            0.0
            sage: maxima('atan2(0,0.6)')
            0.0
            sage: SR(0).arctan2(0) # see trac ticket #21614
            NaN
            sage: SR(I).arctan2(1)
            arctan2(I, 1)
            sage: SR(CDF(0,1)).arctan2(1)
            arctan2(1.0*I, 1)
            sage: SR(1).arctan2(CDF(0,1))
            arctan2(1, 1.0*I)

            sage: arctan2(0,oo)
            0
            sage: SR(oo).arctan2(oo)
            1/4*pi
            sage: SR(oo).arctan2(0)
            1/2*pi
            sage: SR(-oo).arctan2(0)
            -1/2*pi
            sage: SR(-oo).arctan2(-2)
            pi
            sage: SR(unsigned_infinity).arctan2(2)
            Traceback (most recent call last):
            ...
            RuntimeError: arctan2_eval(): arctan2(x, unsigned_infinity) encountered
            sage: SR(2).arctan2(oo)
            1/2*pi
            sage: SR(2).arctan2(-oo)
            -1/2*pi
            sage: SR(2).arctan2(SR(unsigned_infinity))
            Traceback (most recent call last):
            ...
            RuntimeError: arctan2_eval(): arctan2(unsigned_infinity, x) encountered
        """
        cdef Expression nexp = self.coerce_in(x)
        return new_Expression_from_GEx(self._parent,
                g_hold2_wrapper(g_atan2, self._gobj, nexp._gobj, hold))

    def sinh(self, hold=False):
        r"""
        Return sinh of self.

        We have $\sinh(x) = (e^{x} - e^{-x})/2$.

        EXAMPLES::

            sage: x.sinh()
            sinh(x)
            sage: SR(1).sinh()
            sinh(1)
            sage: SR(0).sinh()
            0
            sage: SR(1.0).sinh()
            1.17520119364380
            sage: maxima('sinh(1.0)')
            1.17520119364380...

            sinh(1.0000000000000000000000000)
            sage: SR(1).sinh().n(90)
            1.1752011936438014568823819
            sage: SR(RIF(1)).sinh()
            1.175201193643802?

        To prevent automatic evaluation use the ``hold`` argument::

            sage: arccosh(x).sinh()
            sqrt(x + 1)*sqrt(x - 1)
            sage: arccosh(x).sinh(hold=True)
            sinh(arccosh(x))

        This also works using functional notation::

            sage: sinh(arccosh(x),hold=True)
            sinh(arccosh(x))
            sage: sinh(arccosh(x))
            sqrt(x + 1)*sqrt(x - 1)

        To then evaluate again, we use :meth:`unhold`::

            sage: a = arccosh(x).sinh(hold=True); a.simplify()
            sqrt(x + 1)*sqrt(x - 1)

        TESTS::

            sage: SR(oo).sinh()
            +Infinity
            sage: SR(-oo).sinh()
            -Infinity
            sage: SR(unsigned_infinity).sinh()
            Traceback (most recent call last):
            ...
            RuntimeError: sinh_eval(): sinh(unsigned_infinity) encountered
        """
        return new_Expression_from_GEx(self._parent,
                g_hold_wrapper(g_sinh, self._gobj, hold))

    def cosh(self, hold=False):
        r"""
        Return cosh of self.

        We have $\cosh(x) = (e^{x} + e^{-x})/2$.

        EXAMPLES::

            sage: x.cosh()
            cosh(x)
            sage: SR(1).cosh()
            cosh(1)
            sage: SR(0).cosh()
            1
            sage: SR(1.0).cosh()
            1.54308063481524
            sage: maxima('cosh(1.0)')
            1.54308063481524...
            sage: SR(1.00000000000000000000000000).cosh()
            1.5430806348152437784779056
            sage: SR(RIF(1)).cosh()
            1.543080634815244?

        To prevent automatic evaluation use the ``hold`` argument::

            sage: arcsinh(x).cosh()
            sqrt(x^2 + 1)
            sage: arcsinh(x).cosh(hold=True)
            cosh(arcsinh(x))

        This also works using functional notation::

            sage: cosh(arcsinh(x),hold=True)
            cosh(arcsinh(x))
            sage: cosh(arcsinh(x))
            sqrt(x^2 + 1)

        To then evaluate again, we use :meth:`unhold`::

            sage: a = arcsinh(x).cosh(hold=True); a.unhold()
            sqrt(x^2 + 1)

        TESTS::

            sage: SR(oo).cosh()
            +Infinity
            sage: SR(-oo).cosh()
            +Infinity
            sage: SR(unsigned_infinity).cosh()
            Traceback (most recent call last):
            ...
            RuntimeError: cosh_eval(): cosh(unsigned_infinity) encountered
        """
        return new_Expression_from_GEx(self._parent,
                g_hold_wrapper(g_cosh, self._gobj, hold))

    def tanh(self, hold=False):
        r"""
        Return tanh of self.

        We have $\tanh(x) = \sinh(x) / \cosh(x)$.

        EXAMPLES::

            sage: x.tanh()
            tanh(x)
            sage: SR(1).tanh()
            tanh(1)
            sage: SR(0).tanh()
            0
            sage: SR(1.0).tanh()
            0.761594155955765
            sage: maxima('tanh(1.0)')
            0.7615941559557649
            sage: plot(lambda x: SR(x).tanh(), -1, 1)
            Graphics object consisting of 1 graphics primitive

        To prevent automatic evaluation use the ``hold`` argument::

            sage: arcsinh(x).tanh()
            x/sqrt(x^2 + 1)
            sage: arcsinh(x).tanh(hold=True)
            tanh(arcsinh(x))

        This also works using functional notation::

            sage: tanh(arcsinh(x),hold=True)
            tanh(arcsinh(x))
            sage: tanh(arcsinh(x))
            x/sqrt(x^2 + 1)

        To then evaluate again, we use :meth:`unhold`::

            sage: a = arcsinh(x).tanh(hold=True); a.unhold()
            x/sqrt(x^2 + 1)

        TESTS::

            sage: SR(oo).tanh()
            1
            sage: SR(-oo).tanh()
            -1
            sage: SR(unsigned_infinity).tanh()
            Traceback (most recent call last):
            ...
            RuntimeError: tanh_eval(): tanh(unsigned_infinity) encountered
        """
        return new_Expression_from_GEx(self._parent,
                g_hold_wrapper(g_tanh, self._gobj, hold))

    def arcsinh(self, hold=False):
        """
        Return the inverse hyperbolic sine of self.

        EXAMPLES::

            sage: x.arcsinh()
            arcsinh(x)
            sage: SR(0).arcsinh()
            0
            sage: SR(1).arcsinh()
            arcsinh(1)
            sage: SR(1.0).arcsinh()
            0.881373587019543
            sage: maxima('asinh(2.0)')
            1.4436354751788...

        Sage automatically applies certain identities::

            sage: SR(3/2).arcsinh().cosh()
            1/2*sqrt(13)

        To prevent automatic evaluation use the ``hold`` argument::

            sage: SR(-2).arcsinh()
            -arcsinh(2)
            sage: SR(-2).arcsinh(hold=True)
            arcsinh(-2)

        This also works using functional notation::

            sage: arcsinh(-2,hold=True)
            arcsinh(-2)
            sage: arcsinh(-2)
            -arcsinh(2)

        To then evaluate again, we use :meth:`unhold`::

            sage: a = SR(-2).arcsinh(hold=True); a.unhold()
            -arcsinh(2)

        TESTS::

            sage: SR(oo).arcsinh()
            +Infinity
            sage: SR(-oo).arcsinh()
            -Infinity
            sage: SR(unsigned_infinity).arcsinh()
            Infinity
        """
        return new_Expression_from_GEx(self._parent,
                g_hold_wrapper(g_asinh, self._gobj, hold))

    def arccosh(self, hold=False):
        """
        Return the inverse hyperbolic cosine of self.

        EXAMPLES::

            sage: x.arccosh()
            arccosh(x)
            sage: SR(0).arccosh()
            1/2*I*pi
            sage: SR(1/2).arccosh()
            arccosh(1/2)
            sage: SR(CDF(1/2)).arccosh()  # rel tol 1e-15
            1.0471975511965976*I
            sage: maxima('acosh(0.5)')
            1.04719755119659...*%i

        To prevent automatic evaluation use the ``hold`` argument::

            sage: SR(-1).arccosh()
            I*pi
            sage: SR(-1).arccosh(hold=True)
            arccosh(-1)

        This also works using functional notation::

            sage: arccosh(-1,hold=True)
            arccosh(-1)
            sage: arccosh(-1)
            I*pi

        To then evaluate again, we use :meth:`unhold`::

            sage: a = SR(-1).arccosh(hold=True); a.unhold()
            I*pi

        TESTS::

            sage: SR(oo).arccosh()
            +Infinity
            sage: SR(-oo).arccosh()
            +Infinity
            sage: SR(unsigned_infinity).arccosh()
            +Infinity
        """
        return new_Expression_from_GEx(self._parent,
                g_hold_wrapper(g_acosh, self._gobj, hold))

    def arctanh(self, hold=False):
        """
        Return the inverse hyperbolic tangent of self.

        EXAMPLES::

            sage: x.arctanh()
            arctanh(x)
            sage: SR(0).arctanh()
            0
            sage: SR(1/2).arctanh()
            arctanh(1/2)
            sage: SR(0.5).arctanh()
            0.549306144334055
            sage: SR(0.5).arctanh().tanh()
            0.500000000000000
            sage: maxima('atanh(0.5)')  # abs tol 2e-16
            0.5493061443340548

        To prevent automatic evaluation use the ``hold`` argument::

            sage: SR(-1/2).arctanh()
            -arctanh(1/2)
            sage: SR(-1/2).arctanh(hold=True)
            arctanh(-1/2)

        This also works using functional notation::

            sage: arctanh(-1/2,hold=True)
            arctanh(-1/2)
            sage: arctanh(-1/2)
            -arctanh(1/2)

        To then evaluate again, we use :meth:`unhold`::

            sage: a = SR(-1/2).arctanh(hold=True); a.unhold()
            -arctanh(1/2)

        TESTS::

            sage: SR(1).arctanh()
            +Infinity
            sage: SR(-1).arctanh()
            -Infinity

            sage: SR(oo).arctanh()
            -1/2*I*pi
            sage: SR(-oo).arctanh()
            1/2*I*pi
            sage: SR(unsigned_infinity).arctanh()
            Traceback (most recent call last):
            ...
            RuntimeError: arctanh_eval(): arctanh(unsigned_infinity) encountered
        """
        return new_Expression_from_GEx(self._parent,
                g_hold_wrapper(g_atanh, self._gobj, hold))

    def exp(self, hold=False):
        """
        Return exponential function of self, i.e., e to the
        power of self.

        EXAMPLES::

            sage: x.exp()
            e^x
            sage: SR(0).exp()
            1
            sage: SR(1/2).exp()
            e^(1/2)
            sage: SR(0.5).exp()
            1.64872127070013
            sage: math.exp(0.5)
            1.6487212707001282

            sage: SR(0.5).exp().log()
            0.500000000000000
            sage: (pi*I).exp()
            -1

        To prevent automatic evaluation use the ``hold`` argument::

            sage: (pi*I).exp(hold=True)
            e^(I*pi)

        This also works using functional notation::

            sage: exp(I*pi,hold=True)
            e^(I*pi)
            sage: exp(I*pi)
            -1

        To then evaluate again, we use :meth:`unhold`::

            sage: a = (pi*I).exp(hold=True); a.unhold()
            -1

        TESTS:

        Test if :trac:`6377` is fixed::

            sage: SR(oo).exp()
            +Infinity
            sage: SR(-oo).exp()
            0
            sage: SR(unsigned_infinity).exp()
            Traceback (most recent call last):
            ...
            RuntimeError: exp_eval(): exp^(unsigned_infinity) encountered
        """
        return new_Expression_from_GEx(self._parent,
                g_hold_wrapper(g_exp, self._gobj, hold))

    def log(self, b=None, hold=False):
        """
        Return the logarithm of self.

        EXAMPLES::

            sage: x, y = var('x, y')
            sage: x.log()
            log(x)
            sage: (x^y + y^x).log()
            log(x^y + y^x)
            sage: SR(0).log()
            -Infinity
            sage: SR(-1).log()
            I*pi
            sage: SR(1).log()
            0
            sage: SR(1/2).log()
            log(1/2)
            sage: SR(0.5).log()
            -0.693147180559945
            sage: SR(0.5).log().exp()
            0.500000000000000
            sage: math.log(0.5)
            -0.6931471805599453
            sage: plot(lambda x: SR(x).log(), 0.1,10)
            Graphics object consisting of 1 graphics primitive

        To prevent automatic evaluation use the ``hold`` argument::

            sage: I.log()
            1/2*I*pi
            sage: I.log(hold=True)
            log(I)

        To then evaluate again, we use :meth:`unhold`::

            sage: a = I.log(hold=True); a.unhold()
            1/2*I*pi

        The ``hold`` parameter also works in functional notation::

            sage: log(-1,hold=True)
            log(-1)
            sage: log(-1)
            I*pi

        TESTS::

            sage: SR(oo).log()
            +Infinity
            sage: SR(-oo).log()
            +Infinity
            sage: SR(unsigned_infinity).log()
            +Infinity
        """
        res = new_Expression_from_GEx(self._parent,
                g_hold_wrapper(g_log, self._gobj, hold))
        if b is None:
            return res
        else:
            return res/self.coerce_in(b).log(hold=hold)

    def zeta(self, hold=False):
        """
        EXAMPLES::

            sage: x, y = var('x, y')
            sage: (x/y).zeta()
            zeta(x/y)
            sage: SR(2).zeta()
            1/6*pi^2
            sage: SR(3).zeta()
            zeta(3)
            sage: SR(CDF(0,1)).zeta()  # abs tol 1e-16
            0.003300223685324103 - 0.4181554491413217*I
            sage: CDF(0,1).zeta()  # abs tol 1e-16
            0.003300223685324103 - 0.4181554491413217*I
            sage: plot(lambda x: SR(x).zeta(), -10,10).show(ymin=-3,ymax=3)

        To prevent automatic evaluation use the ``hold`` argument::

            sage: SR(2).zeta(hold=True)
            zeta(2)

        This also works using functional notation::

            sage: zeta(2,hold=True)
            zeta(2)
            sage: zeta(2)
            1/6*pi^2

        To then evaluate again, we use :meth:`unhold`::

            sage: a = SR(2).zeta(hold=True); a.unhold()
            1/6*pi^2

        TESTS::

            sage: t = SR(1).zeta(); t
            Infinity
        """
        cdef GEx x
        sig_on()
        try:
            x = g_hold_wrapper(g_zeta, self._gobj, hold)
        finally:
            sig_off()
        return new_Expression_from_GEx(self._parent, x)

    def factorial(self, hold=False):
        """
        Return the factorial of self.

        OUTPUT:

        A symbolic expression.

        EXAMPLES::

            sage: var('x, y')
            (x, y)
            sage: SR(5).factorial()
            120
            sage: x.factorial()
            factorial(x)
            sage: (x^2+y^3).factorial()
            factorial(y^3 + x^2)

        To prevent automatic evaluation use the ``hold`` argument::

            sage: SR(5).factorial(hold=True)
            factorial(5)

        This also works using functional notation::

            sage: factorial(5,hold=True)
            factorial(5)
            sage: factorial(5)
            120

        To then evaluate again, we use :meth:`unhold`::

            sage: a = SR(5).factorial(hold=True); a.unhold()
            120
        """
        cdef GEx x
        sig_on()
        try:
            x = g_hold_wrapper(g_factorial, self._gobj, hold)
        finally:
            sig_off()
        return new_Expression_from_GEx(self._parent, x)

    def binomial(self, k, hold=False):
        """
        Return binomial coefficient "self choose k".

        OUTPUT:

        A symbolic expression.

        EXAMPLES::

            sage: var('x, y')
            (x, y)
            sage: SR(5).binomial(SR(3))
            10
            sage: x.binomial(SR(3))
            1/6*(x - 1)*(x - 2)*x
            sage: x.binomial(y)
            binomial(x, y)

        To prevent automatic evaluation use the ``hold`` argument::

            sage: x.binomial(3, hold=True)
            binomial(x, 3)
            sage: SR(5).binomial(3, hold=True)
            binomial(5, 3)

        To then evaluate again, we use :meth:`unhold`::

            sage: a = SR(5).binomial(3, hold=True); a.unhold()
            10

        The ``hold`` parameter is also supported in functional notation::

            sage: binomial(5,3, hold=True)
            binomial(5, 3)

        TESTS:

        Check if we handle zero correctly (:trac:`8561`)::

            sage: x.binomial(0)
            1
            sage: SR(0).binomial(0)
            1
        """
        cdef Expression nexp = self.coerce_in(k)
        cdef GEx x
        sig_on()
        try:
            x = g_hold2_wrapper(g_binomial, self._gobj, nexp._gobj, hold)
        finally:
            sig_off()
        return new_Expression_from_GEx(self._parent, x)

    def Order(self, hold=False):
        """
        Return the order of the expression, as in big oh notation.

        OUTPUT:

        A symbolic expression.

        EXAMPLES::

            sage: n = var('n')
            sage: t = (17*n^3).Order(); t
            Order(n^3)
            sage: t.derivative(n)
            Order(n^2)

        To prevent automatic evaluation use the ``hold`` argument::

            sage: (17*n^3).Order(hold=True)
            Order(17*n^3)
        """
        return new_Expression_from_GEx(self._parent,
                g_hold_wrapper(g_Order, self._gobj, hold))

    def gamma(self, hold=False):
        """
        Return the Gamma function evaluated at self.

        EXAMPLES::

            sage: x = var('x')
            sage: x.gamma()
            gamma(x)
            sage: SR(2).gamma()
            1
            sage: SR(10).gamma()
            362880
            sage: SR(10.0r).gamma()  # For ARM: rel tol 2e-15
            362880.0
            sage: SR(CDF(1,1)).gamma()
            0.49801566811835607 - 0.15494982830181067*I

        ::

            sage: gp('gamma(1+I)')
            0.4980156681183560427136911175 - 0.1549498283018106851249551305*I # 32-bit
            0.49801566811835604271369111746219809195 - 0.15494982830181068512495513048388660520*I # 64-bit

        We plot the familiar plot of this log-convex function::

            sage: plot(gamma(x), -6,4).show(ymin=-3,ymax=3)

        To prevent automatic evaluation use the ``hold`` argument::

            sage: SR(1/2).gamma()
            sqrt(pi)
            sage: SR(1/2).gamma(hold=True)
            gamma(1/2)

        This also works using functional notation::

            sage: gamma(1/2,hold=True)
            gamma(1/2)
            sage: gamma(1/2)
            sqrt(pi)

        To then evaluate again, we use :meth:`unhold`::

            sage: a = SR(1/2).gamma(hold=True); a.unhold()
            sqrt(pi)
        """
        cdef GEx x
        sig_on()
        try:
            x = g_hold_wrapper(g_tgamma, self._gobj, hold)
        finally:
            sig_off()
        return new_Expression_from_GEx(self._parent, x)

    def log_gamma(self, hold=False):
        """
        Return the log gamma function evaluated at self.
        This is the logarithm of gamma of self, where
        gamma is a complex function such that `gamma(n)`
        equals `factorial(n-1)`.

        EXAMPLES::

            sage: x = var('x')
            sage: x.log_gamma()
            log_gamma(x)
            sage: SR(2).log_gamma()
            0
            sage: SR(5).log_gamma()
            log(24)
            sage: a = SR(5).log_gamma(); a.n()
            3.17805383034795
            sage: SR(5-1).factorial().log()
            log(24)
            sage: set_verbose(-1); plot(lambda x: SR(x).log_gamma(), -7,8, plot_points=1000).show()
            sage: math.exp(0.5)
            1.6487212707001282
            sage: plot(lambda x: (SR(x).exp() - SR(-x).exp())/2 - SR(x).sinh(), -1, 1)
            Graphics object consisting of 1 graphics primitive

        To prevent automatic evaluation use the ``hold`` argument::

            sage: SR(5).log_gamma(hold=True)
            log_gamma(5)

        To evaluate again, currently we must use numerical evaluation
        via :meth:`n`::

            sage: a = SR(5).log_gamma(hold=True); a.n()
            3.17805383034795
        """
        cdef GEx x
        sig_on()
        try:
            x = g_hold_wrapper(g_lgamma, self._gobj, hold)
        finally:
            sig_off()
        return new_Expression_from_GEx(self._parent, x)

    def default_variable(self):
        """
        Return the default variable, which is by definition the first
        variable in self, or `x` is there are no variables in self.
        The result is cached.

        EXAMPLES::

            sage: sqrt(2).default_variable()
            x
            sage: x, theta, a = var('x, theta, a')
            sage: f = x^2 + theta^3 - a^x
            sage: f.default_variable()
            a

        Note that this is the first *variable*, not the first *argument*::

            sage: f(theta, a, x) = a + theta^3
            sage: f.default_variable()
            a
            sage: f.variables()
            (a, theta)
            sage: f.arguments()
            (theta, a, x)
        """
        v = self.variables()
        if len(v) == 0:
            return self.parent().var('x')
        else:
            return v[0]

    def combine(self, bint deep=False):
        r"""
        Return a simplified version of this symbolic expression
        by combining all toplevel terms with the same denominator into
        a single term.

        Please use the keyword ``deep=True`` to apply the process
        recursively.

        EXAMPLES::

            sage: var('x, y, a, b, c')
            (x, y, a, b, c)
            sage: f = x*(x-1)/(x^2 - 7) + y^2/(x^2-7) + 1/(x+1) + b/a + c/a; f
            (x - 1)*x/(x^2 - 7) + y^2/(x^2 - 7) + b/a + c/a + 1/(x + 1)
            sage: f.combine()
            ((x - 1)*x + y^2)/(x^2 - 7) + (b + c)/a + 1/(x + 1)
            sage: (1/x + 1/x^2 + (x+1)/x).combine()
            (x + 2)/x + 1/x^2
            sage: ex = 1/x + ((x + 1)/x - 1/x)/x^2 + (x+1)/x; ex
            (x + 1)/x + 1/x + ((x + 1)/x - 1/x)/x^2
            sage: ex.combine()
            (x + 2)/x + ((x + 1)/x - 1/x)/x^2
            sage: ex.combine(deep=True)
            (x + 2)/x + 1/x^2
            sage: (1+sin((x + 1)/x - 1/x)).combine(deep=True)
            sin(1) + 1
        """
        cdef GEx r
        sig_on()
        try:
            r = self._gobj.combine_fractions(deep)
        finally:
            sig_off()
        return new_Expression_from_GEx(self._parent, r)

    def normalize(self):
        """
        Return this expression normalized as a fraction

        .. SEEALSO::

            :meth:`numerator`, :meth:`denominator`,
            :meth:`numerator_denominator`, :meth:`combine`

        EXAMPLES::

            sage: var('x, y, a, b, c')
            (x, y, a, b, c)
            sage: g = x + y/(x + 2)
            sage: g.normalize()
            (x^2 + 2*x + y)/(x + 2)

            sage: f = x*(x-1)/(x^2 - 7) + y^2/(x^2-7) + 1/(x+1) + b/a + c/a
            sage: f.normalize()
            (a*x^3 + b*x^3 + c*x^3 + a*x*y^2 + a*x^2 + b*x^2 + c*x^2 +
                    a*y^2 - a*x - 7*b*x - 7*c*x - 7*a - 7*b - 7*c)/((x^2 -
                        7)*a*(x + 1))

        TESTS:

        Check that :trac:`19775` is fixed::

            sage: a,b,c,d,e,y = var('a,b,c,d,e,y')
            sage: ((x - 2*y)^4/(x^2 - 4*y^2)^2).normalize()
            (x - 2*y)^2/(x + 2*y)^2
            sage: f = ((x - 2*y)^4/(x^2 - 4*y^2)^2 + 1)*(y + a)*(2*y + x) / (4*y^2 + x^2)
            sage: f.normalize()
            2*(a + y)/(x + 2*y)
            sage: (c/a - b*c^2/(a^2*(b*c/a-d)) + c*d/(a*(b*c/a-d))).normalize()
            0
            sage: (e + c/a - b*c^2/(a^2*(b*c/a-d)) + c*d/(a*(b*c/a-d))).normalize()
            e

        ALGORITHM: Uses GiNaC.

        """
        cdef GEx r
        sig_on()
        try:
            r = self._gobj.normal(0, False, True)
        finally:
            sig_off()
        return new_Expression_from_GEx(self._parent, r)

    def numerator(self, bint normalize = True):
        """
        Return the numerator of this symbolic expression

        INPUT:

        - ``normalize`` -- (default: ``True``) a boolean.

        If ``normalize`` is ``True``, the expression is first normalized to
        have it as a fraction before getting the numerator.

        If ``normalize`` is ``False``, the expression is kept and if it is not
        a quotient, then this will return the expression itself.

        .. SEEALSO::

            :meth:`normalize`, :meth:`denominator`,
            :meth:`numerator_denominator`, :meth:`combine`

        EXAMPLES::

            sage: a, x, y = var('a,x,y')
            sage: f = x*(x-a)/((x^2 - y)*(x-a)); f
            x/(x^2 - y)
            sage: f.numerator()
            x
            sage: f.denominator()
            x^2 - y
            sage: f.numerator(normalize=False)
            x
            sage: f.denominator(normalize=False)
            x^2 - y

            sage: y = var('y')
            sage: g = x + y/(x + 2); g
            x + y/(x + 2)
            sage: g.numerator()
            x^2 + 2*x + y
            sage: g.denominator()
            x + 2
            sage: g.numerator(normalize=False)
            x + y/(x + 2)
            sage: g.denominator(normalize=False)
            1

        TESTS::

            sage: ((x+y)^2/(x-y)^3*x^3).numerator(normalize=False)
            (x + y)^2*x^3
            sage: ((x+y)^2*x^3).numerator(normalize=False)
            (x + y)^2*x^3
            sage: (y/x^3).numerator(normalize=False)
            y
            sage: t = y/x^3/(x+y)^(1/2); t
            y/(sqrt(x + y)*x^3)
            sage: t.numerator(normalize=False)
            y
            sage: (1/x^3).numerator(normalize=False)
            1
            sage: (x^3).numerator(normalize=False)
            x^3
            sage: (y*x^sin(x)).numerator(normalize=False)
            Traceback (most recent call last):
            ...
            TypeError: self is not a rational expression
        """
        cdef GExVector vec
        cdef GEx oper, power, ex
        if normalize:
            sig_on()
            try:
                ex = self._gobj.numer()
            finally:
                sig_off()
            return new_Expression_from_GEx(self._parent, ex)
        elif is_a_mul(self._gobj):
            for i from 0 <= i < self._gobj.nops():
                oper = self._gobj.op(i)
                if not is_a_power(oper):
                    vec.push_back(oper)
                else:
                    power = oper.op(1)
                    if not is_a_numeric(power):
                        raise TypeError("self is not a rational expression")
                    elif ex_to_numeric(power).is_positive():
                        vec.push_back(oper)
            return new_Expression_from_GEx(self._parent,
                                           g_mul_construct(vec, True))
        elif is_a_power(self._gobj):
            power = self._gobj.op(1)
            if is_a_numeric(power) and ex_to_numeric(power).is_negative():
                return self._parent.one()
        return self

    def denominator(self, bint normalize=True):
        """
        Return the denominator of this symbolic expression

        INPUT:

        - ``normalize`` -- (default: ``True``) a boolean.

        If ``normalize`` is ``True``, the expression is first normalized to
        have it as a fraction before getting the denominator.

        If ``normalize`` is ``False``, the expression is kept and if it is not
        a quotient, then this will just return 1.

        .. SEEALSO::

            :meth:`normalize`, :meth:`numerator`,
            :meth:`numerator_denominator`, :meth:`combine`

        EXAMPLES::

            sage: x, y, z, theta = var('x, y, z, theta')
            sage: f = (sqrt(x) + sqrt(y) + sqrt(z))/(x^10 - y^10 - sqrt(theta))
            sage: f.numerator()
            sqrt(x) + sqrt(y) + sqrt(z)
            sage: f.denominator()
            x^10 - y^10 - sqrt(theta)

            sage: f.numerator(normalize=False)
            (sqrt(x) + sqrt(y) + sqrt(z))
            sage: f.denominator(normalize=False)
            x^10 - y^10 - sqrt(theta)

            sage: y = var('y')
            sage: g = x + y/(x + 2); g
            x + y/(x + 2)
            sage: g.numerator(normalize=False)
            x + y/(x + 2)
            sage: g.denominator(normalize=False)
            1

        TESTS::

            sage: ((x+y)^2/(x-y)^3*x^3).denominator(normalize=False)
            (x - y)^3
            sage: ((x+y)^2*x^3).denominator(normalize=False)
            1
            sage: (y/x^3).denominator(normalize=False)
            x^3
            sage: t = y/x^3/(x+y)^(1/2); t
            y/(sqrt(x + y)*x^3)
            sage: t.denominator(normalize=False)
            sqrt(x + y)*x^3
            sage: (1/x^3).denominator(normalize=False)
            x^3
            sage: (x^3).denominator(normalize=False)
            1
            sage: (y*x^sin(x)).denominator(normalize=False)
            Traceback (most recent call last):
            ...
            TypeError: self is not a rational expression
        """
        cdef GExVector vec
        cdef GEx oper, ex, power
        if normalize:
            sig_on()
            try:
                ex = self._gobj.denom()
            finally:
                sig_off()
            return new_Expression_from_GEx(self._parent, ex)
        elif is_a_mul(self._gobj):
            for i from 0 <= i < self._gobj.nops():
                oper = self._gobj.op(i)
                if is_a_power(oper):
                    ex = oper.op(0)
                    power = oper.op(1)
                    if not is_a_numeric(power):
                        raise TypeError("self is not a rational expression")
                    elif ex_to_numeric(power).is_negative():
                        vec.push_back(g_pow(ex, g_abs(power)))
            return new_Expression_from_GEx(self._parent,
                                           g_mul_construct(vec, False))
        elif is_a_power(self._gobj):
            power = self._gobj.op(1)
            if is_a_numeric(power) and ex_to_numeric(power).is_negative():
                return new_Expression_from_GEx(self._parent,
                        g_pow(self._gobj.op(0), g_abs(power)))

        return self._parent.one()

    def numerator_denominator(self, bint normalize=True):
        """
        Return the numerator and the denominator of this symbolic expression

        INPUT:

        - ``normalize`` -- (default: ``True``) a boolean.

        If ``normalize`` is ``True``, the expression is first normalized to
        have it as a fraction before getting the numerator and denominator.

        If ``normalize`` is ``False``, the expression is kept and if it is not
        a quotient, then this will return the expression itself together with
        1.

        .. SEEALSO::

            :meth:`normalize`, :meth:`numerator`, :meth:`denominator`,
            :meth:`combine`

        EXAMPLES::

            sage: x, y, a = var("x y a")
            sage: ((x+y)^2/(x-y)^3*x^3).numerator_denominator()
            ((x + y)^2*x^3, (x - y)^3)

            sage: ((x+y)^2/(x-y)^3*x^3).numerator_denominator(False)
            ((x + y)^2*x^3, (x - y)^3)

            sage: g = x + y/(x + 2)
            sage: g.numerator_denominator()
            (x^2 + 2*x + y, x + 2)
            sage: g.numerator_denominator(normalize=False)
            (x + y/(x + 2), 1)

            sage: g = x^2*(x + 2)
            sage: g.numerator_denominator()
            ((x + 2)*x^2, 1)
            sage: g.numerator_denominator(normalize=False)
            ((x + 2)*x^2, 1)

        TESTS::

            sage: ((x+y)^2/(x-y)^3*x^3).numerator_denominator(normalize=False)
            ((x + y)^2*x^3, (x - y)^3)
            sage: ((x+y)^2*x^3).numerator_denominator(normalize=False)
            ((x + y)^2*x^3, 1)
            sage: (y/x^3).numerator_denominator(normalize=False)
            (y, x^3)
            sage: t = y/x^3/(x+y)^(1/2); t
            y/(sqrt(x + y)*x^3)
            sage: t.numerator_denominator(normalize=False)
            (y, sqrt(x + y)*x^3)
            sage: (1/x^3).numerator_denominator(normalize=False)
            (1, x^3)
            sage: (x^3).numerator_denominator(normalize=False)
            (x^3, 1)
            sage: (y*x^sin(x)).numerator_denominator(normalize=False)
            Traceback (most recent call last):
            ...
            TypeError: self is not a rational expression
        """
        cdef GExVector vecnumer, vecdenom
        cdef GEx oper, ex, power
        cdef GNumeric power_num
        if normalize:
            sig_on()
            try:
                ex = self._gobj.numer_denom()
            finally:
                sig_off()
            return (new_Expression_from_GEx(self._parent, ex.op(0)),
                    new_Expression_from_GEx(self._parent, ex.op(1)))
        elif is_a_mul(self._gobj):
            for i from 0 <= i < self._gobj.nops():
                oper = self._gobj.op(i)
                if is_a_power(oper):   # oper = ex^power
                    ex = oper.op(0)
                    power = oper.op(1)
                    if not is_a_numeric(power):
                        raise TypeError("self is not a rational expression")
                    elif is_a_numeric(power):
                        power_num = ex_to_numeric(power)
                        if power_num.is_positive():
                            vecnumer.push_back(oper)
                        else:
                            vecdenom.push_back(g_pow(ex, g_abs(power)))
                else:
                    vecnumer.push_back(oper)
            return (new_Expression_from_GEx(self._parent,
                                            g_mul_construct(vecnumer, False)),
                    new_Expression_from_GEx(self._parent,
                                            g_mul_construct(vecdenom, False)))
        elif is_a_power(self._gobj):
            power = self._gobj.op(1)
            if is_a_numeric(power) and ex_to_numeric(power).is_positive():
                return (self, self._parent.one())
            else:
                return (self._parent.one(),
                        new_Expression_from_GEx(self._parent,
                               g_pow(self._gobj.op(0), g_abs(power))))
        else:
            return (self, self._parent.one())

    def partial_fraction(self, var=None):
        r"""
        Return the partial fraction expansion of ``self`` with
        respect to the given variable.

        INPUT:


        -  ``var`` - variable name or string (default: first
           variable)


        OUTPUT:

        A symbolic expression.

        EXAMPLES::

            sage: f = x^2/(x+1)^3
            sage: f.partial_fraction()
            1/(x + 1) - 2/(x + 1)^2 + 1/(x + 1)^3
            sage: f.partial_fraction()
            1/(x + 1) - 2/(x + 1)^2 + 1/(x + 1)^3

        Notice that the first variable in the expression is used by
        default::

            sage: y = var('y')
            sage: f = y^2/(y+1)^3
            sage: f.partial_fraction()
            1/(y + 1) - 2/(y + 1)^2 + 1/(y + 1)^3

            sage: f = y^2/(y+1)^3 + x/(x-1)^3
            sage: f.partial_fraction()
            y^2/(y^3 + 3*y^2 + 3*y + 1) + 1/(x - 1)^2 + 1/(x - 1)^3

        You can explicitly specify which variable is used::

            sage: f.partial_fraction(y)
            x/(x^3 - 3*x^2 + 3*x - 1) + 1/(y + 1) - 2/(y + 1)^2 + 1/(y + 1)^3
        """
        if var is None:
            var = self.default_variable()
        return self.parent()(self._maxima_().partfrac(var))

    def maxima_methods(self):
        """
        Provide easy access to maxima methods, converting the result to a
        Sage expression automatically.

        EXAMPLES::

            sage: t = log(sqrt(2) - 1) + log(sqrt(2) + 1); t
            log(sqrt(2) + 1) + log(sqrt(2) - 1)
            sage: res = t.maxima_methods().logcontract(); res
            log((sqrt(2) + 1)*(sqrt(2) - 1))
            sage: type(res)
            <type 'sage.symbolic.expression.Expression'>
        """
        from sage.symbolic.maxima_wrapper import MaximaWrapper
        return MaximaWrapper(self)

    def rectform(self):
        r"""
        Convert this symbolic expression to rectangular form; that
        is, the form `a + bi` where `a` and `b` are real numbers and
        `i` is the imaginary unit.

        .. NOTE::

           The name \"rectangular\" comes from the fact that, in the
           complex plane, `a` and `bi` are perpendicular.

        INPUT:

        - ``self`` -- the expression to convert.

        OUTPUT:

        A new expression, equivalent to the original, but expressed in
        the form `a + bi`.

        ALGORITHM:

        We call Maxima's ``rectform()`` and return the result unmodified.

        EXAMPLES:

        The exponential form of `\sin(x)`::

            sage: f = (e^(I*x) - e^(-I*x)) / (2*I)
            sage: f.rectform()
            sin(x)

        And `\cos(x)`::

            sage: f = (e^(I*x) + e^(-I*x)) / 2
            sage: f.rectform()
            cos(x)

        In some cases, this will simplify the given expression. For
        example, here, `e^{ik\pi}`, `\sin(k\pi)=0` should cancel
        leaving only `\cos(k\pi)` which can then be simplified::

            sage: k = var('k')
            sage: assume(k, 'integer')
            sage: f = e^(I*pi*k)
            sage: f.rectform()
            (-1)^k

        However, in general, the resulting expression may be more
        complicated than the original::

            sage: f = e^(I*x)
            sage: f.rectform()
            cos(x) + I*sin(x)

        TESTS:

        If the expression is already in rectangular form, it should be
        left alone::

            sage: a,b = var('a,b')
            sage: assume((a, 'real'), (b, 'real'))
            sage: f = a + b*I
            sage: f.rectform()
            a + I*b
            sage: forget()

        We can check with specific real numbers::

            sage: a = RR.random_element()
            sage: b = RR.random_element()
            sage: f = a + b*I
            sage: bool(f.rectform() == a + b*I)
            True

        If we decompose a complex number into its real and imaginary
        parts, they should correspond to the real and imaginary terms
        of the rectangular form::

            sage: z = CC.random_element()
            sage: a = z.real_part()
            sage: b = z.imag_part()
            sage: bool(SR(z).rectform() == a + b*I)
            True

        """
        return self.maxima_methods().rectform()

    def unhold(self, exclude=None):
        """
        Evaluates any held operations (with the ``hold`` keyword) in the
        expression

        INPUT:

        - ``self`` -- an expression with held operations
        - ``exclude`` -- (default: None) a list of operators to exclude from
          evaluation. Excluding arithmetic operators does not yet work (see
          :trac:`10169`).

        OUTPUT:

        A new expression with held operations, except those in ``exclude``,
        evaluated

        EXAMPLES::

            sage: a = exp(I * pi, hold=True)
            sage: a
            e^(I*pi)
            sage: a.unhold()
            -1
            sage: b = x.add(x, hold=True)
            sage: b
            x + x
            sage: b.unhold()
            2*x
            sage: (a + b).unhold()
            2*x - 1
            sage: c = (x.mul(x, hold=True)).add(x.mul(x, hold=True), hold=True)
            sage: c
            x*x + x*x
            sage: c.unhold()
            2*x^2
            sage: sin(tan(0, hold=True), hold=True).unhold()
            0
            sage: sin(tan(0, hold=True), hold=True).unhold(exclude=[sin])
            sin(0)
            sage: (e^sgn(0, hold=True)).unhold()
            1
            sage: (e^sgn(0, hold=True)).unhold(exclude=[exp])
            e^0
            sage: log(3).unhold()
            log(3)
        """
        if self.operator():
            from sage.symbolic.expression_conversions import HoldRemover
            h = HoldRemover(self, exclude)
            return h()
        else:
            return self

    def simplify(self):
        """
        Return a simplified version of this symbolic expression.

        .. NOTE::

           Currently, this just sends the expression to Maxima
           and converts it back to Sage.

        .. SEEALSO::

           :meth:`simplify_full`, :meth:`simplify_trig`,
           :meth:`simplify_rational`, :meth:`simplify_rectform`
           :meth:`simplify_factorial`, :meth:`simplify_log`,
           :meth:`simplify_real`, :meth:`simplify_hypergeometric`,
           :meth:`canonicalize_radical`

        EXAMPLES::

            sage: a = var('a'); f = x*sin(2)/(x^a); f
            x*sin(2)/x^a
            sage: f.simplify()
            x^(-a + 1)*sin(2)

        TESTS:

        Check that :trac:`14637` is fixed::

            sage: assume(x > 0, x < pi/2)
            sage: acos(cos(x)).simplify()
            x
            sage: forget()
        """
        return self._parent(self._maxima_())

    def simplify_full(self):
        """
        Apply :meth:`simplify_factorial`, :meth:`simplify_rectform`,
        :meth:`simplify_trig`, :meth:`simplify_rational`, and
        then :meth:`expand_sum` to self (in that order).

        ALIAS: ``simplify_full`` and ``full_simplify`` are the same.

        EXAMPLES::

            sage: f = sin(x)^2 + cos(x)^2
            sage: f.simplify_full()
            1

        ::

            sage: f = sin(x/(x^2 + x))
            sage: f.simplify_full()
            sin(1/(x + 1))

        ::

            sage: var('n,k')
            (n, k)
            sage: f = binomial(n,k)*factorial(k)*factorial(n-k)
            sage: f.simplify_full()
            factorial(n)

        TESTS:

        There are two square roots of `(x + 1)^2`, so this should
        not be simplified to `x + 1`, see :trac:`12737`::

            sage: f = sqrt((x + 1)^2)
            sage: f.simplify_full()
            sqrt(x^2 + 2*x + 1)

        The imaginary part of an expression should not change under
        simplification; :trac:`11934`::

            sage: f = sqrt(-8*(4*sqrt(2) - 7)*x^4 + 16*(3*sqrt(2) - 5)*x^3)
            sage: original = f.imag_part()
            sage: simplified = f.full_simplify().imag_part()
            sage: original - simplified
            0

        The invalid simplification from :trac:`12322` should not occur
        after :trac:`12737`::

            sage: t = var('t')
            sage: assume(t, 'complex')
            sage: assumptions()
            [t is complex]
            sage: f = (1/2)*log(2*t) + (1/2)*log(1/t)
            sage: f.simplify_full()
            1/2*log(2*t) - 1/2*log(t)
            sage: forget()

        Complex logs are not contracted, :trac:`17556`::

            sage: x,y = SR.var('x,y')
            sage: assume(y, 'complex')
            sage: f = log(x*y) - (log(x) + log(y))
            sage: f.simplify_full()
            log(x*y) - log(x) - log(y)
            sage: forget()

        The simplifications from :meth:`simplify_rectform` are
        performed, :trac:`17556`::

            sage: f = ( e^(I*x) - e^(-I*x) ) / ( I*e^(I*x) + I*e^(-I*x) )
            sage: f.simplify_full()
            sin(x)/cos(x)

        """
        x = self
        x = x.simplify_factorial()
        x = x.simplify_rectform()
        x = x.simplify_trig()
        x = x.simplify_rational()
        x = x.expand_sum()
        return x

    full_simplify = simplify_full


    def simplify_hypergeometric(self, algorithm='maxima'):
        """
        Simplify an expression containing hypergeometric or confluent
        hypergeometric functions.

        INPUT:

        - ``algorithm`` -- (default: ``'maxima'``) the algorithm to use for
          for simplification. Implemented are ``'maxima'``, which uses Maxima's
          ``hgfred`` function, and ``'sage'``, which uses an algorithm
          implemented in the hypergeometric module

        ALIAS: :meth:`hypergeometric_simplify` and
        :meth:`simplify_hypergeometric` are the same

        EXAMPLES::

            sage: hypergeometric((5, 4), (4, 1, 2, 3),
            ....:                x).simplify_hypergeometric()
            1/144*x^2*hypergeometric((), (3, 4), x) +...
            1/3*x*hypergeometric((), (2, 3), x) + hypergeometric((), (1, 2), x)
            sage: (2*hypergeometric((), (), x)).simplify_hypergeometric()
            2*e^x
            sage: (nest(lambda y: hypergeometric([y], [1], x), 3, 1)
            ....:  .simplify_hypergeometric())
            laguerre(-laguerre(-e^x, x), x)
            sage: (nest(lambda y: hypergeometric([y], [1], x), 3, 1)
            ....:  .simplify_hypergeometric(algorithm='sage'))
            hypergeometric((hypergeometric((e^x,), (1,), x),), (1,), x)
            sage: hypergeometric_M(1, 3, x).simplify_hypergeometric()
            -2*(x - e^x + 1)/x^2
            sage: (2 * hypergeometric_U(1, 3, x)).simplify_hypergeometric()
            2*(x + 1)/x^2

        """
        from sage.functions.hypergeometric import (hypergeometric,
                                                   hypergeometric_M,
                                                   hypergeometric_U,
                                                   closed_form)
        from sage.calculus.calculus import maxima
        try:
            op = self.operator()
        except RuntimeError:
            return self
        ops = self.operands()
        if op == hypergeometric_M or op == hypergeometric_U:
            return self.generalized().simplify_hypergeometric(algorithm)
        if op == hypergeometric:
            if algorithm == 'maxima':
                return (self.parent()
                        (maxima.hgfred(map(lambda o: o.simplify_hypergeometric(algorithm),
                                           ops[0].operands()),
                                       map(lambda o: o.simplify_hypergeometric(algorithm),
                                           ops[1].operands()),
                                       ops[2].simplify_hypergeometric(algorithm))))
            elif algorithm == 'sage':
                return (closed_form
                        (hypergeometric(map(lambda o: o.simplify_hypergeometric(algorithm),
                                            ops[0].operands()),
                                        map(lambda o: o.simplify_hypergeometric(algorithm),
                                            ops[1].operands()),
                                        ops[2].simplify_hypergeometric(algorithm))))
            else:
                raise NotImplementedError('unknown algorithm')
        if not op:
            return self
        return op(*map(lambda o: o.simplify_hypergeometric(algorithm), ops))

    hypergeometric_simplify = simplify_hypergeometric


    def simplify_rectform(self, complexity_measure = string_length):
        r"""
        Attempt to simplify this expression by expressing it in the
        form `a + bi` where both `a` and `b` are real. This
        transformation is generally not a simplification, so we use
        the given ``complexity_measure`` to discard
        non-simplifications.

        INPUT:

        - ``self`` -- the expression to simplify.

        - ``complexity_measure`` -- (default:
          ``sage.symbolic.complexity_measures.string_length``) a
          function taking a symbolic expression as an argument and
          returning a measure of that expressions complexity. If
          ``None`` is supplied, the simplification will be performed
          regardless of the result.

        OUTPUT:

        If the transformation produces a simpler expression (according
        to ``complexity_measure``) then that simpler expression is
        returned. Otherwise, the original expression is returned.

        ALGORITHM:

        We first call :meth:`rectform()` on the given
        expression. Then, the supplied complexity measure is used to
        determine whether or not the result is simpler than the
        original expression.

        EXAMPLES:

        The exponential form of `\tan(x)`::

            sage: f = ( e^(I*x) - e^(-I*x) ) / ( I*e^(I*x) + I*e^(-I*x) )
            sage: f.simplify_rectform()
            sin(x)/cos(x)

        This should not be expanded with Euler's formula since the
        resulting expression is longer when considered as a string,
        and the default ``complexity_measure`` uses string length to
        determine which expression is simpler::

            sage: f = e^(I*x)
            sage: f.simplify_rectform()
            e^(I*x)

        However, if we pass ``None`` as our complexity measure, it
        is::

            sage: f = e^(I*x)
            sage: f.simplify_rectform(complexity_measure = None)
            cos(x) + I*sin(x)

        TESTS:

        When given ``None``, we should always call :meth:`rectform()`
        and return the result::

            sage: polynomials = QQ['x']
            sage: f = SR(polynomials.random_element())
            sage: g = f.simplify_rectform(complexity_measure = None)
            sage: bool(g == f.rectform())
            True

        """
        simplified_expr = self.rectform()

        if complexity_measure is None:
            return simplified_expr

        if complexity_measure(simplified_expr) < complexity_measure(self):
            return simplified_expr
        else:
            return self

    def simplify_real(self):
        r"""
        Simplify the given expression over the real numbers. This allows
        the simplification of `\sqrt{x^{2}}` into `\left|x\right|` and
        the contraction of `\log(x) + \log(y)` into `\log(xy)`.

        INPUT:

        - ``self`` -- the expression to convert.

        OUTPUT:

        A new expression, equivalent to the original one under the
        assumption that the variables involved are real.

        EXAMPLES::

            sage: f = sqrt(x^2)
            sage: f.simplify_real()
            abs(x)

        ::

            sage: y = SR.var('y')
            sage: f = log(x) + 2*log(y)
            sage: f.simplify_real()
            log(x*y^2)

        TESTS:

        We set the Maxima ``domain`` variable to 'real' before we call
        out to Maxima. When we return, however, we should set the
        ``domain`` back to what it was, rather than assuming that it
        was 'complex'::

            sage: from sage.calculus.calculus import maxima
            sage: maxima('domain: real;')
            real
            sage: x.simplify_real()
            x
            sage: maxima('domain;')
            real
            sage: maxima('domain: complex;')
            complex

        We forget the assumptions that our variables are real after
        simplification; make sure we don't forget an assumption that
        existed before we were called::

            sage: assume(x, 'real')
            sage: x.simplify_real()
            x
            sage: assumptions()
            [x is real]
            sage: forget()

        We also want to be sure that we don't forget assumptions on
        other variables::

            sage: x,y,z = SR.var('x,y,z')
            sage: assume(y, 'integer')
            sage: assume(z, 'antisymmetric')
            sage: x.simplify_real()
            x
            sage: assumptions()
            [y is integer, z is antisymmetric]
            sage: forget()

        No new assumptions should exist after the call::

            sage: assumptions()
            []
            sage: x.simplify_real()
            x
            sage: assumptions()
            []

        """
        from sage.symbolic.assumptions import assume, assumptions, forget
        from sage.calculus.calculus import maxima
        original_domain = maxima.eval('domain')
        original_assumptions = assumptions()

        maxima.eval('domain: real$')

        # We might as well go all the way and tell Maxima to assume
        # that all variables are real. Since we're setting the
        # simplification domain (and it's indiscriminate), you'd
        # better not call this unless your variables really are real
        # anyway.
        for v in self.variables():
            assume(v, 'real');

        # This will round trip through Maxima, essentially performing
        # self.simplify() in the process.
        result = self.simplify_log()

        # Set the domain back to what it was before we were called.
        maxima.eval('domain: %s$' % original_domain)

        # Forget all assumptions, and restore the ones that existed
        # when we were called. This is much simpler than the bookkeeping
        # necessary otherwise.
        forget()
        for assumption in original_assumptions:
            assume(assumption);

        return result


    def simplify_trig(self,expand=True):
        r"""
        Optionally expand and then employ identities such as
        `\sin(x)^2 + \cos(x)^2 = 1`, `\cosh(x)^2 - \sinh(x)^2 = 1`,
        `\sin(x)\csc(x) = 1`, or `\tanh(x)=\sinh(x)/\cosh(x)`
        to simplify expressions containing tan, sec, etc., to sin,
        cos, sinh, cosh.

        INPUT:

        - ``self`` - symbolic expression

        - ``expand`` - (default:True) if True, expands trigonometric
          and hyperbolic functions of sums of angles and of multiple
          angles occurring in ``self`` first. For best results,
          ``self`` should be expanded. See also :meth:`expand_trig` to
          get more controls on this expansion.

        ALIAS: :meth:`trig_simplify` and :meth:`simplify_trig` are the same

        EXAMPLES::

            sage: f = sin(x)^2 + cos(x)^2; f
            cos(x)^2 + sin(x)^2
            sage: f.simplify()
            cos(x)^2 + sin(x)^2
            sage: f.simplify_trig()
            1
            sage: h = sin(x)*csc(x)
            sage: h.simplify_trig()
            1
            sage: k = tanh(x)*cosh(2*x)
            sage: k.simplify_trig()
            (2*sinh(x)^3 + sinh(x))/cosh(x)

        In some cases we do not want to expand::

            sage: f=tan(3*x)
            sage: f.simplify_trig()
            (4*cos(x)^2 - 1)*sin(x)/(4*cos(x)^3 - 3*cos(x))
            sage: f.simplify_trig(False)
            sin(3*x)/cos(3*x)

        """
        # much better to expand first, since it often doesn't work
        # right otherwise!
        if expand:
            return self.parent()(self._maxima_().trigexpand().trigsimp())
        else:
            return self.parent()(self._maxima_().trigsimp())

    trig_simplify = simplify_trig

    def simplify_rational(self,algorithm='full', map=False):
        r"""
        Simplify rational expressions.

        INPUT:

        - ``self`` - symbolic expression

        - ``algorithm`` - (default: 'full') string which switches the
          algorithm for simplifications. Possible values are

          - 'simple' (simplify rational functions into quotient of two
            polynomials),

          - 'full' (apply repeatedly, if necessary)

          - 'noexpand' (convert to commmon denominator and add)

        - ``map`` - (default: False) if True, the result is an
          expression whose leading operator is the same as that of the
          expression ``self`` but whose subparts are the results of
          applying simplification rules to the corresponding subparts
          of the expressions.

        ALIAS: :meth:`rational_simplify` and :meth:`simplify_rational`
        are the same

        DETAILS: We call Maxima functions ratsimp, fullratsimp and
        xthru. If each part of the expression has to be simplified
        separately, we use Maxima function map.

        EXAMPLES::

            sage: f = sin(x/(x^2 + x))
            sage: f
            sin(x/(x^2 + x))
            sage: f.simplify_rational()
            sin(1/(x + 1))

        ::

            sage: f = ((x - 1)^(3/2) - (x + 1)*sqrt(x - 1))/sqrt((x - 1)*(x + 1)); f
            -((x + 1)*sqrt(x - 1) - (x - 1)^(3/2))/sqrt((x + 1)*(x - 1))
            sage: f.simplify_rational()
            -2*sqrt(x - 1)/sqrt(x^2 - 1)

        With ``map=True`` each term in a sum is simplified separately
        and thus the resuls are shorter for functions which are
        combination of rational and nonrational functions. In the
        following example, we use this option if we want not to
        combine logarithm and the rational function into one
        fraction::

            sage: f=(x^2-1)/(x+1)-ln(x)/(x+2)
            sage: f.simplify_rational()
            (x^2 + x - log(x) - 2)/(x + 2)
            sage: f.simplify_rational(map=True)
            x - log(x)/(x + 2) - 1

        Here is an example from the Maxima documentation of where
        ``algorithm='simple'`` produces an (possibly useful) intermediate
        step::

            sage: y = var('y')
            sage: g = (x^(y/2) + 1)^2*(x^(y/2) - 1)^2/(x^y - 1)
            sage: g.simplify_rational(algorithm='simple')
            (x^(2*y) - 2*x^y + 1)/(x^y - 1)
            sage: g.simplify_rational()
            x^y - 1

        With option ``algorithm='noexpand'`` we only convert to common
        denominators and add. No expansion of products is performed::

            sage: f=1/(x+1)+x/(x+2)^2
            sage: f.simplify_rational()
            (2*x^2 + 5*x + 4)/(x^3 + 5*x^2 + 8*x + 4)
            sage: f.simplify_rational(algorithm='noexpand')
            ((x + 2)^2 + (x + 1)*x)/((x + 2)^2*(x + 1))
        """
        self_m = self._maxima_()
        if algorithm == 'full':
            maxima_method = 'fullratsimp'
        elif algorithm == 'simple':
            maxima_method = 'ratsimp'
        elif algorithm == 'noexpand':
            maxima_method = 'xthru'
        else:
            raise NotImplementedError("unknown algorithm, see the help for available algorithms")
        P = self_m.parent()
        self_str=self_m.str()
        if map:
            cmd = "if atom(%s) then %s(%s) else map(%s,%s)"%(self_str,maxima_method,self_str,maxima_method,self_str)
        else:
            cmd = "%s(%s)"%(maxima_method,self_m.str())
        res = P(cmd)
        return self.parent()(res)

    rational_simplify = simplify_rational

    def simplify_factorial(self):
        """
        Simplify by combining expressions with factorials, and by
        expanding binomials into factorials.

        ALIAS: factorial_simplify and simplify_factorial are the same

        EXAMPLES:

        Some examples are relatively clear::

            sage: var('n,k')
            (n, k)
            sage: f = factorial(n+1)/factorial(n); f
            factorial(n + 1)/factorial(n)
            sage: f.simplify_factorial()
            n + 1

        ::

            sage: f = factorial(n)*(n+1); f
            (n + 1)*factorial(n)
            sage: simplify(f)
            (n + 1)*factorial(n)
            sage: f.simplify_factorial()
            factorial(n + 1)

        ::

            sage: f = binomial(n, k)*factorial(k)*factorial(n-k); f
            binomial(n, k)*factorial(k)*factorial(-k + n)
            sage: f.simplify_factorial()
            factorial(n)

        A more complicated example, which needs further processing::

            sage: f = factorial(x)/factorial(x-2)/2 + factorial(x+1)/factorial(x)/2; f
            1/2*factorial(x + 1)/factorial(x) + 1/2*factorial(x)/factorial(x - 2)
            sage: g = f.simplify_factorial(); g
            1/2*(x - 1)*x + 1/2*x + 1/2
            sage: g.simplify_rational()
            1/2*x^2 + 1/2


        TESTS:

        Check that the problem with applying ``full_simplify()`` to gamma
        functions (:trac:`9240`) has been fixed::

            sage: gamma(1/3)
            gamma(1/3)
            sage: gamma(1/3).full_simplify()
            gamma(1/3)
            sage: gamma(4/3)
            gamma(4/3)
            sage: gamma(4/3).full_simplify()
            1/3*gamma(1/3)

        """
        return self.parent()(self._maxima_().makefact().factcomb().minfactorial())

    factorial_simplify = simplify_factorial

    def to_gamma(self):
        """
        Convert factorial, binomial, and Pochhammer symbol
        expressions to their gamma function equivalents.

        EXAMPLES::

            sage: m,n = var('m n', domain='integer')
            sage: factorial(n).to_gamma()
            gamma(n + 1)
            sage: binomial(m,n).to_gamma()
            gamma(m + 1)/(gamma(m - n + 1)*gamma(n + 1))
        """
        cdef GEx x
        sig_on()
        try:
            x = to_gamma(self._gobj)
        finally:
            sig_off()
        return new_Expression_from_GEx(self._parent, x)

    def gamma_normalize(self):
        """
        Return the expression with any gamma functions that have
        a common base converted to that base.

        Additionally the expression is normalized so any fractions
        can be simplified through cancellation.

        EXAMPLES::

            sage: m,n = var('m n', domain='integer')
            sage: (gamma(n+2)/gamma(n)).gamma_normalize()
            (n + 1)*n
            sage: (gamma(n+2)*gamma(n)).gamma_normalize()
            (n + 1)*n*gamma(n)^2
            sage: (gamma(n+2)*gamma(m-1)/gamma(n)/gamma(m+1)).gamma_normalize()
            (n + 1)*n/((m - 1)*m)

        Check that :trac:`22826` is fixed::

            sage: _ = var('n')
            sage: (n-1).gcd(n+1)
            1
            sage: ex = (n-1)^2*gamma(2*n+5)/gamma(n+3) + gamma(2*n+3)/gamma(n+1)
            sage: ex.gamma_normalize()
            (4*n^3 - 2*n^2 - 7*n + 7)*gamma(2*n + 3)/((n + 1)*gamma(n + 1))
        """
        cdef GEx x
        sig_on()
        try:
            x = gamma_normalize(self._gobj)
        finally:
            sig_off()
        return new_Expression_from_GEx(self._parent, x)

    def expand_sum(self):
        r"""
        For every symbolic sum in the given expression, try to expand it,
        symbolically or numerically.

        While symbolic sum expressions with constant limits are evaluated
        immediately on the command line, unevaluated sums of this kind can
        result from, e.g., substitution of limit variables.

        INPUT:

        - ``self`` - symbolic expression

        EXAMPLES::

            sage: (k,n) = var('k,n')
            sage: ex = sum(abs(-k*k+n),k,1,n)(n=8); ex
            sum(abs(-k^2 + 8), k, 1, 8)
            sage: ex.expand_sum()
            162
            sage: f(x,k) = sum((2/n)*(sin(n*x)*(-1)^(n+1)), n, 1, k)
            sage: f(x,2)
            -2*sum((-1)^n*sin(n*x)/n, n, 1, 2)
            sage: f(x,2).expand_sum()
            -sin(2*x) + 2*sin(x)

        We can use this to do floating-point approximation as well::

            sage: (k,n) = var('k,n')
            sage: f(n)=sum(sqrt(abs(-k*k+n)),k,1,n)
            sage: f(n=8)
            sum(sqrt(abs(-k^2 + 8)), k, 1, 8)
            sage: f(8).expand_sum()
            sqrt(41) + sqrt(17) + 2*sqrt(14) + 3*sqrt(7) + 2*sqrt(2) + 3
            sage: f(8).expand_sum().n()
            31.7752256945384

        See :trac:`9424` for making the following no longer raise
        an error::

            sage: f(8).n()
            31.7752256945384
        """
        return self.parent()(self._maxima_().simplify_sum())

    def canonicalize_radical(self):
        r"""
        Choose a canonical branch of the given expression. The square
        root, cube root, natural log, etc. functions are multi-valued. The
        ``canonicalize_radical()`` method will choose *one* of these values
        based on a heuristic.

        For example, ``sqrt(x^2)`` has two values: ``x``, and
        ``-x``. The ``canonicalize_radical()`` function will choose
        *one* of them, consistently, based on the behavior of the
        expression as ``x`` tends to positive infinity. The solution
        chosen is the one which exhibits this same behavior. Since
        ``sqrt(x^2)`` approaches positive infinity as ``x`` does, the
        solution chosen is ``x`` (which also tends to positive
        infinity).

        .. WARNING::

            As shown in the examples below, a canonical form is not always
            returned, i.e., two mathematically identical expressions might
            be converted to different expressions.

            Assumptions are not taken into account during the
            transformation. This may result in a branch choice
            inconsistent with your assumptions.

        ALGORITHM:

        This uses the Maxima ``radcan()`` command. From the Maxima
        documentation:

        .. pull-quote::

            Simplifies an expression, which can contain logs,
            exponentials, and radicals, by converting it into a form
            which is canonical over a large class of expressions and a
            given ordering of variables; that is, all functionally
            equivalent forms are mapped into a unique form. For a
            somewhat larger class of expressions, radcan produces a
            regular form. Two equivalent expressions in this class do
            not necessarily have the same appearance, but their
            difference can be simplified by radcan to zero.

            For some expressions radcan is quite time consuming. This
            is the cost of exploring certain relationships among the
            components of the expression for simplifications based on
            factoring and partial fraction expansions of exponents.

        EXAMPLES:

        ``canonicalize_radical()`` can perform some of the same
        manipulations as :meth:`log_expand`::

            sage: y = SR.symbol('y')
            sage: f = log(x*y)
            sage: f.log_expand()
            log(x) + log(y)
            sage: f.canonicalize_radical()
            log(x) + log(y)

        And also handles some exponential functions::

            sage: f = (e^x-1)/(1+e^(x/2))
            sage: f.canonicalize_radical()
            e^(1/2*x) - 1

        It can also be used to change the base of a logarithm when the
        arguments to ``log()`` are positive real numbers::

            sage: f = log(8)/log(2)
            sage: f.canonicalize_radical()
            3

        ::

            sage: a = SR.symbol('a')
            sage: f = (log(x+x^2)-log(x))^a/log(1+x)^(a/2)
            sage: f.canonicalize_radical()
            log(x + 1)^(1/2*a)

        The simplest example of counter-intuitive behavior is what
        happens when we take the square root of a square::

            sage: sqrt(x^2).canonicalize_radical()
            x

        If you don't want this kind of "simplification," don't use
        ``canonicalize_radical()``.

        This behavior can also be triggered when the expression under
        the radical is not given explicitly as a square::

            sage: sqrt(x^2 - 2*x + 1).canonicalize_radical()
            x - 1

        Another place where this can become confusing is with
        logarithms of complex numbers. Suppose ``x`` is complex with
        ``x == r*e^(I*t)`` (``r`` real). Then ``log(x)`` is
        ``log(r) + I*(t + 2*k*pi)`` for some integer ``k``.

        Calling ``canonicalize_radical()`` will choose a branch,
        eliminating the solutions for all choices of ``k`` but
        one. Simplified by hand, the expression below is
        ``(1/2)*log(2) + I*pi*k`` for integer ``k``. However,
        ``canonicalize_radical()`` will take each log expression, and
        choose one particular solution, dropping the other. When the
        results are subtracted, we're left with no imaginary part::

            sage: f = (1/2)*log(2*x) + (1/2)*log(1/x)
            sage: f.canonicalize_radical()
            1/2*log(2)

        Naturally the result is wrong for some choices of ``x``::

            sage: f(x = -1)
            I*pi + 1/2*log(2)

        The example below shows two expressions e1 and e2 which are
        "simplified" to different expressions, while their difference
        is "simplified" to zero; thus ``canonicalize_radical()`` does
        not return a canonical form::

            sage: e1 = 1/(sqrt(5)+sqrt(2))
            sage: e2 = (sqrt(5)-sqrt(2))/3
            sage: e1.canonicalize_radical()
            1/(sqrt(5) + sqrt(2))
            sage: e2.canonicalize_radical()
            1/3*sqrt(5) - 1/3*sqrt(2)
            sage: (e1-e2).canonicalize_radical()
            0

        The issue reported in :trac:`3520` is a case where
        ``canonicalize_radical()`` causes a numerical integral to be
        calculated incorrectly::

            sage: f1 = sqrt(25 - x) * sqrt( 1 + 1/(4*(25-x)) )
            sage: f2 = f1.canonicalize_radical()
            sage: numerical_integral(f1.real(), 0, 1)[0] # abs tol 1e-10
            4.974852579915647
            sage: numerical_integral(f2.real(), 0, 1)[0] # abs tol 1e-10
            -4.974852579915647

        TESTS:

        This tests that :trac:`11668` has been fixed (by :trac:`12780`)::

            sage: a,b = var('a b', domain='real')
            sage: A = abs((a+I*b))^2
            sage: imag(A)
            0
            sage: A.canonicalize_radical() # not implemented
            a^2 + b^2
            sage: imag(A.canonicalize_radical())
            0

        Ensure that deprecation warnings are thrown for the old
        "simplify" aliases::

            sage: x.simplify_radical()
            doctest...: DeprecationWarning: simplify_radical is deprecated. Please use canonicalize_radical instead.
            See http://trac.sagemath.org/11912 for details.
            x
            sage: x.radical_simplify()
            doctest...: DeprecationWarning: radical_simplify is deprecated. Please use canonicalize_radical instead.
            See http://trac.sagemath.org/11912 for details.
            x
            sage: x.simplify_exp()
            doctest...: DeprecationWarning: simplify_exp is deprecated. Please use canonicalize_radical instead.
            See http://trac.sagemath.org/11912 for details.
            x
            sage: x.exp_simplify()
            doctest...: DeprecationWarning: exp_simplify is deprecated. Please use canonicalize_radical instead.
            See http://trac.sagemath.org/11912 for details.
            x

        """
        from sage.calculus.calculus import maxima
        res = self.parent()(self._maxima_().radcan())
        return res

    # Repeat the deprecated_function_alias() call so that each use of
    # an alias below will throw a new warning. If we set
    # e.g. radical_simplify = simplify_radical, we'd only get one
    # warning from a use of simplify_radical followed by a use of
    # radical_simplify.
    simplify_radical = deprecated_function_alias(11912, canonicalize_radical)
    radical_simplify = deprecated_function_alias(11912, canonicalize_radical)
    simplify_exp = deprecated_function_alias(11912, canonicalize_radical)
    exp_simplify = deprecated_function_alias(11912, canonicalize_radical)

    def simplify_log(self,algorithm=None):
        r"""
        Simplify a (real) symbolic expression that contains logarithms.

        The given expression is scanned recursively, transforming
        subexpressions of the form `a \log(b) + c \log(d)` into
        `\log(b^{a} d^{c})` before simplifying within the ``log()``.

        The user can specify conditions that `a` and `c` must satisfy
        before this transformation will be performed using the optional
        parameter ``algorithm``.

        .. WARNING::

            This is only safe to call if every variable in the given
            expression is assumed to be real. The simplification it performs
            is in general not valid over the complex numbers. For example::

                sage: x,y = SR.var('x,y')
                sage: f = log(x*y) - (log(x) + log(y))
                sage: f(x=-1, y=i)
                -2*I*pi
                sage: f.simplify_log()
                0

        INPUT:

        - ``self`` - expression to be simplified

        - ``algorithm`` - (default: None) optional, governs the condition
          on `a` and `c` which must be satisfied to contract expression
          `a \log(b) + c \log(d)`. Values are

          - ``None`` (use Maxima default, integers),

          - ``'one'`` (1 and -1),

          - ``'ratios'`` (rational numbers),

          - ``'constants'`` (constants),

          - ``'all'`` (all expressions).

        ALGORITHM:

        This uses the Maxima ``logcontract()`` command.

        ALIAS:

        :meth:`log_simplify` and :meth:`simplify_log` are the same.

        EXAMPLES::

            sage: x,y,t=var('x y t')

        Only two first terms are contracted in the following example;
        the logarithm with coefficient `\frac{1}{2}` is not contracted::

            sage: f = log(x)+2*log(y)+1/2*log(t)
            sage: f.simplify_log()
            log(x*y^2) + 1/2*log(t)

        To contract all terms in the previous example, we use the
        ``'ratios'`` ``algorithm``::

            sage: f.simplify_log(algorithm='ratios')
            log(sqrt(t)*x*y^2)

        To contract terms with no coefficient (more precisely, with
        coefficients `1` and `-1`), we use the ``'one'``
        ``algorithm``::

            sage: f = log(x)+2*log(y)-log(t)
            sage: f.simplify_log('one')
            2*log(y) + log(x/t)

        ::

            sage: f = log(x)+log(y)-1/3*log((x+1))
            sage: f.simplify_log()
            log(x*y) - 1/3*log(x + 1)

            sage: f.simplify_log('ratios')
            log(x*y/(x + 1)^(1/3))

        `\pi` is an irrational number; to contract logarithms in the
        following example we have to set ``algorithm`` to ``'constants'``
        or ``'all'``::

            sage: f = log(x)+log(y)-pi*log((x+1))
            sage: f.simplify_log('constants')
            log(x*y/(x + 1)^pi)

        ``x*log(9)`` is contracted only if ``algorithm`` is ``'all'``::

            sage: (x*log(9)).simplify_log()
            x*log(9)
            sage: (x*log(9)).simplify_log('all')
            log(9^x)

        TESTS:

        Ensure that the option ``algorithm`` from one call has no
        influence upon future calls (a Maxima flag was set, and we have
        to ensure that its value has been restored)::

            sage: f = log(x)+2*log(y)+1/2*log(t)
            sage: f.simplify_log('one')
            1/2*log(t) + log(x) + 2*log(y)

            sage: f.simplify_log('ratios')
            log(sqrt(t)*x*y^2)

            sage: f.simplify_log()
            log(x*y^2) + 1/2*log(t)

        This shows that the issue at :trac:`7334` is fixed. Maxima
        intentionally keeps the expression inside the log factored::

            sage: log_expr = (log(sqrt(2)-1)+log(sqrt(2)+1))
            sage: log_expr.simplify_log('all')
            log((sqrt(2) + 1)*(sqrt(2) - 1))
            sage: _.simplify_rational()
            0

        We should use the current simplification domain rather than
        set it to 'real' explicitly (:trac:`12780`)::

            sage: f = sqrt(x^2)
            sage: f.simplify_log()
            sqrt(x^2)
            sage: from sage.calculus.calculus import maxima
            sage: maxima('domain: real;')
            real
            sage: f.simplify_log()
            abs(x)
            sage: maxima('domain: complex;')
            complex

        AUTHORS:

        - Robert Marik (11-2009)
        """
        from sage.calculus.calculus import maxima
        maxima.eval('savelogexpand:logexpand$ logexpand:false$')
        if algorithm is not None:
            maxima.eval('logconcoeffp:\'logconfun$')
        if algorithm == 'ratios':
            maxima.eval('logconfun(m):= featurep(m,integer) or ratnump(m)$')
        elif algorithm == 'one':
            maxima.eval('logconfun(m):= is(m=1) or is(m=-1)$')
        elif algorithm == 'constants':
            maxima.eval('logconfun(m):= constantp(m)$')
        elif algorithm == 'all':
            maxima.eval('logconfun(m):= true$')
        elif algorithm is not None:
            raise NotImplementedError("unknown algorithm, see the help for available algorithms")
        res = self.parent()(self._maxima_().logcontract())
        if algorithm is not None:
            maxima.eval('logconcoeffp:false$')
        maxima.eval('logexpand:savelogexpand$')
        return res

    log_simplify = simplify_log

    def expand_log(self,algorithm='products'):
        r"""
        Simplify symbolic expression, which can contain logs.

        Expands logarithms of powers, logarithms of products and
        logarithms of quotients.  The option ``algorithm`` specifies
        which expression types should be expanded.

        INPUT:

        - ``self`` - expression to be simplified

        - ``algorithm`` - (default: 'products') optional, governs which
          expression is expanded. Possible values are

          - 'nothing' (no expansion),

          - 'powers' (log(a^r) is expanded),

          - 'products' (like 'powers' and also log(a*b) are expanded),

          - 'all' (all possible expansion).

          See also examples below.

        DETAILS: This uses the Maxima simplifier and sets
        ``logexpand`` option for this simplifier. From the Maxima
        documentation: "Logexpand:true causes log(a^b) to become
        b*log(a). If it is set to all, log(a*b) will also simplify to
        log(a)+log(b). If it is set to super, then log(a/b) will also
        simplify to log(a)-log(b) for rational numbers a/b,
        a#1. (log(1/b), for integer b, always simplifies.) If it is
        set to false, all of these simplifications will be turned
        off. "

        ALIAS: :meth:`log_expand` and :meth:`expand_log` are the same

        EXAMPLES:

        By default powers and products (and quotients) are expanded,
        but not quotients of integers::

            sage: (log(3/4*x^pi)).log_expand()
            pi*log(x) + log(3/4)

        To expand also log(3/4) use ``algorithm='all'``::

            sage: (log(3/4*x^pi)).log_expand('all')
            pi*log(x) - log(4) + log(3)

        To expand only the power use ``algorithm='powers'``.::

            sage: (log(x^6)).log_expand('powers')
            6*log(x)

        The expression ``log((3*x)^6)`` is not expanded with
        ``algorithm='powers'``, since it is converted into product
        first::

            sage: (log((3*x)^6)).log_expand('powers')
            log(729*x^6)

        This shows that the option ``algorithm`` from the previous call
        has no influence to future calls (we changed some default
        Maxima flag, and have to ensure that this flag has been
        restored)::

            sage: (log(3/4*x^pi)).log_expand()
            pi*log(x) + log(3/4)

            sage: (log(3/4*x^pi)).log_expand('all')
            pi*log(x) - log(4) + log(3)

            sage: (log(3/4*x^pi)).log_expand()
            pi*log(x) + log(3/4)

        TESTS:

        Most of these log expansions only make sense over the
        reals. So, we should set the Maxima ``domain`` variable to
        'real' before we call out to Maxima. When we return, however, we
        should set the ``domain`` back to what it was, rather than
        assuming that it was 'complex'. See :trac:`12780`::

            sage: from sage.calculus.calculus import maxima
            sage: maxima('domain: real;')
            real
            sage: x.expand_log()
            x
            sage: maxima('domain;')
            real
            sage: maxima('domain: complex;')
            complex

        AUTHORS:

        - Robert Marik (11-2009)
        """
        from sage.calculus.calculus import maxima
        original_domain = maxima.eval('domain')
        maxima.eval('domain: real$ savelogexpand:logexpand$')
        if algorithm == 'nothing':
            maxima_method='false'
        elif algorithm == 'powers':
            maxima_method='true'
        elif algorithm == 'products':
            maxima_method='all'
        elif algorithm == 'all':
            maxima_method='super'
        else:
            raise NotImplementedError("unknown algorithm, see the help for available algorithms")
        maxima.eval('logexpand:%s'%maxima_method)
        res = self._maxima_()
        res = res.sage()
        # Set the domain back to what it was before expand_log() was called.
        maxima.eval('domain: %s$ logexpand:savelogexpand$' % original_domain)
        return res

    log_expand = expand_log

    def distribute(self, recursive=True):
        """
        Distribute some indexed operators over similar operators in
        order to allow further groupings or simplifications. 

        Implemented cases (so far) :

        - Symbolic sum of a sum ==> sum of symbolic sums

        - Integral (definite or not) of a sum ==> sum of integrals.

        - Symbolic product of a product ==> product of symbolic products.

        INPUT:

        - ``recursive`` -- (default : True) the distribution proceeds
          along the subtrees of the expression.

        TESTS:

            sage: var("j,k,p,q", domain="integer")
            (j, k, p, q)
            sage: X,Y,Z,f,g=function("X,Y,Z,f,g")
            sage: var("x,a,b")
            (x, a, b)
            sage: sum(X(j)+Y(j),j,1,p)
            sum(X(j) + Y(j), j, 1, p)
            sage: sum(X(j)+Y(j),j,1,p).distribute()
            sum(X(j), j, 1, p) + sum(Y(j), j, 1, p)
            sage: integrate(f(x)+g(x),x)
            integrate(f(x) + g(x), x)
            sage: integrate(f(x)+g(x),x).distribute()
            integrate(f(x), x) + integrate(g(x), x)
            sage: integrate(f(x)+g(x),x,a,b)
            integrate(f(x) + g(x), x, a, b)
            sage: integrate(f(x)+g(x),x,a,b).distribute()
            integrate(f(x), x, a, b) + integrate(g(x), x, a, b)
            sage: sum(X(j)+sum(Y(k)+Z(k),k,1,q),j,1,p)
            sum(X(j) + sum(Y(k) + Z(k), k, 1, q), j, 1, p)
            sage: sum(X(j)+sum(Y(k)+Z(k),k,1,q),j,1,p).distribute()
            sum(sum(Y(k), k, 1, q) + sum(Z(k), k, 1, q), j, 1, p) + sum(X(j), j, 1, p)
            sage: sum(X(j)+sum(Y(k)+Z(k),k,1,q),j,1,p).distribute(recursive=False)
            sum(X(j), j, 1, p) + sum(sum(Y(k) + Z(k), k, 1, q), j, 1, p)
            sage: maxima("product(X(j)*Y(j),j,1,p)").sage()
            product(X(j)*Y(j), j, 1, p)
            sage: maxima("product(X(j)*Y(j),j,1,p)").sage().distribute()
            product(X(j), j, 1, p)*product(Y(j), j, 1, p)


        AUTHORS:

        - Emmanuel Charpentier, Ralf Stephan (05-2017)
        """
        from sage.functions.other import symbolic_sum as opsum, \
            symbolic_product as opprod
        from sage.symbolic.integration.integral \
            import indefinite_integral as opii, definite_integral as opdi
        from sage.symbolic.operators import add_vararg as opadd, \
            mul_vararg as opmul
        from sage.misc.misc_c import prod

        def treat_term(op, term, args):
            l = sage.all.copy(args)
            l.insert(0, term)
            return op(*l)

        if self.parent() is not sage.all.SR:
            return self

        op = self.operator()
        if op is None:
            return self

        if op in {opsum, opdi, opii}:
            sa = self.operands()[0].expand()
            op1 = sa.operator()
            if op1 is opadd:
                la = self.operands()[1:]
                aa = sa.operands()
                if recursive:
                    return sum(treat_term(op, t.distribute(), la) for t in aa)
                return sum(treat_term(op, t, la) for t in aa)
            return self
        if op is opprod:
            sa = self.operands()[0].expand()
            op1 = sa.operator()
            if op1 is opmul:
                la = self.operands()[1:]
                aa = sa.operands()
                if recursive:
                    return prod(treat_term(op, t.distribute(), la) for t in aa)
                return prod(treat_term(op, t, la) for t in aa)
            return self

        if recursive:
            done = [t.distribute() for t in self.operands()]
            return op(*done)
        return self

    def factor(self, dontfactor=[]):
        """
        Factor the expression, containing any number of variables or functions, into
        factors irreducible over the integers.

        INPUT:


        -  ``self`` - a symbolic expression

        -  ``dontfactor`` - list (default: []), a list of
           variables with respect to which factoring is not to occur.
           Factoring also will not take place with respect to any variables
           which are less important (using the variable ordering assumed for
           CRE form) than those on the 'dontfactor' list.


        EXAMPLES::

            sage: x,y,z = var('x, y, z')
            sage: (x^3-y^3).factor()
            (x^2 + x*y + y^2)*(x - y)
            sage: factor(-8*y - 4*x + z^2*(2*y + x))
            (x + 2*y)*(z + 2)*(z - 2)
            sage: f = -1 - 2*x - x^2 + y^2 + 2*x*y^2 + x^2*y^2
            sage: F = factor(f/(36*(1 + 2*y + y^2)), dontfactor=[x]); F
            1/36*(x^2 + 2*x + 1)*(y - 1)/(y + 1)

        If you are factoring a polynomial with rational coefficients (and
        dontfactor is empty) the factorization is done using Singular
        instead of Maxima, so the following is very fast instead of
        dreadfully slow::

            sage: var('x,y')
            (x, y)
            sage: (x^99 + y^99).factor()
            (x^60 + x^57*y^3 - x^51*y^9 - x^48*y^12 + x^42*y^18 + x^39*y^21 -
            x^33*y^27 - x^30*y^30 - x^27*y^33 + x^21*y^39 + x^18*y^42 -
            x^12*y^48 - x^9*y^51 + x^3*y^57 + y^60)*(x^20 + x^19*y -
            x^17*y^3 - x^16*y^4 + x^14*y^6 + x^13*y^7 - x^11*y^9 -
            x^10*y^10 - x^9*y^11 + x^7*y^13 + x^6*y^14 - x^4*y^16 -
            x^3*y^17 + x*y^19 + y^20)*(x^10 - x^9*y + x^8*y^2 - x^7*y^3 +
            x^6*y^4 - x^5*y^5 + x^4*y^6 - x^3*y^7 + x^2*y^8 - x*y^9 +
            y^10)*(x^6 - x^3*y^3 + y^6)*(x^2 - x*y + y^2)*(x + y)

        TESTS:

        Check that :trac:`21529` is fixed::

            sage: f(x) = function('f')(x)
            sage: (f(x).diff(x)^2-1).factor()
            (diff(f(x), x) + 1)*(diff(f(x), x) - 1)
        """
        from sage.calculus.calculus import symbolic_expression_from_maxima_string, symbolic_expression_from_string
        if len(dontfactor) > 0:
            m = self._maxima_()
            name = m.name()
            varstr = ','.join(['_SAGE_VAR_'+str(v) for v in dontfactor])
            cmd = 'block([dontfactor:[%s]],factor(%s))'%(varstr, name)
            return symbolic_expression_from_maxima_string(cmd)
        else:
            try:
                from sage.rings.all import QQ
                f = self.polynomial(QQ)
                w = repr(f.factor())
                return symbolic_expression_from_string(w)
            except (TypeError, NotImplementedError):
                pass
            return self.parent()(self._maxima_().factor())

    def factor_list(self, dontfactor=[]):
        """
        Return a list of the factors of self, as computed by the
        factor command.

        INPUT:

        -  ``self`` - a symbolic expression

        -  ``dontfactor`` - see docs for :meth:`factor`

        .. NOTE::

           If you already have a factored expression and just want to
           get at the individual factors, use the ``_factor_list`` method
           instead.

        EXAMPLES::

            sage: var('x, y, z')
            (x, y, z)
            sage: f = x^3-y^3
            sage: f.factor()
            (x^2 + x*y + y^2)*(x - y)

        Notice that the -1 factor is separated out::

            sage: f.factor_list()
            [(x^2 + x*y + y^2, 1), (x - y, 1)]

        We factor a fairly straightforward expression::

            sage: factor(-8*y - 4*x + z^2*(2*y + x)).factor_list()
            [(x + 2*y, 1), (z + 2, 1), (z - 2, 1)]

        A more complicated example::

            sage: var('x, u, v')
            (x, u, v)
            sage: f = expand((2*u*v^2-v^2-4*u^3)^2 * (-u)^3 * (x-sin(x))^3)
            sage: f.factor()
            -(4*u^3 - 2*u*v^2 + v^2)^2*u^3*(x - sin(x))^3
            sage: g = f.factor_list(); g
            [(4*u^3 - 2*u*v^2 + v^2, 2), (u, 3), (x - sin(x), 3), (-1, 1)]

        This function also works for quotients::

            sage: f = -1 - 2*x - x^2 + y^2 + 2*x*y^2 + x^2*y^2
            sage: g = f/(36*(1 + 2*y + y^2)); g
            1/36*(x^2*y^2 + 2*x*y^2 - x^2 + y^2 - 2*x - 1)/(y^2 + 2*y + 1)
            sage: g.factor(dontfactor=[x])
            1/36*(x^2 + 2*x + 1)*(y - 1)/(y + 1)
            sage: g.factor_list(dontfactor=[x])
            [(x^2 + 2*x + 1, 1), (y + 1, -1), (y - 1, 1), (1/36, 1)]

        This example also illustrates that the exponents do not have to be
        integers::

            sage: f = x^(2*sin(x)) * (x-1)^(sqrt(2)*x); f
            (x - 1)^(sqrt(2)*x)*x^(2*sin(x))
            sage: f.factor_list()
            [(x - 1, sqrt(2)*x), (x, 2*sin(x))]
        """
        return self.factor(dontfactor=dontfactor)._factor_list()

    def _factor_list(self):
        r"""
        Turn an expression already in factored form into a list of (prime,
        power) pairs.

        This is used, e.g., internally by the :meth:`factor_list`
        command.

        EXAMPLES::

            sage: g = factor(x^3 - 1); g
            (x^2 + x + 1)*(x - 1)
            sage: v = g._factor_list(); v
            [(x^2 + x + 1, 1), (x - 1, 1)]
            sage: type(v)
            <... 'list'>
        """
        op = self.operator()
        if op is mul_vararg:
            return sum([f._factor_list() for f in self.operands()], [])
        elif op is operator.pow:
            return [tuple(self.operands())]
        else:
            return [(self, 1)]

    ###################################################################
    # Units
    ###################################################################
    def convert(self, target=None):
        """
        Call the convert function in the units package. For symbolic
        variables that are not units, this function just returns the
        variable.

        INPUT:

        - ``self`` -- the symbolic expression converting from
        - ``target`` -- (default None) the symbolic expression
          converting to

        OUTPUT:

        A symbolic expression.

        EXAMPLES::

            sage: units.length.foot.convert()
            381/1250*meter
            sage: units.mass.kilogram.convert(units.mass.pound)
            100000000/45359237*pound

        We do not get anything new by converting an ordinary symbolic variable::

            sage: a = var('a')
            sage: a - a.convert()
            0

        Raises ValueError if self and target are not convertible::

            sage: units.mass.kilogram.convert(units.length.foot)
            Traceback (most recent call last):
            ...
            ValueError: Incompatible units
            sage: (units.length.meter^2).convert(units.length.foot)
            Traceback (most recent call last):
            ...
            ValueError: Incompatible units

        Recognizes derived unit relationships to base units and other
        derived units::

            sage: (units.length.foot/units.time.second^2).convert(units.acceleration.galileo)
            762/25*galileo
            sage: (units.mass.kilogram*units.length.meter/units.time.second^2).convert(units.force.newton)
            newton
            sage: (units.length.foot^3).convert(units.area.acre*units.length.inch)
            1/3630*(acre*inch)
            sage: (units.charge.coulomb).convert(units.current.ampere*units.time.second)
            (ampere*second)
            sage: (units.pressure.pascal*units.si_prefixes.kilo).convert(units.pressure.pounds_per_square_inch)
            1290320000000/8896443230521*pounds_per_square_inch

        For decimal answers multiply by 1.0::

            sage: (units.pressure.pascal*units.si_prefixes.kilo).convert(units.pressure.pounds_per_square_inch)*1.0
            0.145037737730209*pounds_per_square_inch

        Converting temperatures works as well::

            sage: s = 68*units.temperature.fahrenheit
            sage: s.convert(units.temperature.celsius)
            20*celsius
            sage: s.convert()
            293.150000000000*kelvin

        Trying to multiply temperatures by another unit then converting
        raises a ValueError::

            sage: wrong = 50*units.temperature.celsius*units.length.foot
            sage: wrong.convert()
            Traceback (most recent call last):
            ...
            ValueError: Cannot convert
        """
        from . import units
        return units.convert(self, target)

    ###################################################################
    # solve
    ###################################################################
    def roots(self, x=None, explicit_solutions=True, multiplicities=True, ring=None):
        r"""
        Return roots of ``self`` that can be found exactly,
        possibly with multiplicities.  Not all roots are guaranteed to
        be found.

        .. warning::

           This is *not* a numerical solver - use ``find_root`` to
           solve for self == 0 numerically on an interval.

        INPUT:

        - ``x`` - variable to view the function in terms of
          (use default variable if not given)

        - ``explicit_solutions`` - bool (default True); require that
          roots be explicit rather than implicit

        - ``multiplicities`` - bool (default True); when True, return
          multiplicities

        - ``ring`` - a ring (default None): if not None, convert
          self to a polynomial over ring and find roots over ring

        OUTPUT:

        A list of pairs ``(root, multiplicity)`` or list of roots.

        If there are infinitely many roots, e.g., a function like
        `\sin(x)`, only one is returned.

        EXAMPLES::

            sage: var('x, a')
            (x, a)

        A simple example::

            sage: ((x^2-1)^2).roots()
            [(-1, 2), (1, 2)]
            sage: ((x^2-1)^2).roots(multiplicities=False)
            [-1, 1]

        A complicated example::

            sage: f = expand((x^2 - 1)^3*(x^2 + 1)*(x-a)); f
            -a*x^8 + x^9 + 2*a*x^6 - 2*x^7 - 2*a*x^2 + 2*x^3 + a - x

        The default variable is `a`, since it is the first in
        alphabetical order::

            sage: f.roots()
            [(x, 1)]

        As a polynomial in `a`, `x` is indeed a root::

            sage: f.poly(a)
            x^9 - 2*x^7 + 2*x^3 - (x^8 - 2*x^6 + 2*x^2 - 1)*a - x
            sage: f(a=x)
            0

        The roots in terms of `x` are what we expect::

            sage: f.roots(x)
            [(a, 1), (-I, 1), (I, 1), (1, 3), (-1, 3)]

        Only one root of `\sin(x) = 0` is given::

            sage: f = sin(x)
            sage: f.roots(x)
            [(0, 1)]

        .. NOTE::

            It is possible to solve a greater variety of equations
            using ``solve()`` and the keyword ``to_poly_solve``,
            but only at the price of possibly encountering
            approximate solutions.  See documentation for f.solve
            for more details.

        We derive the roots of a general quadratic polynomial::

            sage: var('a,b,c,x')
            (a, b, c, x)
            sage: (a*x^2 + b*x + c).roots(x)
            [(-1/2*(b + sqrt(b^2 - 4*a*c))/a, 1), (-1/2*(b - sqrt(b^2 - 4*a*c))/a, 1)]

        By default, all the roots are required to be explicit rather than
        implicit. To get implicit roots, pass ``explicit_solutions=False``
        to ``.roots()`` ::

            sage: var('x')
            x
            sage: f = x^(1/9) + (2^(8/9) - 2^(1/9))*(x - 1) - x^(8/9)
            sage: f.roots()
            Traceback (most recent call last):
            ...
            RuntimeError: no explicit roots found
            sage: f.roots(explicit_solutions=False)
            [((2^(8/9) + x^(8/9) - 2^(1/9) - x^(1/9))/(2^(8/9) - 2^(1/9)), 1)]

        Another example, but involving a degree 5 poly whose roots do not
        get computed explicitly::

            sage: f = x^5 + x^3 + 17*x + 1
            sage: f.roots()
            Traceback (most recent call last):
            ...
            RuntimeError: no explicit roots found
            sage: f.roots(explicit_solutions=False)
            [(x^5 + x^3 + 17*x + 1, 1)]
            sage: f.roots(explicit_solutions=False, multiplicities=False)
            [x^5 + x^3 + 17*x + 1]

        Now let us find some roots over different rings::

            sage: f.roots(ring=CC)
            [(-0.0588115223184..., 1), (-1.331099917875... - 1.52241655183732*I, 1), (-1.331099917875... + 1.52241655183732*I, 1), (1.36050567903502 - 1.51880872209965*I, 1), (1.36050567903502 + 1.51880872209965*I, 1)]
            sage: (2.5*f).roots(ring=RR)
            [(-0.058811522318449..., 1)]
            sage: f.roots(ring=CC, multiplicities=False)
            [-0.05881152231844..., -1.331099917875... - 1.52241655183732*I, -1.331099917875... + 1.52241655183732*I, 1.36050567903502 - 1.51880872209965*I, 1.36050567903502 + 1.51880872209965*I]
            sage: f.roots(ring=QQ)
            []
            sage: f.roots(ring=QQbar, multiplicities=False)
            [-0.05881152231844944?, -1.331099917875796? - 1.522416551837318?*I, -1.331099917875796? + 1.522416551837318?*I, 1.360505679035020? - 1.518808722099650?*I, 1.360505679035020? + 1.518808722099650?*I]

        Root finding over finite fields::

            sage: f.roots(ring=GF(7^2, 'a'))
            [(3, 1), (4*a + 6, 2), (3*a + 3, 2)]

        TESTS::

            sage: (sqrt(3) * f).roots(ring=QQ)
            Traceback (most recent call last):
            ...
            TypeError: unable to convert sqrt(3) to a rational

        Check if :trac:`9538` is fixed::

            sage: var('f6,f5,f4,x')
            (f6, f5, f4, x)
            sage: e=15*f6*x^2 + 5*f5*x + f4
            sage: res = e.roots(x); res
            [(-1/30*(5*f5 + sqrt(25*f5^2 - 60*f4*f6))/f6, 1), (-1/30*(5*f5 - sqrt(25*f5^2 - 60*f4*f6))/f6, 1)]
            sage: e.subs(x=res[0][0]).is_zero()
            True
        """
        if x is None:
            x = self.default_variable()
        if ring is not None:
            p = self.polynomial(ring)
            return p.roots(ring=ring, multiplicities=multiplicities)

        S, mul = self.solve(x, multiplicities=True, explicit_solutions=explicit_solutions)
        if len(mul) == 0 and explicit_solutions:
            raise RuntimeError("no explicit roots found")
        else:
            rt_muls = [(S[i].rhs(), mul[i]) for i in range(len(mul))]
        if multiplicities:
            return rt_muls
        else:
            return [ rt for rt, mul in rt_muls ]

    def solve(self, x, multiplicities=False, solution_dict=False, explicit_solutions=False, to_poly_solve=False):
        r"""
        Analytically solve the equation ``self == 0`` or a univariate
        inequality for the variable `x`.

        .. warning::

           This is not a numerical solver - use ``find_root`` to solve
           for self == 0 numerically on an interval.

        INPUT:

        -  ``x`` - variable(s) to solve for

        -  ``multiplicities`` - bool (default: False); if True,
           return corresponding multiplicities.  This keyword is
           incompatible with ``to_poly_solve=True`` and does not make
           any sense when solving an inequality.

        -  ``solution_dict`` - bool (default: False); if True or non-zero,
           return a list of dictionaries containing solutions. Not used
           when solving an inequality.

        -  ``explicit_solutions`` - bool (default: False); require that
           all roots be explicit rather than implicit. Not used
           when solving an inequality.

        -  ``to_poly_solve`` - bool (default: False) or string; use
           Maxima's ``to_poly_solver`` package to search for more possible
           solutions, but possibly encounter approximate solutions.
           This keyword is incompatible with ``multiplicities=True``
           and is not used when solving an inequality. Setting ``to_poly_solve``
           to ``'force'`` omits Maxima's solve command (useful when
           some solutions of trigonometric equations are lost).

        EXAMPLES::

            sage: z = var('z')
            sage: (z^5 - 1).solve(z)
            [z == 1/4*sqrt(5) + 1/4*I*sqrt(2*sqrt(5) + 10) - 1/4, z == -1/4*sqrt(5) + 1/4*I*sqrt(-2*sqrt(5) + 10) - 1/4, z == -1/4*sqrt(5) - 1/4*I*sqrt(-2*sqrt(5) + 10) - 1/4, z == 1/4*sqrt(5) - 1/4*I*sqrt(2*sqrt(5) + 10) - 1/4, z == 1]

            sage: solve((z^3-1)^3, z, multiplicities=True)
            ([z == 1/2*I*sqrt(3) - 1/2, z == -1/2*I*sqrt(3) - 1/2, z == 1], [3, 3, 3])

        A simple example to show the use of the keyword
        ``multiplicities``::

            sage: ((x^2-1)^2).solve(x)
            [x == -1, x == 1]
            sage: ((x^2-1)^2).solve(x,multiplicities=True)
            ([x == -1, x == 1], [2, 2])
            sage: ((x^2-1)^2).solve(x,multiplicities=True,to_poly_solve=True)
            Traceback (most recent call last):
            ...
            NotImplementedError: to_poly_solve does not return multiplicities

        Here is how the ``explicit_solutions`` keyword functions::

            sage: solve(sin(x)==x,x)
            [x == sin(x)]
            sage: solve(sin(x)==x,x,explicit_solutions=True)
            []
            sage: solve(x*sin(x)==x^2,x)
            [x == 0, x == sin(x)]
            sage: solve(x*sin(x)==x^2,x,explicit_solutions=True)
            [x == 0]

        The following examples show the use of the keyword ``to_poly_solve``::

            sage: solve(abs(1-abs(1-x)) == 10, x)
            [abs(abs(x - 1) - 1) == 10]
            sage: solve(abs(1-abs(1-x)) == 10, x, to_poly_solve=True)
            [x == -10, x == 12]

            sage: var('Q')
            Q
            sage: solve(Q*sqrt(Q^2 + 2) - 1, Q)
            [Q == 1/sqrt(Q^2 + 2)]

        The following example is a regression in Maxima 5.39.0.
        It used to be possible to get one more solution here,
        namely 1/sqrt(sqrt(2) + 1), see
        https://sourceforge.net/p/maxima/bugs/3276/::

            sage: solve(Q*sqrt(Q^2 + 2) - 1, Q, to_poly_solve=True)
            [Q == -sqrt(-sqrt(2) - 1)]

        In some cases there may be infinitely many solutions indexed
        by a dummy variable.  If it begins with ``z``, it is implicitly
        assumed to be an integer, a real if with ``r``, and so on::

            sage: solve( sin(x)==cos(x), x, to_poly_solve=True)
            [x == 1/4*pi + pi*z...]

        An effort is made to only return solutions that satisfy the current assumptions::

            sage: solve(x^2==4, x)
            [x == -2, x == 2]
            sage: assume(x<0)
            sage: solve(x^2==4, x)
            [x == -2]
            sage: solve((x^2-4)^2 == 0, x, multiplicities=True)
            ([x == -2], [2])
            sage: solve(x^2==2, x)
            [x == -sqrt(2)]
            sage: assume(x, 'rational')
            sage: solve(x^2 == 2, x)
            []
            sage: solve(x^2==2-z, x)
            [x == -sqrt(-z + 2)]
            sage: solve((x-z)^2==2, x)
            [x == z - sqrt(2), x == z + sqrt(2)]

        In some cases it may be worthwhile to directly use ``to_poly_solve``
        if one suspects some answers are being missed::

            sage: forget()
            sage: solve(cos(x)==0, x)
            [x == 1/2*pi]
            sage: solve(cos(x)==0, x, to_poly_solve=True)
            [x == 1/2*pi]
            sage: solve(cos(x)==0, x, to_poly_solve='force')
            [x == 1/2*pi + pi*z...]

        The same may also apply if a returned unsolved expression has a
        denominator, but the original one did not::

            sage: solve(cos(x) * sin(x) == 1/2, x, to_poly_solve=True)
            [sin(x) == 1/2/cos(x)]
            sage: solve(cos(x) * sin(x) == 1/2, x, to_poly_solve=True, explicit_solutions=True)
            [x == 1/4*pi + pi*z...]
            sage: solve(cos(x) * sin(x) == 1/2, x, to_poly_solve='force')
            [x == 1/4*pi + pi*z...]

        We can also solve for several variables::

            sage: var('b, c')
            (b, c)
            sage: solve((b-1)*(c-1), [b,c])
            [[b == 1, c == r4], [b == r5, c == 1]]

        We use sympy for Diophantine equations, see :meth:`solve_diophantine` ::

            sage: assume(x, 'integer')
            sage: assume(z, 'integer')
            sage: solve((x-z)^2==2, x)
            []

            sage: forget()

        Some basic inequalities can be also solved::

            sage: x,y=var('x,y'); (ln(x)-ln(y)>0).solve(x)
            [[log(x) - log(y) > 0]]

        ::

            sage: x,y=var('x,y'); (ln(x)>ln(y)).solve(x)  # random
            [[0 < y, y < x, 0 < x]]
            [[y < x, 0 < y]]

        TESTS:

        :trac:`7325` (solving inequalities)::

            sage: (x^2>1).solve(x)
            [[x < -1], [x > 1]]

        Catch error message from Maxima::

            sage: solve(acot(x),x)
            []

        ::

            sage: solve(acot(x),x,to_poly_solve=True)
            []

        :trac:`7491` fixed::

            sage: y=var('y')
            sage: solve(y==y,y)
            [y == r1]
            sage: solve(y==y,y,multiplicities=True)
            ([y == r1], [])

            sage: from sage.symbolic.assumptions import GenericDeclaration
            sage: GenericDeclaration(x, 'rational').assume()
            sage: solve(x^2 == 2, x)
            []
            sage: forget()

        :trac:`8390` fixed::

            sage: solve(sin(x)==1/2,x)
            [x == 1/6*pi]

        ::

            sage: solve(sin(x)==1/2,x,to_poly_solve=True)
            [x == 1/6*pi]

        ::

            sage: solve(sin(x)==1/2, x, to_poly_solve='force')
            [x == 5/6*pi + 2*pi*z..., x == 1/6*pi + 2*pi*z...]

        :trac:`11618` fixed::

            sage: g(x)=0
            sage: solve(g(x)==0,x,solution_dict=True)
            [{x: r1}]

        :trac:`13286` fixed::

            sage: solve([x-4], [x])
            [x == 4]

        :trac:`13645`: fixed::

            sage: x.solve((1,2))
            Traceback (most recent call last):
            ...
            TypeError: (1, 2) are not valid variables.

        :trac:`17128`: fixed::

            sage: var('x,y')
            (x, y)
            sage: f = x+y
            sage: sol = f.solve([x, y], solution_dict=True)
            sage: sol[0].get(x) + sol[0].get(y)
            0

        :trac:`16651` fixed::

            sage: (x^7-x-1).solve(x, to_poly_solve=True)     # abs tol 1e-6
            [x == 1.11277569705,
             x == (-0.363623519329 - 0.952561195261*I),
             x == (0.617093477784 - 0.900864951949*I),
             x == (-0.809857800594 - 0.262869645851*I),
             x == (-0.809857800594 + 0.262869645851*I),
             x == (0.617093477784 + 0.900864951949*I),
             x == (-0.363623519329 + 0.952561195261*I)]
        """
        cdef Expression ex
        if is_a_relational(self._gobj):
            if self.operator() is not operator.eq:
                from sage.symbolic.relation import solve_ineq
                try:
                    return(solve_ineq(self)) # trying solve_ineq_univar
                except Exception:
                    pass
                try:
                    return(solve_ineq([self])) # trying solve_ineq_fourier
                except Exception:
                    raise NotImplementedError("solving only implemented for equalities and few special inequalities, see solve_ineq")
            ex = self
        else:
            ex = (self == 0)

        if multiplicities and to_poly_solve:
            raise NotImplementedError("to_poly_solve does not return multiplicities")

        if isinstance(x, (list, tuple)):
            if not all([isinstance(i, Expression) for i in x]):
                raise TypeError("%s are not valid variables." % repr(x))
        else:
            if x is None:
                vars = ex.variables()
                if len(vars) == 0:
                    if multiplicities:
                        return [], []
                    else:
                        return []
                x = vars[0]
            if not isinstance(x, Expression):
                raise TypeError("%s is not a valid variable." % repr(x))

        # check if all variables are assumed integer;
        # if so, we have a Diophantine
        def has_integer_assumption(v):
            from sage.symbolic.assumptions import assumptions, GenericDeclaration
            alist = assumptions()
            return any(isinstance(a, GenericDeclaration) and a.has(v) and
                       a._assumption in ['even','odd','integer','integervalued']
                for a in alist)
        if len(ex.variables()) and all(has_integer_assumption(var) for var in ex.variables()):
            return self.solve_diophantine(x, solution_dict=solution_dict)

        # from here on, maxima is used for solution
        m = ex._maxima_()
        P = m.parent()
        if explicit_solutions:
            P.eval('solveexplicit: true') # switches Maxima to looking for only explicit solutions
        try:
            if to_poly_solve != 'force':
                s = m.solve(x).str()
            else: # omit Maxima's solve command
                s = str([])
        except TypeError as mess: # if Maxima's solve has an error, we catch it
            if "Error executing code in Maxima" in str(mess):
                s = str([])
            else:
                raise
        if explicit_solutions:
            P.eval('solveexplicit: false') # switches Maxima back to default

        if s == 'all':
            if solution_dict:
                ans = [ {x: self.parent().var('r1')} ]
            else:
                ans = [x == self.parent().var('r1')]
            if multiplicities:
                return ans,[]
            else:
                return ans

        from sage.symbolic.relation import string_to_list_of_solutions

        X = string_to_list_of_solutions(s) # our initial list of solutions

        if multiplicities: # to_poly_solve does not return multiplicities, so in this case we end here
            if len(X) == 0:
                return X, []
            else:
                ret_multiplicities = [int(e) for e in str(P.get('multiplicities'))[1:-1].split(',')]

        ########################################################
        # Maxima's to_poly_solver package converts difficult   #
        # equations to (quasi)-polynomial systems and uses     #
        # Maxima's algsys function to try to solve them.       #
        # This allows a much larger range of solved equations, #
        # but also allows for the possibility of approximate   #
        # solutions being returned.                            #
        ########################################################
        if to_poly_solve:
            if len(X) == 0:
                # Maxima's solve gave no solutions
                solutions_so_far = [ex]
                ignore_exceptions = True
            else:
                solutions_so_far = X
                ignore_exceptions = False
            X = []
            for eq in solutions_so_far:
                if eq.lhs().is_symbol() and (eq.lhs() == x) and (x not in eq.rhs().variables()):
                    X.append(eq)
                    continue
                try:
                    m = eq._maxima_()
                    s = m.to_poly_solve(x, options='algexact:true')
                    T = string_to_list_of_solutions(repr(s))
                    X.extend([t[0] for t in T])
                except TypeError as mess:
                    if ignore_exceptions:
                        continue
                    elif "Error executing code in Maxima" in str(mess) or \
                         "unable to make sense of Maxima expression" in \
                         str(mess):
                        if not explicit_solutions:
                            X.append(eq) # we keep this implicit solution
                    else:
                        raise

        # make sure all the assumptions are satisfied
        from sage.symbolic.assumptions import assumptions
        to_check = assumptions()
        if to_check:
            for ix, soln in reversed(list(enumerate(X))):
                if soln.lhs().is_symbol():
                    if any([a.contradicts(soln) for a in to_check]):
                        del X[ix]
                        if multiplicities:
                            del ret_multiplicities[ix]
                        continue

        if solution_dict:
            if isinstance(x, (list, tuple)):
                X = [{sol.left():sol.right() for sol in b} for b in X]
            else:
                X = [dict([[sol.left(),sol.right()]]) for sol in X]

        if multiplicities:
            return X, ret_multiplicities
        else:
            return X

    def solve_diophantine(self, x=None, solution_dict=False):
        """
        Solve a polynomial equation in the integers (a so called Diophantine).

        If the argument is just a polynomial expression, equate to zero.
        If ``solution_dict=True`` return a list of dictionaries instead of
        a list of tuples.

        EXAMPLES::

            sage: x,y = var('x,y')
            sage: solve_diophantine(3*x == 4)
            []
            sage: solve_diophantine(x^2 - 9)
            [-3, 3]
            sage: sorted(solve_diophantine(x^2 + y^2 == 25))
            [(-4, -3), (-4, 3), (0, -5), (0, 5), (4, -3), (4, 3)]

        The function is used when ``solve()`` is called with all variables
        assumed integer::

            sage: assume(x, 'integer')
            sage: assume(y, 'integer')
            sage: sorted(solve(x*y == 1, (x,y)))
            [(-1, -1), (1, 1)]

        You can also pick specific variables, and get the solution as
        a dictionary::

            sage: solve_diophantine(x*y == 10, x)
            [-10, -5, -2, -1, 1, 2, 5, 10]
            sage: sorted(solve_diophantine(x*y - y == 10, (x,y)))
            [(-9, -1), (-4, -2), (-1, -5), (0, -10), (2, 10), (3, 5), (6, 2), (11, 1)]
            sage: res = solve_diophantine(x*y - y == 10, solution_dict=True)
            sage: sol = [{y: -5, x: -1}, {y: -10, x: 0}, {y: -1, x: -9}, {y: -2, x: -4}, {y: 10, x: 2}, {y: 1, x: 11}, {y: 2, x: 6}, {y: 5, x: 3}]
            sage: all(solution in res for solution in sol) and bool(len(res) == len(sol))
            True

        If the solution is parametrized the parameter(s) are not defined,
        but you can substitute them with specific integer values::

            sage: x,y,z = var('x,y,z')
            sage: sol=solve_diophantine(x^2-y==0); sol
            (t, t^2)
            sage: [(sol[0].subs(t=t),sol[1].subs(t=t)) for t in range(-3,4)]
            [(-3, 9), (-2, 4), (-1, 1), (0, 0), (1, 1), (2, 4), (3, 9)]
            sage: sol = solve_diophantine(x^2 + y^2 == z^2); sol
            (2*p*q, p^2 - q^2, p^2 + q^2)
            sage: [(sol[0].subs(p=p,q=q),sol[1].subs(p=p,q=q),sol[2].subs(p=p,q=q)) for p in range(1,4) for q in range(1,4)]
            [(2, 0, 2), (4, -3, 5), (6, -8, 10), (4, 3, 5), (8, 0, 8), (12, -5, 13), (6, 8, 10), (12, 5, 13), (18, 0, 18)]

        Solve Brahmagupta-Pell equations::

            sage: sol = solve_diophantine(x^2 - 2*y^2 == 1); sol
            [(-sqrt(2)*(2*sqrt(2) + 3)^t + sqrt(2)*(-2*sqrt(2) + 3)^t - 3/2*(2*sqrt(2) + 3)^t - 3/2*(-2*sqrt(2) + 3)^t,...
            sage: [(sol[1][0].subs(t=t).simplify_full(),sol[1][1].subs(t=t).simplify_full()) for t in range(-1,5)]
            [(1, 0), (3, 2), (17, 12), (99, 70), (577, 408), (3363, 2378)]

        TESTS::

            sage: solve_diophantine(x^2 - y, x, y)
            Traceback (most recent call last):
            ...
            AttributeError: please use a tuple or list for several variables.

        .. SEEALSO::

            http://docs.sympy.org/latest/modules/solvers/diophantine.html
        """
        from sympy.solvers.diophantine import diophantine
        from sympy import sympify

        if not isinstance(solution_dict, bool):
            raise AttributeError("please use a tuple or list for several variables.")
        if is_a_relational(self._gobj) and self.operator() is operator.eq:
            ex = self.lhs() - self.rhs()
        else:
            ex = self
        sympy_ex = sympify(ex)
        solutions = diophantine(sympy_ex)
        if isinstance(solutions, (set)):
            solutions = list(solutions)

        if len(solutions) == 0:
            return []
        if not isinstance(solutions[0], tuple):
            solutions = [sol._sage_() for sol in solutions]
        else:
            solutions = [tuple(s._sage_() for s in sol) for sol in solutions]
        if x is None:
            wanted_vars = ex.variables()
            var_idx = list(xrange(len(ex.variables())))
        else:
            if isinstance(x, (list, tuple)):
                wanted_vars = x
            else:
                wanted_vars = [x]
            var_idx = [ex.variables().index(v) for v in wanted_vars]

        if solution_dict is False:
            if len(wanted_vars) == 1:
                ret = sorted([sol[var_idx[0]] for sol in solutions])
            else:
                ret = [tuple([sol[i] for i in var_idx]) for sol in solutions]
        else:
            ret = [dict([[ex.variables()[i],sol[i]] for i in var_idx]) for sol in solutions]

        if len(ret) == 1:
            ret = ret[0]
        return ret

    def find_root(self, a, b, var=None, xtol=10e-13, rtol=2.0**-50, maxiter=100, full_output=False):
        """
        Numerically find a root of self on the closed interval [a,b] (or
        [b,a]) if possible, where self is a function in the one variable.
        Note: this function only works in fixed (machine) precision, it is not
        possible to get arbitrary precision approximations with it.

        INPUT:

        -  ``a, b`` - endpoints of the interval

        -  ``var`` - optional variable

        -  ``xtol, rtol`` - the routine converges when a root
           is known to lie within xtol of the value return. Should be >= 0. The
           routine modifies this to take into account the relative precision
           of doubles.

        -  ``maxiter`` - integer; if convergence is not
           achieved in maxiter iterations, an error is raised. Must be >= 0.

        -  ``full_output`` - bool (default: False), if True,
           also return object that contains information about convergence.


        EXAMPLES:

        Note that in this example both f(-2) and f(3) are positive,
        yet we still find a root in that interval::

            sage: f = x^2 - 1
            sage: f.find_root(-2, 3)
            1.0
            sage: f.find_root(-2, 3, x)
            1.0
            sage: z, result = f.find_root(-2, 3, full_output=True)
            sage: result.converged
            True
            sage: result.flag
            'converged'
            sage: result.function_calls
            11
            sage: result.iterations
            10
            sage: result.root
            1.0

        More examples::

            sage: (sin(x) + exp(x)).find_root(-10, 10)
            -0.588532743981862...
            sage: sin(x).find_root(-1,1)
            0.0
            sage: (1/tan(x)).find_root(3,3.5)
            3.1415926535...

        An example with a square root::

            sage: f = 1 + x + sqrt(x+2); f.find_root(-2,10)
            -1.618033988749895

        Some examples that Ted Kosan came up with::

            sage: t = var('t')
            sage: v = 0.004*(9600*e^(-(1200*t)) - 2400*e^(-(300*t)))
            sage: v.find_root(0, 0.002)
            0.001540327067911417...

        With this expression, we can see there is a
        zero very close to the origin::

            sage: a = .004*(8*e^(-(300*t)) - 8*e^(-(1200*t)))*(720000*e^(-(300*t)) - 11520000*e^(-(1200*t))) +.004*(9600*e^(-(1200*t)) - 2400*e^(-(300*t)))^2
            sage: show(plot(a, 0, .002), xmin=0, xmax=.002)

        It is easy to approximate with ``find_root``::

            sage: a.find_root(0,0.002)
            0.0004110514049349...

        Using solve takes more effort, and even then gives
        only a solution with free (integer) variables::

            sage: a.solve(t)
            []
            sage: b = a.canonicalize_radical(); b
            -23040.0*(-2.0*e^(1800*t) + 25.0*e^(900*t) - 32.0)*e^(-2400*t)
            sage: b.solve(t)
            []
            sage: b.solve(t, to_poly_solve=True)
            [t == 1/450*I*pi*z... + 1/900*log(-3/4*sqrt(41) + 25/4),
             t == 1/450*I*pi*z... + 1/900*log(3/4*sqrt(41) + 25/4)]
            sage: n(1/900*log(-3/4*sqrt(41) + 25/4))
            0.000411051404934985

        We illustrate that root finding is only implemented in one
        dimension::

            sage: x, y = var('x,y')
            sage: (x-y).find_root(-2,2)
            Traceback (most recent call last):
            ...
            NotImplementedError: root finding currently only implemented in 1 dimension.

        TESTS:

        Test the special case that failed for the first attempt to fix
        :trac:`3980`::

            sage: t = var('t')
            sage: find_root(1/t - x,0,2)
            Traceback (most recent call last):
            ...
            NotImplementedError: root finding currently only implemented in 1 dimension.
        """
        if is_a_relational(self._gobj) and self.operator() is not operator.eq:
            raise ValueError("Symbolic equation must be an equality.")
        from sage.numerical.optimize import find_root
        if self.number_of_arguments() == 0:
            if bool(self == 0):
                return a
            else:
                raise RuntimeError("no zero in the interval, since constant expression is not 0.")
        elif self.number_of_arguments() == 1:
            f = self._fast_float_(self.default_variable())
            return find_root(f, a=a, b=b, xtol=xtol,
                             rtol=rtol,maxiter=maxiter,
                             full_output=full_output)
        else:
            raise NotImplementedError("root finding currently only implemented in 1 dimension.")

    def find_local_maximum(self, a, b, var=None, tol=1.48e-08, maxfun=500):
        r"""
        Numerically find a local maximum of the expression ``self``
        on the interval [a,b] (or [b,a]) along with the point at which the
        maximum is attained.

        See the documentation for
        :func:`find_local_minimum` for more details.

        EXAMPLES::

            sage: f = x*cos(x)
            sage: f.find_local_maximum(0,5)
            (0.5610963381910451, 0.8603335890...)
            sage: f.find_local_maximum(0,5, tol=0.1, maxfun=10)
            (0.561090323458081..., 0.857926501456...)
        """
        minval, x = (-self).find_local_minimum(a, b, var=var, tol=tol,
                                                     maxfun=maxfun)
        return -minval, x

    def find_local_minimum(self, a, b, var=None, tol=1.48e-08, maxfun=500):
        r"""
        Numerically find a local minimum of the expression ``self``
        on the interval [a,b] (or [b,a]) and the point at which it attains
        that minimum. Note that ``self`` must be a function of
        (at most) one variable.

        INPUT:

        -  ``var`` - variable (default: first variable in
           self)

        -  ``a,b`` - endpoints of interval on which to minimize
           self.

        -  ``tol`` - the convergence tolerance

        -  ``maxfun`` - maximum function evaluations


        OUTPUT:

        A tuple ``(minval, x)``, where

        - ``minval`` -- float. The minimum value that self takes on in
          the interval ``[a,b]``.

        - ``x`` -- float. The point at which self takes on the minimum
          value.

        EXAMPLES::

            sage: f = x*cos(x)
            sage: f.find_local_minimum(1, 5)
            (-3.288371395590..., 3.4256184695...)
            sage: f.find_local_minimum(1, 5, tol=1e-3)
            (-3.288371361890..., 3.4257507903...)
            sage: f.find_local_minimum(1, 5, tol=1e-2, maxfun=10)
            (-3.288370845983..., 3.4250840220...)
            sage: show(f.plot(0, 20))
            sage: f.find_local_minimum(1, 15)
            (-9.477294259479..., 9.5293344109...)

        ALGORITHM:

        Uses :func:`sage.numerical.optimize.find_local_minimum`.

        AUTHORS:

        - William Stein (2007-12-07)
        """
        from sage.numerical.optimize import find_local_minimum

        if var is None:
            var = self.default_variable()
        return find_local_minimum(self._fast_float_(var),
                                        a=a, b=b, tol=tol, maxfun=maxfun )

    ###################
    # Fast Evaluation #
    ###################
    def _fast_float_(self, *vars):
        """
        Return an object which provides fast floating point
        evaluation of this symbolic expression.

        See :mod:`sage.ext.fast_eval` for more information.

        EXAMPLES::

            sage: f = sqrt(x+1)
            sage: ff = f._fast_float_('x')
            sage: ff(1.0)
            1.4142135623730951
            sage: type(_)
            <... 'float'>
        """
        from sage.symbolic.expression_conversions import fast_float
        return fast_float(self, *vars)

    def _fast_callable_(self, etb):
        """
        Given an ExpressionTreeBuilder *etb*, return an Expression representing
        this symbolic expression.

        EXAMPLES::

            sage: from sage.ext.fast_callable import ExpressionTreeBuilder
            sage: etb = ExpressionTreeBuilder(vars=['x','y'])
            sage: x,y = var('x,y')
            sage: f = y+2*x^2
            sage: f._fast_callable_(etb)
            add(mul(ipow(v_0, 2), 2), v_1)
        """
        from sage.symbolic.expression_conversions import fast_callable
        return fast_callable(self, etb)

    def show(self):
        r"""
        Pretty-Print this symbolic expression

        This typeset it nicely and prints it immediately.

        OUTPUT:

        This method does not return anything. Like ``print``, output
        is sent directly to the screen.

        EXAMPLES::

            sage: (x^2 + 1).show()
            <html><script type="math/tex">\newcommand{\Bold}[1]{\mathbf{#1}}x^{2} + 1</script></html>
        """
        from sage.repl.rich_output.pretty_print import pretty_print
        pretty_print(self)

    def plot(self, *args, **kwds):
        """
        Plot a symbolic expression. All arguments are passed onto the standard plot command.

        EXAMPLES:

        This displays a straight line::

            sage: sin(2).plot((x,0,3))
            Graphics object consisting of 1 graphics primitive

        This draws a red oscillatory curve::

            sage: sin(x^2).plot((x,0,2*pi), rgbcolor=(1,0,0))
            Graphics object consisting of 1 graphics primitive

        Another plot using the variable theta::

            sage: var('theta')
            theta
            sage: (cos(theta) - erf(theta)).plot((theta,-2*pi,2*pi))
            Graphics object consisting of 1 graphics primitive

        A very thick green plot with a frame::

            sage: sin(x).plot((x,-4*pi, 4*pi), thickness=20, rgbcolor=(0,0.7,0)).show(frame=True)

        You can embed 2d plots in 3d space as follows::

            sage: plot(sin(x^2), (x,-pi, pi), thickness=2).plot3d(z = 1)  # long time
            Graphics3d Object

        A more complicated family::

            sage: G = sum([plot(sin(n*x), (x,-2*pi, 2*pi)).plot3d(z=n) for n in [0,0.1,..1]])
            sage: G.show(frame_aspect_ratio=[1,1,1/2])  # long time (5s on sage.math, 2012)

        A plot involving the floor function::

            sage: plot(1.0 - x * floor(1/x), (x,0.00001,1.0))
            Graphics object consisting of 1 graphics primitive

        Sage used to allow symbolic functions with "no arguments";
        this no longer works::

            sage: plot(2*sin, -4, 4)
            Traceback (most recent call last):
            ...
            TypeError: unsupported operand parent(s) for *: 'Integer Ring' and '<class 'sage.functions.trig.Function_sin'>'

        You should evaluate the function first::

            sage: plot(2*sin(x), -4, 4)
            Graphics object consisting of 1 graphics primitive

        TESTS::

            sage: f(x) = x*(1 - x)
            sage: plot(f,0,1)
            Graphics object consisting of 1 graphics primitive
        """
        from sage.symbolic.callable import is_CallableSymbolicExpression
        from sage.symbolic.ring import is_SymbolicVariable
        from sage.plot.plot import plot

        # see if the user passed a variable in.
        if 'param' in kwds:
            param = kwds['param']
        else:
            param = None
            for i, arg in enumerate(args):
                if is_SymbolicVariable(arg):
                    param = arg
                    args = args[:i] + args[i+1:]
                    break

        if param is None:
            if is_CallableSymbolicExpression(self):
                A = self.arguments()
                if len(A) == 0:
                    raise ValueError("function has no input arguments")
                else:
                    param = A[0]

                f = self._plot_fast_callable(param)
            else:
                A = self.variables()
                if len(A) == 0:
                    #Here we handle the case where f is something
                    #like ``sin``, which has takes arguments which
                    #aren't explicitly given
                    n = self.number_of_arguments()
                    f = self._plot_fast_callable()
                else:
                    param = A[0]
                    try:
                        f = self._plot_fast_callable(param)
                    except NotImplementedError:
                        return self.function(param)
        else:
            try:
                f = self._plot_fast_callable(param)
            except NotImplementedError:
                return self.function(param)
        return plot(f, *args, **kwds)

    def _plot_fast_callable(self, *vars):
        """
        Internal function used for creating a fast callable version of this
        symbolic expression for plotting.

        EXAMPLES::

            sage: x = var('x', domain='real')
            sage: s = abs((1+I*x)^4); s
            abs(I*x + 1)^4
            sage: f = s._plot_fast_callable(x); f
            <sage.ext.interpreters.wrapper_py.Wrapper_py object at ...>
            sage: f(10)
            10201
            sage: abs((I*10+1)^4)
            10201
            sage: plot(s)
            Graphics object consisting of 1 graphics primitive

        Check that :trac:`19797` is fixed::

            sage: b = f(10.0)
            sage: b
            10201.0000000000
            sage: parent(b)
            Real Field with 53 bits of precision

        Check that :trac:`15030` is fixed::

            sage: abs(log(x))._plot_fast_callable(x)(-0.2)
            3.52985761682672
            sage: f = function('f', evalf_func=lambda self,x,parent: I*x)
            sage: plot(abs(f(x)), 0,5)
            Graphics object consisting of 1 graphics primitive
        """
        from sage.ext.fast_callable import fast_callable
        return fast_callable(self, vars=vars, expect_one_var=True)

    ############
    # Calculus #
    ############
    def sum(self, *args, **kwds):
        r"""
        Return the symbolic sum
        `\sum_{v = a}^b self`

        with respect to the variable `v` with endpoints
        `a` and `b`.

        INPUT:

        -  ``v`` - a variable or variable name

        -  ``a`` - lower endpoint of the sum

        -  ``b`` - upper endpoint of the sum

        - ``algorithm`` - (default: ``'maxima'``)  one of

                - ``'maxima'`` - use Maxima (the default)

                - ``'maple'`` - (optional) use Maple

                - ``'mathematica'`` - (optional) use Mathematica

                - ``'giac'`` - (optional) use Giac

                - ``'sympy'`` - use SymPy

        EXAMPLES::

            sage: k, n = var('k,n')
            sage: k.sum(k, 1, n).factor()
            1/2*(n + 1)*n

        ::

            sage: (1/k^4).sum(k, 1, oo)
            1/90*pi^4

        ::

            sage: (1/k^5).sum(k, 1, oo)
            zeta(5)

        A well known binomial identity::

            sage: assume(n>=0)
            sage: binomial(n,k).sum(k, 0, n)
            2^n

        And some truncations thereof::

            sage: binomial(n,k).sum(k,1,n)
            2^n - 1
            sage: binomial(n,k).sum(k,2,n)
            2^n - n - 1
            sage: binomial(n,k).sum(k,0,n-1)
            2^n - 1
            sage: binomial(n,k).sum(k,1,n-1)
            2^n - 2

        The binomial theorem::

            sage: x, y = var('x, y')
            sage: (binomial(n,k) * x^k * y^(n-k)).sum(k, 0, n)
            (x + y)^n

        ::

            sage: (k * binomial(n, k)).sum(k, 1, n)
            2^(n - 1)*n

        ::

            sage: ((-1)^k*binomial(n,k)).sum(k, 0, n)
            0

        ::

            sage: (2^(-k)/(k*(k+1))).sum(k, 1, oo)
            -log(2) + 1

        Summing a hypergeometric term::

            sage: (binomial(n, k) * factorial(k) / factorial(n+1+k)).sum(k, 0, n)
            1/2*sqrt(pi)/factorial(n + 1/2)

        We check a well known identity::

            sage: bool((k^3).sum(k, 1, n) == k.sum(k, 1, n)^2)
            True

        A geometric sum::

            sage: a, q = var('a, q')
            sage: (a*q^k).sum(k, 0, n)
            (a*q^(n + 1) - a)/(q - 1)

        The geometric series::

            sage: assume(abs(q) < 1)
            sage: (a*q^k).sum(k, 0, oo)
            -a/(q - 1)

        A divergent geometric series.  Do not forget
        to `forget` your assumptions::

            sage: forget()
            sage: assume(q > 1)
            sage: (a*q^k).sum(k, 0, oo)
            Traceback (most recent call last):
            ...
            ValueError: Sum is divergent.

        This summation only Mathematica can perform::

            sage: (1/(1+k^2)).sum(k, -oo, oo, algorithm = 'mathematica')     # optional - mathematica
            pi*coth(pi)

        Use Giac to perform this summation::

            sage: (sum(1/(1+k^2), k, -oo, oo, algorithm = 'giac')).factor()
            pi*(e^(2*pi) + 1)/((e^pi + 1)*(e^pi - 1))

        Use Maple as a backend for summation::

            sage: (binomial(n,k)*x^k).sum(k, 0, n, algorithm = 'maple')      # optional - maple
            (x + 1)^n

        .. NOTE::

           #. Sage can currently only understand a subset of the output of Maxima, Maple and
              Mathematica, so even if the chosen backend can perform the summation the
              result might not be convertable into a usable Sage expression.

        TESTS:

        Check that the sum in :trac:`10682` is done right::

            sage: sum(binomial(n,k)*k^2, k, 2, n)
            1/4*(n^2 + n)*2^n - n

        This sum used to give a wrong result (:trac:`9635`) but
        now gives correct results with all relevant assumptions::

            sage: (n,k,j)=var('n,k,j')
            sage: sum(binomial(n,k)*binomial(k-1,j)*(-1)**(k-1-j),k,j+1,n)
            -(-1)^(-j)*sum((-1)^k*binomial(k - 1, j)*binomial(n, k), k, j + 1, n)
            sage: assume(j>-1)
            sage: sum(binomial(n,k)*binomial(k-1,j)*(-1)**(k-1-j),k,j+1,n)
            1
            sage: forget()
            sage: assume(n>=j)
            sage: sum(binomial(n,k)*binomial(k-1,j)*(-1)**(k-1-j),k,j+1,n)
            -(-1)^(-j)*sum((-1)^k*binomial(k - 1, j)*binomial(n, k), k, j + 1, n)
            sage: forget()
            sage: assume(j==-1)
            sage: sum(binomial(n,k)*binomial(k-1,j)*(-1)**(k-1-j),k,j+1,n)
            1
            sage: forget()
            sage: assume(j<-1)
            sage: sum(binomial(n,k)*binomial(k-1,j)*(-1)**(k-1-j),k,j+1,n)
            -(-1)^(-j)*sum((-1)^k*binomial(k - 1, j)*binomial(n, k), k, j + 1, n)
            sage: forget()

        Check that :trac:`16176` is fixed::

            sage: n = var('n')
            sage: sum(log(1-1/n^2),n,2,oo)
            -log(2)
        
        Check that :trac:`21801` is fixed::

            sage: n = SR.var('n')
            sage: sum(1/((n+1)*(2*n-1)), n, 0, oo)
            2/3*log(2) - 2/3
            sage: _.n()
            -0.204568546293370
            sage: f(n) = (-1)^(n+1)/(3*n+6*(-1)^n)
            sage: sum(f(2*n)+f(2*n+1), n, 0, oo)
            1/3*log(2) - 1/3
        """
        from sage.calculus.calculus import symbolic_sum
        return symbolic_sum(self, *args, **kwds)

    def prod(self, *args, **kwds):
        r"""

        Return the symbolic product `\prod_{v = a}^b expression` with
        respect to the variable `v` with endpoints `a` and `b`.

        INPUT:

        - ``expression`` - a symbolic expression

        - ``v`` - a variable or variable name

        - ``a`` - lower endpoint of the product

        - ``b`` - upper endpoint of the product

        - ``algorithm`` - (default: ``'maxima'``)  one of

          - ``'maxima'`` - use Maxima (the default)

          - ``'giac'`` - (optional) use Giac

          - ``'sympy'`` - use SymPy

        - ``hold`` - (default: ``False``) if ``True`` don't evaluate

        TESTS:

            sage: i, k, n = var('i,k,n')
            sage: k.prod(k, 1, n)
            factorial(n)
            sage: (x + i*(i+1)/2).prod(i,1,4)
            x^4 + 20*x^3 + 127*x^2 + 288*x + 180
            sage: (i^2).prod(i,1,7)
            25401600
            sage: f=function('f')
            sage: f(i).prod(i,1,7)
            f(7)*f(6)*f(5)*f(4)*f(3)*f(2)*f(1)
            sage: f(i).prod(i,1,n)
            product(f(i), i, 1, n)
            sage: assume(k>0)
            sage: (x^k).integrate(x,0,1).prod(k,1,n)
            1/factorial(n + 1)
            sage: f(i).prod(i,1,n).log().log_expand()
            sum(log(f(i)), i, 1, n)
        """
        from sage.calculus.calculus import symbolic_product
        return symbolic_product(self, *args, **kwds)

    def integral(self, *args, **kwds):
        """
        Compute the integral of self.  Please see
        :func:`sage.symbolic.integration.integral.integrate` for more details.

        EXAMPLES::

            sage: sin(x).integral(x,0,3)
            -cos(3) + 1
            sage: sin(x).integral(x)
            -cos(x)

        TESTS:

        We check that :trac:`12438` is resolved::

            sage: f(x) = x; f
            x |--> x
            sage: integral(f, x)
            x |--> 1/2*x^2
            sage: integral(f, x, 0, 1)
            1/2

            sage: f(x, y) = x + y
            sage: f
            (x, y) |--> x + y
            sage: integral(f, y, 0, 1)
            x |--> x + 1/2
            sage: integral(f, x, 0, 1)
            y |--> y + 1/2
            sage: _(3)
            7/2
            sage: var("z")
            z
            sage: integral(f, z, 0, 2)
            (x, y) |--> 2*x + 2*y
            sage: integral(f, z)
            (x, y) |--> (x + y)*z
        """
        from sage.symbolic.integration.integral import \
            integral, _normalize_integral_input
        from sage.symbolic.callable import \
            CallableSymbolicExpressionRing, is_CallableSymbolicExpressionRing
        R = self._parent
        if is_CallableSymbolicExpressionRing(R):
            f = ring.SR(self)
            f, v, a, b = _normalize_integral_input(f, *args)
            # Definite integral with respect to a positional variable.
            if a is not None and v in R.arguments():
                arguments = list(R.arguments())
                arguments.remove(v)
                if arguments:
                    arguments = tuple(arguments)
                    R = CallableSymbolicExpressionRing(arguments, check=False)
                else:   # all arguments are gone
                    R = ring.SR
            return R(integral(f, v, a, b, **kwds))
        return integral(self, *args, **kwds)

    integrate = integral

    def nintegral(self, *args, **kwds):
        """
        Compute the numerical integral of self.  Please see
        :obj:`sage.calculus.calculus.nintegral` for more details.

        EXAMPLES::

            sage: sin(x).nintegral(x,0,3)
            (1.989992496600..., 2.209335488557...e-14, 21, 0)
        """
        from sage.calculus.calculus import nintegral
        return nintegral(self, *args, **kwds)

    nintegrate = nintegral

    def minpoly(self, *args, **kwds):
        """
        Return the minimal polynomial of this symbolic expression.

        EXAMPLES::

            sage: golden_ratio.minpoly()
            x^2 - x - 1
        """
        try:
            obj = self.pyobject()
            return obj.minpoly()
        except AttributeError:
            pass
        except TypeError:
            pass
        from sage.calculus.calculus import minpoly
        return minpoly(self, *args, **kwds)

    def limit(self, *args, **kwds):
        """
        Return a symbolic limit.  See
        :obj:`sage.calculus.calculus.limit`

        EXAMPLES::

            sage: (sin(x)/x).limit(x=0)
            1
        """
        from sage.calculus.calculus import limit
        return limit(self, *args, **kwds)

    def laplace(self, t, s):
        """
        Return Laplace transform of self.  See
        :obj:`sage.calculus.calculus.laplace`

        EXAMPLES::

            sage: var('x,s,z')
            (x, s, z)
            sage: (z + exp(x)).laplace(x, s)
            z/s + 1/(s - 1)
        """
        from sage.calculus.calculus import laplace
        return laplace(self, t, s)

    def inverse_laplace(self, t, s):
        """
        Return inverse Laplace transform of self.  See
        :obj:`sage.calculus.calculus.inverse_laplace`

        EXAMPLES::

            sage: var('w, m')
            (w, m)
            sage: f = (1/(w^2+10)).inverse_laplace(w, m); f
            1/10*sqrt(10)*sin(sqrt(10)*m)
        """
        from sage.calculus.calculus import inverse_laplace
        return inverse_laplace(self, t, s)

    def add_to_both_sides(self, x):
        """
        Return a relation obtained by adding *x* to both sides of
        this relation.

        EXAMPLES::

            sage: var('x y z')
            (x, y, z)
            sage: eqn = x^2 + y^2 + z^2 <= 1
            sage: eqn.add_to_both_sides(-z^2)
            x^2 + y^2 <= -z^2 + 1
            sage: eqn.add_to_both_sides(I)
            x^2 + y^2 + z^2 + I <= (I + 1)
        """
        if not is_a_relational(self._gobj):
            raise TypeError("this expression must be a relation")
        return self + x

    def subtract_from_both_sides(self, x):
        """
        Return a relation obtained by subtracting *x* from both sides
        of this relation.

        EXAMPLES::

            sage: eqn = x*sin(x)*sqrt(3) + sqrt(2) > cos(sin(x))
            sage: eqn.subtract_from_both_sides(sqrt(2))
            sqrt(3)*x*sin(x) > -sqrt(2) + cos(sin(x))
            sage: eqn.subtract_from_both_sides(cos(sin(x)))
            sqrt(3)*x*sin(x) + sqrt(2) - cos(sin(x)) > 0
        """
        if not is_a_relational(self._gobj):
            raise TypeError("this expression must be a relation")
        return self - x

    def multiply_both_sides(self, x, checksign=None):
        """
        Return a relation obtained by multiplying both sides of this
        relation by *x*.

        .. NOTE::

           The *checksign* keyword argument is currently ignored and
           is included for backward compatibility reasons only.

        EXAMPLES::

            sage: var('x,y'); f = x + 3 < y - 2
            (x, y)
            sage: f.multiply_both_sides(7)
            7*x + 21 < 7*y - 14
            sage: f.multiply_both_sides(-1/2)
            -1/2*x - 3/2 < -1/2*y + 1
            sage: f*(-2/3)
            -2/3*x - 2 < -2/3*y + 4/3
            sage: f*(-pi)
            -pi*(x + 3) < -pi*(y - 2)

        Since the direction of the inequality never changes when doing
        arithmetic with equations, you can multiply or divide the
        equation by a quantity with unknown sign::

            sage: f*(1+I)
            (I + 1)*x + 3*I + 3 < (I + 1)*y - 2*I - 2
            sage: f = sqrt(2) + x == y^3
            sage: f.multiply_both_sides(I)
            I*x + I*sqrt(2) == I*y^3
            sage: f.multiply_both_sides(-1)
            -x - sqrt(2) == -y^3

        Note that the direction of the following inequalities is
        not reversed::

            sage: (x^3 + 1 > 2*sqrt(3)) * (-1)
            -x^3 - 1 > -2*sqrt(3)
            sage: (x^3 + 1 >= 2*sqrt(3)) * (-1)
            -x^3 - 1 >= -2*sqrt(3)
            sage: (x^3 + 1 <= 2*sqrt(3)) * (-1)
            -x^3 - 1 <= -2*sqrt(3)
        """
        if not is_a_relational(self._gobj):
            raise TypeError("this expression must be a relation")
        return self * x

    def divide_both_sides(self, x, checksign=None):
        """
        Return a relation obtained by dividing both sides of this
        relation by *x*.

        .. NOTE::

           The *checksign* keyword argument is currently ignored and
           is included for backward compatibility reasons only.

        EXAMPLES::

            sage: theta = var('theta')
            sage: eqn =   (x^3 + theta < sin(x*theta))
            sage: eqn.divide_both_sides(theta, checksign=False)
            (x^3 + theta)/theta < sin(theta*x)/theta
            sage: eqn.divide_both_sides(theta)
            (x^3 + theta)/theta < sin(theta*x)/theta
            sage: eqn/theta
            (x^3 + theta)/theta < sin(theta*x)/theta
        """
        if not is_a_relational(self._gobj):
            raise TypeError("this expression must be a relation")
        return self / x

    def implicit_derivative(self, Y, X, n=1):
        """
        Return the n'th derivative of Y with respect to X given implicitly by this expression.

        INPUT:

        - ``Y`` - The dependent variable of the implicit expression.

        - ``X`` - The independent variable with respect to which the derivative is taken.


        - ``n`` - (default : 1) the order of the derivative.

        EXAMPLES::

            sage: var('x, y')
            (x, y)
            sage: f = cos(x)*sin(y)
            sage: f.implicit_derivative(y, x)
            sin(x)*sin(y)/(cos(x)*cos(y))
            sage: g = x*y^2
            sage: g.implicit_derivative(y, x, 3)
            -1/4*(y + 2*y/x)/x^2 + 1/4*(2*y^2/x - y^2/x^2)/(x*y) - 3/4*y/x^3

        It is an error to not include an independent variable term
        in the expression::

            sage: (cos(x)*sin(x)).implicit_derivative(y, x)
            Traceback (most recent call last):
            ...
            ValueError: Expression cos(x)*sin(x) contains no y terms


        TESTS:

        Check that the symbols registry is not polluted::

            sage: var('x,y')
            (x, y)
            sage: psr = copy(SR.symbols)
            sage: (x^6*y^5).implicit_derivative(y, x, 3)
            -792/125*y/x^3 + 12/25*(15*x^4*y^5 + 28*x^3*y^5)/(x^6*y^4) - 36/125*(20*x^5*y^4 + 43*x^4*y^4)/(x^7*y^3)
            sage: psr == SR.symbols
            True
        """
        from sage.symbolic.ring import SR
        from sage.symbolic.function_factory import SymbolicFunction

        if not self.has(Y):
            raise ValueError("Expression {} contains no {} terms".format(self, Y))
        x = SR.symbol()
        yy = SR.symbol()
        y = SymbolicFunction('y', 1)(x)
        f = SymbolicFunction('f', 2)(x, yy)
        Fx = f.diff(x)
        Fy = f.diff(yy)
        G = -(Fx/Fy)
        G = G.subs({yy: y})
        di = {y.diff(x): -self.diff(X)/self.diff(Y)}
        R = G
        S = G.diff(x, n - 1)
        for i in range(n + 1):
            di[y.diff(x, i + 1).subs({x: x})] = R
            S = S.subs(di)
            R = G.diff(x, i)
            for j in range(n + 1 - i):
                di[f.diff(x, i, yy, j).subs({x: x, yy: y})] = self.diff(X, i, Y, j)
                S = S.subs(di)
        return S

def solve_diophantine(f,  *args, **kwds):
    """
    Solve a Diophantine equation.

    The argument, if not given as symbolic equation, is set equal to zero.
    It can be given in any form that can be converted to symbolic. Please
    see :meth:`Expression.solve_diophantine()` for a detailed
    synopsis.

    EXAMPLES::

        sage: R.<a,b> = PolynomialRing(ZZ); R
        Multivariate Polynomial Ring in a, b over Integer Ring
        sage: solve_diophantine(a^2-3*b^2+1)
        []
        sage: solve_diophantine(a^2-3*b^2+2)
        [(1/2*sqrt(3)*(sqrt(3) + 2)^t - 1/2*sqrt(3)*(-sqrt(3) + 2)^t + 1/2*(sqrt(3) + 2)^t + 1/2*(-sqrt(3) + 2)^t,
          1/6*sqrt(3)*(sqrt(3) + 2)^t - 1/6*sqrt(3)*(-sqrt(3) + 2)^t + 1/2*(sqrt(3) + 2)^t + 1/2*(-sqrt(3) + 2)^t),
         (-1/2*sqrt(3)*(sqrt(3) + 2)^t + 1/2*sqrt(3)*(-sqrt(3) + 2)^t - 1/2*(sqrt(3) + 2)^t - 1/2*(-sqrt(3) + 2)^t,
          -1/6*sqrt(3)*(sqrt(3) + 2)^t + 1/6*sqrt(3)*(-sqrt(3) + 2)^t - 1/2*(sqrt(3) + 2)^t - 1/2*(-sqrt(3) + 2)^t)]
    """
    from sage.symbolic.ring import SR

    if not isinstance(f, Expression):
        f = SR(f)
    return f.solve_diophantine(*args, **kwds)

cdef dict dynamic_class_cache = {}
cdef get_dynamic_class_for_function(unsigned serial):
    r"""
    Create a dynamic class corresponding to the function with given
    ``serial`` that includes dynamic methods defined by the function.

    Dynamic methods can be defined in a subclass ``EvaluationMethods`` in
    the function body. These will be available in symbolic expressions
    representing evaluations of the said function on some arguments.

    EXAMPLES::

        sage: from sage.symbolic.function import BuiltinFunction
        sage: class TFunc(BuiltinFunction):
        ....:     def __init__(self):
        ....:         BuiltinFunction.__init__(self, 'tfunc', nargs=1)
        ....:
        ....:     class EvaluationMethods(object):
        ....:         def argp1(fn, self, x):
        ....:             '''
        ....:             Some documentation about a bogus function.
        ....:             '''
        ....:             return x+1
        ....:
        ....:         @property
        ....:         def foo(self):
        ....:             return 5
        ....:
        sage: tfunc = TFunc()
        sage: e = tfunc(x); e
        tfunc(x)
        sage: type(e)
        <class '__main__.Expression_with_dynamic_methods'>
        sage: e.argp1()
        x + 1
        sage: e.foo
        5
        sage: x.argp1()
        Traceback (most recent call last):
        ...
        AttributeError: 'sage.symbolic.expression.Expression' object has no
        attribute 'argp1'
        sage: t = (e + 1).op[0]; t
        tfunc(x)
        sage: t
        tfunc(x)
        sage: type(t)
        <class '__main__.Expression_with_dynamic_methods'>
        sage: t.argp1()
        x + 1
        sage: import sagenb.misc.support as s
        sage: s.completions('t.argp', globals(), system='python')
        ['t.argp1']
        sage: t.argp1.__doc__.strip()
        'Some documentation about a bogus function.'

    Now with two arguments::

        sage: class TFunc2(BuiltinFunction):
        ....:     def __init__(self):
        ....:         BuiltinFunction.__init__(self, 'tfunc', nargs=2)
        ....:
        ....:     class EvaluationMethods(object):
        ....:         def argsum(fn, self, x, y):
        ....:             return x + y
        ....:
        sage: tfunc2 = TFunc2()
        sage: e = tfunc2(x, 1)
        sage: e.argsum()
        x + 1
    """
    cls = dynamic_class_cache.get(serial)
    if cls is None:
        # if operator is a special function defined by us
        # find the python equivalent and return it
        func_class = get_sfunction_from_serial(serial)
        eval_methods = getattr(func_class, 'EvaluationMethods', None)
        if eval_methods is not None:
            # callable methods need to be wrapped to extract the operands
            # and pass them as arguments
            from sage.symbolic.function_factory import eval_on_operands
            from sage.cpython.getattr import getattr_from_other_class
            for name in dir(eval_methods):
                if ismethod(getattr(eval_methods, name)):
                    new_m = eval_on_operands(getattr_from_other_class(
                        func_class, eval_methods, name))
                    setattr(eval_methods, name, new_m)
            cls = dynamic_class('Expression_with_dynamic_methods',
                    (Expression,), eval_methods, prepend_cls_bases=False)
        else:
            cls = Expression

        dynamic_class_cache[serial] = cls

    return cls

cdef Expression new_Expression_from_GEx(parent, GEx juice):
    cdef type cls
    cdef Expression nex
    cdef unsigned serial
    if is_exactly_a_function(juice):
        # if the function defines any dynamic methods these are made
        # available through a dynamic class
        cls = <type>get_dynamic_class_for_function(ex_to_function(juice).get_serial())
    else:
        cls = Expression

    nex = <Expression>cls.__new__(cls)
    nex._gobj = GEx(juice)
    nex._parent = parent
    return nex

cdef Expression new_Expression_from_pyobject(parent, x):
    cdef GEx exp = x
    return new_Expression_from_GEx(parent, exp)

cdef class ExpressionIterator:
    cdef Expression _ex
    cdef int _ind
    cdef int _len
    def __iter__(self):
        """
        Return this iterator object itself.

        EXAMPLES::

            sage: x,y,z = var('x,y,z')
            sage: i = (x+y).iterator()
            sage: iter(i) is i
            True
        """
        return self

    def __next__(self):
        """
        Return the next component of the expression.

        EXAMPLES::

            sage: x,y,z = var('x,y,z')
            sage: i = (x+y).iterator()
            sage: next(i)
            x
        """
        cdef GEx ex
        if self._ind == self._len:
            raise StopIteration
        ex = self._ex._gobj.op(self._ind)
        self._ind+=1
        return new_Expression_from_GEx(self._ex._parent, ex)

cdef inline ExpressionIterator new_ExpIter_from_Expression(Expression ex):
    """
    Construct a new iterator over a symbolic expression.

    EXAMPLES::

        sage: x,y,z = var('x,y,z')
        sage: i = (x+y).iterator() #indirect doctest
    """
    # The const_iterator in GiNaC just keeps an integer index to the current
    # subexpression. We do the same here, to avoid the trouble of having to
    # mess with C++ class constructors/destructors.
    cdef ExpressionIterator m = <ExpressionIterator>ExpressionIterator.__new__(ExpressionIterator)
    m._ex = ex
    m._ind = 0
    m._len  = ex._gobj.nops()
    return m


cdef operators compatible_relation(operators lop, operators rop) except <operators>-1:
    """
    TESTS::

        sage: var('a,b,x,y')
        (a, b, x, y)
        sage: (x < a) + (y <= b)     # indirect doctest
        x + y < a + b
        sage: (x >= 4) * (y > 7)
        x*y > 28
    """
    if lop == rop:
        return lop
    elif lop == not_equal or rop == not_equal:
        raise TypeError("incompatible relations")
    elif lop == equal:
       return rop
    elif rop == equal:
       return lop
    elif lop in [less, less_or_equal] and rop in [less, less_or_equal]:
       return less
    elif lop in [greater, greater_or_equal] and rop in [greater, greater_or_equal]:
       return greater
    else:
        raise TypeError("incompatible relations")<|MERGE_RESOLUTION|>--- conflicted
+++ resolved
@@ -6117,8 +6117,6 @@
             0
             sage: f.coefficient(x, 0)
             z^z
-<<<<<<< HEAD
-=======
 
         Any coefficient can be queried::
 
@@ -6126,7 +6124,6 @@
             3
             sage: (2^x + 5*x^x).coefficient(x, x)
             5
->>>>>>> a2e82e15
 
         TESTS:
 
