--- conflicted
+++ resolved
@@ -207,11 +207,7 @@
             sage: dm.display_immediately(plt)   # indirect doctest
         """
         self.validate(rich_output)
-<<<<<<< HEAD
-        types_to_print = [OutputPlainText, OutputAsciiArt, OutputUnicodeArt]
-=======
         types_to_print = [OutputPlainText, OutputAsciiArt, OutputUnicodeArt, OutputHtml]
->>>>>>> 58f931d0
         if isinstance(rich_output, OutputLatex):
             print(rich_output.mathjax(display=False))
         elif any(isinstance(rich_output, cls) for cls in types_to_print):
