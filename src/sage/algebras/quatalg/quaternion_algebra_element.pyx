--- conflicted
+++ resolved
@@ -32,8 +32,6 @@
 from sage.matrix.all import matrix
 
 
-<<<<<<< HEAD
-=======
 from sage.libs.gmp.mpz cimport *
 from sage.libs.gmp.mpq cimport *
 from sage.libs.ntl.convert cimport mpz_to_ZZ, ZZ_to_mpz
@@ -41,7 +39,6 @@
 from sage.libs.flint.fmpz_poly cimport *
 from sage.libs.flint.ntl_interface cimport *
 
->>>>>>> 698579c2
 # variables for holding temporary values computed in
 # QuaternionAlgebraElement_rational_field._mul_()
 cdef mpz_t T1, T2, t3, t4, t5, t6, t7, t8, s1, s2, U1, U2
