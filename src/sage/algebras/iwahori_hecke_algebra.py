--- conflicted
+++ resolved
@@ -1,8 +1,4 @@
-<<<<<<< HEAD
-"""
-=======
 r"""
->>>>>>> ba6a115f
 Iwahori-Hecke Algebras
 
 AUTHORS:
