--- conflicted
+++ resolved
@@ -753,11 +753,7 @@
         P = self.intersection_poset()
         n = self.dimension()
         return sum([P.moebius_function(0, p) * x**(n - P.rank(p)) for p in P])
-<<<<<<< HEAD
-        
-=======
-
->>>>>>> dd7dabf3
+
     @cached_method
     def characteristic_polynomial(self):
         r"""
