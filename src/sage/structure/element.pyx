r"""
Elements

AUTHORS:
   -- David Harvey (2006-10-16): changed CommutativeAlgebraElement to derive
   from CommutativeRingElement instead of AlgebraElement
   -- David Harvey (2006-10-29): implementation and documentation of new
   arithmetic architecture
   -- William Stein (2006-11): arithmetic architecture -- pushing it through to completion.


\subsection{The Abstract Element Class Heierarchy}
This is the abstract class heierchary, i.e., these are all
abstract base classes.
\begin{verbatim}
SageObject
    Element
        ModuleElement
            AdditiveGroupElement

        MonoidElement
            MultiplicativeGroupElement

        RingElement
            CommutativeRingElement
                IntegralDomainElement
                    DedekindDomainElement
                        PrincipalIdealDomainElement
                            EuclideanDomainElement
            FieldElement
                FiniteFieldElement
            AlgebraElement   (note -- can't derive from module, since no multiple inheritence)
                CommutativeAlgebraElement
            InfinityElement
\end{verbatim}

\subsection{How to Define a New Element Class}
Elements typically define a method \code{_new_c}, e.g.,
\begin{verbatim}
    cdef _new_c(self, defining data):
        cdef FreeModuleElement_generic_dense x
        x = PY_NEW(FreeModuleElement_generic_dense)
        x._parent = self._parent
        x._entries = v
\end{verbatim}
that creates a new sibling very quickly from defining data
with assumed properties.

SAGE has a special system in place for handling arithmetic operations
for all Element subclasses. There are various rules that must be
followed by both arithmetic implementors and callers.

A quick summary for the impatient:
\begin{itemize}
 \item DO NOT OVERRIDE _add_c. EVER. THANKS.
 \item DO NOT CALL _add_c_impl DIRECTLY.
 \item To implement addition for a python class, override def _add_().
 \item To implement addition for a pyrex class, override cdef _add_c_impl().
 \item If you want to add x and y, whose parents you know are IDENTICAL,
   you may call _add_(x, y) (from python or pyrex) or _add_c(x, y) (from
   pyrex -- this will be faster). This will be the fastest way to guarantee
   that the correct implementation gets called. Of course you can still
   always use "x + y".
\end{itemize}

Now in more detail. The aims of this system are to provide (1) an efficient
calling protocol from both python and pyrex, (2) uniform coercion semantics
across SAGE, (3) ease of use, (4) readability of code.

We will take addition of RingElements as an example; all other operators
and classes are similar. There are four relevant functions.

{\bf def RingElement.__add__}

   This function is called by python or pyrex when the binary "+" operator
   is encountered. It ASSUMES that at least one of its arguments is a
   RingElement; only a really twisted programmer would violate this
   condition. It has a fast pathway to deal with the most common case
   where the arguments have the same parent. Otherwise, it uses the coercion
   module to work out how to make them have the same parent. After any
   necessary coercions have been performed, it calls _add_c to dispatch to
   the correct underlying addition implementation.

   Note that although this function is declared as def, it doesn't have the
   usual overheads associated with python functions (either for the caller
   or for __add__ itself). This is because python has optimised calling
   protocols for such special functions.

{\bf cdef RingElement._add_c}

   DO ***NOT*** OVERRIDE THIS FUNCTION.

   The two arguments to this function MUST have the SAME PARENT.
   Its return value MUST have the SAME PARENT as its arguments.

   If you want to add two objects from pyrex, and you know that their
   parents are the same object, you are encouraged to call this function
   directly, instead of using "x + y".

   This function dispatches to either _add_ or _add_c_impl as appropriate.
   It takes necessary steps to decide whether a pyrex implementation of
   _add_c_impl has been overridden by some python implementation of _add_.
   The code is optimised in favour of reaching _add_c_impl as soon as
   possible.

{\bf def RingElement._add_}

   This is the function you should override to implement addition in a
   python subclass of RingElement.

   WARNING: if you override this in a *pyrex* class, it won't get called.
   You should override _add_c_impl instead. It is especially important to
   keep this in mind whenever you move a class down from python to pyrex.

   The two arguments to this function are guaranteed to have the
   SAME PARENT. Its return value MUST have the SAME PARENT as its
   arguments.

   If you want to add two objects from python, and you know that their
   parents are the same object, you are encouraged to call this function
   directly, instead of using "x + y".

   The default implementation of this function is to call _add_c_impl,
   so if no-one has defined a python implementation, the correct pyrex
   implementation will get called.

{\bf cdef RingElement._add_c_impl}

   This is the function you should override to implement addition in a
   pyrex subclass of RingElement.

   The two arguments to this function are guaranteed to have the
   SAME PARENT. Its return value MUST have the SAME PARENT as its
   arguments.

   DO ***NOT*** CALL THIS FUNCTION DIRECTLY.

   (Exception: you know EXACTLY what you are doing, and you know exactly
   which implementation you are trying to call; i.e. you're not trying to
   write generic code. In particular, if you call this directly, your code
   will not work correctly if you run it on a python class derived from
   a pyrex class where someone has redefined _add_ in python.)

   The default implementation of this function is to raise a
   NotImplementedError, which will happen if no-one has supplied
   implementations of either _add_ or _add_c_impl.

"""


##################################################################
# Generic element, so all this functionality must be defined
# by any element.  Derived class must call __init__
##################################################################

include "../ext/cdefs.pxi"
include "../ext/stdsage.pxi"
include "../ext/python.pxi"

import operator

from sage.structure.parent      cimport Parent
from sage.structure.parent_base cimport ParentWithBase


# This classes uses element.pxd.  To add data members, you
# must change that file.

def make_element(_class, _dict, parent):
    """
    Used for unpickling Element objects (and subclasses).

    This should work for any Python class deriving from Element, as long
    as it doesn't implement some screwy __new__() method.

    See also Element.__reduce__().
    """
    new_object = _class.__new__(_class)
    new_object._set_parent(parent)
    new_object.__dict__ = _dict
    return new_object



def is_Element(x):
    """
    Return True if x is of type Element.

    EXAMPLES:
        sage: is_Element(2/3)
        True
        sage: is_Element(QQ^3)
        False
    """
    return IS_INSTANCE(x, Element)

cdef class Element(sage_object.SageObject):
    """
    Generic element of a structure. All other types of elements
    (RingElement, ModuleElement, etc) derive from this type.

    Subtypes must either call __init__() to set _parent, or may
    set _parent themselves if that would be more efficient.
    """

    def __init__(self, parent):
        r"""
        INPUT:
            parent -- a SageObject
        """
        #if parent is None:
        #    raise RuntimeError, "bug -- can't set parent to None"
        self._parent = parent

    def _set_parent(self, parent):
        r"""
        INPUT:
            parent -- a SageObject
        """
        self._parent = parent

    cdef _set_parent_c(self, ParentWithBase parent):
        self._parent = parent

    def _repr_(self):
        return "Generic element of a structure"

    def __reduce__(self):
        return (make_element, (self.__class__, self.__dict__, self._parent))

    def __hash__(self):
        return hash(str(self))

    def _im_gens_(self, codomain, im_gens):
        """
        Return the image of self in codomain under the map that sends
        the images of the generators of the parent of self to the
        tuple of elements of im_gens.
        """
        raise NotImplementedError

    cdef base_extend_c(self, ParentWithBase R):
        if HAS_DICTIONARY(self):
            return self.base_extend(R)
        else:
            return self.base_extend_c_impl(R)

    cdef base_extend_c_impl(self, ParentWithBase R):
        cdef ParentWithBase V
        V = self._parent.base_extend(R)
        return (<Parent>V)._coerce_c(self)

    def base_extend(self, R):
        return self.base_extend_c_impl(R)

    def base_ring(self):
        """
        Returns the base ring of this element's parent (if that makes sense).
        """
        return self._parent.base_ring()

    def category(self):
        from sage.categories.category import Elements
        return Elements(self._parent)

    def parent(self, x=None):
        """
        Returns parent of this element; or, if the optional argument x is
        supplied, the result of coercing x into the parent of this element.
        """
        if x is None:
            return self._parent
        else:
            return self._parent(x)

    def __xor__(self, right):
        raise RuntimeError, "Use ** for exponentiation, not '^', which means xor\n"+\
              "in Python, and has the wrong precedence."

    def _coeff_repr(self, no_space=True):
        if self._is_atomic():
            s = str(self)
        else:
            s = "(%s)"%self
        if no_space:
            return s.replace(' ','')
        return s

    def _latex_coeff_repr(self):
        try:
            s = self._latex_()
        except AttributeError:
            s = str(self)
        if self._is_atomic():
            return s
        else:
            return "\\left(%s\\right)"%s

    def _is_atomic(self):
        """
        Return True if and only if parenthesis are not required when
        *printing* out any of $x - s$, $x + s$, $x^s$ and $x/s$.

        EXAMPLES:
            sage: n = 5; n._is_atomic()
            True
            sage: n = x+1; n._is_atomic()
            False
        """
        if self._parent.is_atomic_repr():
            return True
        s = str(self)
        return PyBool_FromLong(s.find("+") == -1 and s.find("-") == -1 and s.find(" ") == -1)

    def is_zero(self):
        return PyBool_FromLong(self == self._parent(0))

    def _richcmp_(left, right, op):
        return left._richcmp(right, op)

    cdef _richcmp(left, right, int op):
        """
        Compare left and right.
        """
        cdef int r
        if not have_same_parent(left, right):
            try:
                _left, _right = canonical_coercion_c(left, right)
                r = cmp(_left, _right)
            except TypeError:
                r = cmp(type(left), type(right))
                if r == 0:
                    r = -1
        else:
            if HAS_DICTIONARY(left):   # fast check
                r = left.__cmp__(right)
            else:
                r = left._cmp_c_impl(right)

        return left._rich_to_bool(op, r)

    cdef _rich_to_bool(self, int op, int r):
        if op == 0:  #<
            return PyBool_FromLong(r  < 0)
        elif op == 2: #==
            return PyBool_FromLong(r == 0)
        elif op == 4: #>
            return PyBool_FromLong(r  > 0)
        elif op == 1: #<=
            return PyBool_FromLong(r <= 0)
        elif op == 3: #!=
            return PyBool_FromLong(r != 0)
        elif op == 5: #>=
            return PyBool_FromLong(r >= 0)

    ####################################################################
    # For a derived Pyrex class, you **must** put the following in
    # your subclasses, in order for it to take advantage of the
    # above generic comparison code.  You must also define
    # _cmp_c_impl.
    # This is simply how Python works.
    #
    # For a *Python* class just define __cmp__ as always.
    # But note that when this get called you can assume that
    # both inputs have identical parents.
    ####################################################################
    def __richcmp__(left, right, int op):
        return (<Element>left)._richcmp(right, op)

    cdef int _cmp_c_impl(left, Element right) except -2:
        ### For derived SAGEX code, you *MUST* ALSO COPY the __richcmp__ above
        ### into your class!!!  For Python code just use __cmp__.
        raise NotImplementedError, "BUG: sort algorithm for elements of '%s' not implemented"%right.parent()

    def __cmp__(left, right):
        return left._cmp_c_impl(right)   # default

def is_ModuleElement(x):
    """
    Return True if x is of type ModuleElement.

    This is even faster than using isinstance inline.

    EXAMPLES:
        sage: is_ModuleElement(2/3)
        True
        sage: is_ModuleElement((QQ^3).0)
        True
        sage: is_ModuleElement('a')
        False
    """
    return IS_INSTANCE(x, ModuleElement)


cdef class ModuleElement(Element):
    """
    Generic element of a module.
    """
    ##################################################
    def is_zero(self):
        return PyBool_FromLong(self == self._parent(0))

    ##################################################
    # Addition
    ##################################################
    def __add__(left, right):
        """
        Top-level addition operator for ModuleElements.

        See extensive documentation at the top of element.pyx.
        """

        # Try fast pathway if they are both ModuleElements and the parents
        # match.

        # (We know at least one of the arguments is a ModuleElement. So if
        # their types are *equal* (fast to check) then they are both
        # ModuleElements. Otherwise use the slower test via PY_TYPE_CHECK.)
        if have_same_parent(left, right):
            return (<ModuleElement>left)._add_c(<ModuleElement>right)
        return bin_op_c(left, right, operator.add)

    cdef ModuleElement _add_c(left, ModuleElement right):
        """
        Addition dispatcher for ModuleElements.

        DO NOT OVERRIDE THIS FUNCTION.

        See extensive documentation at the top of element.pyx.
        """
        if HAS_DICTIONARY(left):   # fast check
            # TODO: this bit will be unnecessarily slow if someone derives
            # from the pyrex class *without* overriding _add_, since then
            # we'll be making an unnecessary python call to _add_, which will
            # end up in _add_c_impl anyway. There must be a simple way to
            # distinguish this situation. It's complicated because someone
            # can even override it at the instance level (without overriding
            # it in the class.)
            return left._add_(right)
        else:
            # Must be a pure Pyrex class.
            return left._add_c_impl(right)


    cdef ModuleElement _add_c_impl(left, ModuleElement right):
        """
        Pyrex classes should override this function to implement addition.
        DO NOT CALL THIS FUNCTION DIRECTLY.
        See extensive documentation at the top of element.pyx.
        """
        raise TypeError, arith_error_message(left, right, operator.add)


    def _add_(ModuleElement left, ModuleElement right):
        """
        Python classes should override this function to implement addition.

        See extensive documentation at the top of element.pyx.
        """
        return left._add_c_impl(right)

    ##################################################
    # Subtraction
    ##################################################

    def __sub__(left, right):
        """
        Top-level subtraction operator for ModuleElements.
        See extensive documentation at the top of element.pyx.
        """
        if have_same_parent(left, right):
            return (<ModuleElement>left)._sub_c(<ModuleElement>right)
        return bin_op_c(left, right, operator.sub)

    cdef ModuleElement _sub_c(left, ModuleElement right):
        """
        Subtraction dispatcher for ModuleElements.

        DO NOT OVERRIDE THIS FUNCTION.

        See extensive documentation at the top of element.pyx.
        """

        if HAS_DICTIONARY(left):   # fast check
            return left._sub_(right)
        else:
            # Must be a pure Pyrex class.
            return left._sub_c_impl(right)


    cdef ModuleElement _sub_c_impl(left, ModuleElement right):
        """
        Pyrex classes should override this function to implement subtraction.

        DO NOT CALL THIS FUNCTION DIRECTLY.

        See extensive documentation at the top of element.pyx.
        """
        # default implementation is to use the negation and addition
        # dispatchers:
        return left._add_c(right._neg_c())


    def _sub_(ModuleElement left, ModuleElement right):
        """
        Python classes should override this function to implement subtraction.

        See extensive documentation at the top of element.pyx.
        """
        return left._sub_c_impl(right)

    ##################################################
    # Negation
    ##################################################

    def __neg__(self):
        """
        Top-level negation operator for ModuleElements.
        See extensive documentation at the top of element.pyx.
        """
        # We ASSUME that self is a ModuleElement. No type checks.
        return (<ModuleElement>self)._neg_c()


    cdef ModuleElement _neg_c(self):
        """
        Negation dispatcher for ModuleElements.
        DO NOT OVERRIDE THIS FUNCTION.
        See extensive documentation at the top of element.pyx.
        """

        if HAS_DICTIONARY(self):   # fast check
            return self._neg_()
        else:
            # Must be a pure Pyrex class.
            return self._neg_c_impl()


    cdef ModuleElement _neg_c_impl(self):
        """
        Pyrex classes should override this function to implement negation.
        DO NOT CALL THIS FUNCTION DIRECTLY.
        See extensive documentation at the top of element.pyx.
        """
        # default implementation is to try multiplying by -1.
        return bin_op_c(self._parent._base(-1), self, operator.mul)


    def _neg_(ModuleElement self):
        """
        Python classes should override this function to implement negation.

        See extensive documentation at the top of element.pyx.
        """
        return self._neg_c_impl()

    ##################################################
    # Module element multiplication (scalars, etc.)
    ##################################################
    def __mul__(left, right):
        return module_element_generic_multiply_c(left, right)

    cdef ModuleElement _multiply_by_scalar(self, right):
        # self * right,  where right need not be a ring element in the base ring
        # This does type checking and canonical coercion then calls _lmul_c_impl.
        if PY_TYPE_CHECK(right, Element):
            if (<Element>right)._parent is self._parent._base:
                # No coercion needed
                return self._lmul_c(right)
            else:
                # Otherwise we do an explicit canonical coercion.
                try:
                    return self._lmul_c( self._parent._base._coerce_c(right) )
                except TypeError:
                    # that failed -- try to base extend right then do the multiply:
                    self = self.base_extend((<RingElement>right)._parent)
                    return (<ModuleElement>self)._lmul_c(right)
        else:
            # right is not an element at all
            return (<ModuleElement>self)._lmul_c(self._parent._base._coerce_c(right))

    cdef ModuleElement _rmultiply_by_scalar(self, left):
        # left * self, where left need not be a ring element in the base ring
        # This does type checking and canonical coercion then calls _rmul_c_impl.
        if PY_TYPE_CHECK(left, Element):
            if (<Element>self)._parent is self._parent._base:
                # No coercion needed
                return self._rmul_c(right)
            else:
                # Otherwise we do an explicit canonical coercion.
                try:
                    return self._rmul_c(self._parent._base._coerce_c(left))
                except TypeError:
                    # that failed -- try to base extend self then do the multiply:
                    self = self.base_extend((<RingElement>left)._parent)
                    return (<ModuleElement>self)._rmul_c(left)
        else:
            # now left is not an element at all.
            return (<ModuleElement>self)._rmul_c(self._parent._base._coerce_c(left))

    cdef ModuleElement _lmul_nonscalar_c(left, right):
        # Compute the product left * right, where right is assumed to be a nonscalar (so no coercion)
        # This is a last resort.
        if HAS_DICTIONARY(left):
            return left._lmul_nonscalar(right)
        else:
            return left._lmul_nonscalar_c_impl(right)

    cdef ModuleElement _lmul_nonscalar_c_impl(left, right):
        raise TypeError

    def _lmul_nonscalar(left, right):
        return left._lmul_nonscalar_c_impl(right)

    cdef ModuleElement _rmul_nonscalar_c(right, left):
        if HAS_DICTIONARY(right):
            return right._rmul_nonscalar(left)
        else:
            return right._rmul_nonscalar_c_impl(left)

    cdef ModuleElement _rmul_nonscalar_c_impl(right, left):
        raise TypeError

    def _rmul_nonscalar(right, left):
        return right._rmul_nonscalar_c_impl(left)


    # rmul -- left * self
    cdef ModuleElement _rmul_c(self, RingElement left):
        """
        DO NOT OVERRIDE THIS FUNCTION.  OK to call.
        """
        if HAS_DICTIONARY(self):
            return self._rmul_(left)
        else:
            return self._rmul_c_impl(left)

    cdef ModuleElement _rmul_c_impl(self, RingElement left):
        """
        Default module left scalar multiplication, which is to try to
        canonically coerce the scalar to the integers and do that
        multiplication, which is always defined.
        """
        from sage.rings.all import ZZ
        n = (<Parent>ZZ)._coerce_c(left)
        a = self
        if n < 0:
            a = -a
            n = -n
        prod = self._parent(0)
        aprod = a
        while True:
            if n&1 > 0: prod = prod + aprod
            n = n >> 1
            if n != 0:
                aprod = aprod + aprod
            else:
                break
        return prod

    def _rmul_(self, left):
        return self._rmul_c_impl(left)


    # lmul -- self * right

    cdef ModuleElement _lmul_c(self, RingElement right):
        """
        DO NOT OVERRIDE THIS FUNCTION.
        """
        if HAS_DICTIONARY(self):
            return self._lmul_(right)
        else:
            return self._lmul_c_impl(right)

    cdef ModuleElement _lmul_c_impl(self, RingElement right):
        """
        Default module right scalar multiplication, which is to try to
        canonically coerce the scalar to the integers and do that
        multiplication, which is always defined.
        """
        return self._rmul_c(right)

    def _lmul_(self, right):
        return self._lmul_c_impl(right)


    def __pow__(self, n, dummy):
        """
        Retern the (integral) power of self.

        EXAMPLE:
            sage: a = Integers(389)['x,y'](37)
            sage: a^2
            202
            sage: a^388
            1
            sage: a^(2^120)
            81
            sage: a^0
            1
            sage: a^1 == a
            True
            sage: a^2 * a^3 == a^5
            True
            sage: (a^3)^2 == a^6
            True
            sage: a^57 * a^43 == a^100
            True
            sage: a^(-1) == 1/a
            True
            a^200 * a^(-64) == a^136
            True
        """
        cdef int cn

        from sage.rings.integer import Integer # do here to avoid ciruclar reference
        if not isinstance(n, (int, long, Integer)):
            raise TypeError, "The exponent must be an integer."

        n = int(n)

        if n < 0:
            n = -n
            a = ~self
        else:
            a = self

        if n < 4:
            # These cases will probably be called often
            # and don't benifit from the code below
            cn = n
            if cn == 0:
                return (<Element>a)._parent(1)
            elif cn == 1:
                return a
            elif cn == 2:
                return a*a
            elif cn == 3:
                return a*a*a

        # One multiplication can be saved by starting with
        # the smallest power needed rather than with 1
        apow = a
        while n&1 == 0:
            apow = apow*apow
            n = n >> 1
        power = apow
        n = n >> 1

        while n != 0:
            apow = apow*apow
            if n&1 != 0: power = power*apow
            n = n >> 1

        return power


    cdef RingElement coerce_to_base_ring(self, x):
        if PY_TYPE_CHECK(x, Element) and (<Element>x)._parent is self._parent._base:
            return x
        try:
            return self._parent._base._coerce_c(x)
        except AttributeError:
            return self._parent._base(x)

    ##################################################
    # Other properties
    ##################################################
    def order(self):              ### DO NOT OVERRIDE THIS!!! Instead, override additive_order.
        """
        Return the additive order of self.
        """
        return self.additive_order()

    def additive_order(self):
        """
        Return the additive order of self.
        """
        raise NotImplementedError

def module_element_generic_multiply(left, right):
    return module_element_generic_multiply_c(left, right)

cdef module_element_generic_multiply_c(left, right):
    cdef int is_element
    if PY_TYPE_CHECK(right, ModuleElement) and not PY_TYPE_CHECK(right, RingElement):
        # do left * (a module element right)
        is_element = PY_TYPE_CHECK(left, Element)
        if is_element  and  (<Element>left)._parent is (<ModuleElement>right)._parent._base:
            # No coercion needed
            return (<ModuleElement>right)._rmul_c(left)
        else:
            try:
                return (<ModuleElement>right)._rmul_nonscalar_c(left)
            except TypeError:
                pass
            # Otherwise we have to do an explicit canonical coercion.
            try:
                return (<ModuleElement>right)._rmul_c(
                    (<Parent>(<ModuleElement>right)._parent._base)._coerce_c(left))
            except TypeError:
                if is_element:
                    # that failed -- try to base extend right then do the multiply:
                    right = right.base_extend((<RingElement>left)._parent)
                    return (<ModuleElement>right)._rmul_c(left)
    else:
        # do (module element left) * right
        # This is the symmetric case of above.
        is_element = PY_TYPE_CHECK(right, Element)
        if is_element  and  (<Element>right)._parent is (<ModuleElement>left)._parent._base:
            # No coercion needed
            return (<ModuleElement>left)._lmul_c(right)
        else:
            try:
                return (<ModuleElement>left)._lmul_nonscalar_c(right)
            except TypeError:
                pass
            # Otherwise we have to do an explicit canonical coercion.
            try:
                return (<ModuleElement>left)._lmul_c(
                    (<Parent>(<ModuleElement>left)._parent._base)._coerce_c(right))
            except TypeError:
                if is_element:
                    # that failed -- try to base extend right then do the multiply:
                    left = left.base_extend((<RingElement>right)._parent)
                    return (<ModuleElement>left)._rmul_c(right)
    raise TypeError

########################################################################
# Monoid
########################################################################

def is_MonoidElement(x):
    """
    Return True if x is of type MonoidElement.
    """
    return IS_INSTANCE(x, MonoidElement)

cdef class MonoidElement(Element):
    """
    Generic element of a monoid.
    """

    #############################################################
    # Multiplication
    #############################################################
    def __mul__(left, right):
        """
        Top-level multiplication operator for monoid elements.
        See extensive documentation at the top of element.pyx.
        """
        if have_same_parent(left, right):
            return (<MonoidElement>left)._mul_c(<MonoidElement>right)
        try:
            return bin_op_c(left, right, operator.mul)
        except TypeError, msg:
            if isinstance(left, (int, long)) and left==1:
                return right
            elif isinstance(right, (int, long)) and right==1:
                return left
            raise TypeError, msg




    cdef MonoidElement _mul_c(left, MonoidElement right):
        """
        Multiplication dispatcher for RingElements.
        DO NOT OVERRIDE THIS FUNCTION.
        See extensive documentation at the top of element.pyx.
        """
        if HAS_DICTIONARY(left):   # fast check
            return left._mul_(right)
        else:
            return left._mul_c_impl(right)


    cdef MonoidElement _mul_c_impl(left, MonoidElement right):
        """
        Pyrex classes should override this function to implement multiplication.
        DO NOT CALL THIS FUNCTION DIRECTLY.
        See extensive documentation at the top of element.pyx.
        """
        raise TypeError

    def _mul_(left, right):
        return left._mul_c_impl(right)

    #############################################################
    # Other generic functions that should be available to
    # any monoid element.
    #############################################################
    def order(self):
        """
        Return the multiplicative order of self.
        """
        return self.multiplicative_order()

    def multiplicative_order(self):
        """
        Return the multiplicative order of self.
        """
        raise NotImplementedError

    def __pow__(self, n, dummy):
        """
        Retern the (integral) power of self.
        """
        cdef int cn

        if PyFloat_Check(n):
            raise TypeError, "raising %s to the power of the float %s not defined"%(self, n)

        n = int(n)

        a = self
<<<<<<< HEAD
        power = None
        if n < 0:
            n = -n
            a = ~self
        elif n == 0:
            return self.parent()(1)
=======
        if n < 0:
            n = -n
            a = ~self
>>>>>>> ee2bb4db

        if n < 4:
            # These cases will probably be called often
            # and don't benifit from the code below
            cn = n
            if cn == 0:
                return (<Element>a)._parent(1)
            elif cn == 1:
                return a
            elif cn == 2:
                return a*a
            elif cn == 3:
                return a*a*a

        # One multiplication can be saved by starting with
        # the smallest power needed rather than with 1
        apow = a
<<<<<<< HEAD
        while True:
            if n&1 > 0:
                if power is None:
                    power = apow
                else:
                    power = power*apow
=======
        while n&1 == 0:
            apow = apow*apow
            n = n >> 1
        power = apow
        n = n >> 1

        while n != 0:
            apow = apow*apow
            if n&1 != 0: power = power*apow
>>>>>>> ee2bb4db
            n = n >> 1

        return power


def is_AdditiveGroupElement(x):
    """
    Return True if x is of type AdditiveGroupElement.
    """
    return IS_INSTANCE(x, AdditiveGroupElement)

cdef class AdditiveGroupElement(ModuleElement):
    """
    Generic element of an additive group.
    """
    def order(self):
        """
        Return additive order of element
        """
        return self.additive_order()

    def __invert__(self):
        raise NotImplementedError, "multiplicative inverse not defined for additive group elements"

    cdef ModuleElement _rmul_c_impl(self, RingElement left):
        return self._lmul_c_impl(left)

    cdef ModuleElement _lmul_c_impl(self, RingElement right):
        cdef int m
        m = int(right)  # a little worrisome.
        if m<0:
            return (-self)*(-m)
        if m==1:
            return self
        P = self.scheme()(0)
        if m==0:
            return P
        power = P
        i = 0
        apow2 = self
        while ((m>>i) > 0):
            if((m>>i) & 1):
                power = power + apow2
            apow2 = apow2 + apow2
            i = i + 1
        return power


def is_MultiplicativeGroupElement(x):
    """
    Return True if x is of type MultiplicativeGroupElement.
    """
    return IS_INSTANCE(x, MultiplicativeGroupElement)

cdef class MultiplicativeGroupElement(MonoidElement):
    """
    Generic element of a multiplicative group.
    """
    def order(self):
        """
        Return the multiplicative order of self.
        """
        return self.multiplicative_order()

    def _add_(self, x):
        raise ArithmeticError, "addition not defined in a multiplicative group"

    def __div__(left, right):
        if have_same_parent(left, right):
            return left._div_(right)
        return bin_op_c(left, right, operator.div)

    cdef MultiplicativeGroupElement _div_c(self, MultiplicativeGroupElement right):
        """
        Multiplication dispatcher for MultiplicativeGroupElements.
        DO NOT OVERRIDE THIS FUNCTION.
        See extensive documentation at the top of element.pyx.
        """
        if HAS_DICTIONARY(self):   # fast check
            return self._div_(right)
        else:
            return self._div_c_impl(right)

    cdef MultiplicativeGroupElement _div_c_impl(self, MultiplicativeGroupElement right):
        """
        Pyrex classes should override this function to implement division.
        DO NOT CALL THIS FUNCTION DIRECTLY.
        See extensive documentation at the top of element.pyx.
        """
        return self._parent.fraction_field()(self, right)

    def _div_(MultiplicativeGroupElement self, MultiplicativeGroupElement right):
        """
        Python classes should override this function to implement division.
        """
        return self._div_c_impl(right)


    def __invert__(self):
        return 1/self


def is_RingElement(x):
    """
    Return True if x is of type RingElement.
    """
    return IS_INSTANCE(x, RingElement)

cdef class RingElement(ModuleElement):
    ##################################################
    def is_zero(self):
        return PyBool_FromLong(self == self.parent()(0))

    def is_one(self):
        return PyBool_FromLong(self == self.parent()(1))

    ##################################
    # Multiplication
    ##################################

    def __mul__(self, right):
        """
        Top-level multiplication operator for ring elements.
        See extensive documentation at the top of element.pyx.
        """
        # Try fast pathway if they are both RingElements and the parents match.
        # (We know at least one of the arguments is a RingElement. So if their
        # types are *equal* (fast to check) then they are both RingElements.
        # Otherwise use the slower test via PY_TYPE_CHECK.)
        if have_same_parent(self, right):
            return (<RingElement>self)._mul_c(<RingElement>right)

        # VERY important special case:
        # (ring element) * (module element that is not a ring element)
        # We don't have to do the other direction, since it is
        # done in module element __mul__.
        if PY_TYPE_CHECK(right, ModuleElement) and not PY_TYPE_CHECK(right, RingElement):
            # Now self must be a ring element:
            # If the parent is the same as the base ring, good
            if (<RingElement>self)._parent is (<ModuleElement>right)._parent._base:
                return (<ModuleElement>right)._rmul_c(self)
            else:
                # Otherwise we have to do an explicit canonical coercion.
                try:
                    return (<ModuleElement>right)._rmul_c(
                        (<Parent>(<ModuleElement>right)._parent._base)._coerce_c(self))
                except TypeError:
                    # that failed -- try to base extend right then do the multiply:
                    right = right.base_extend((<RingElement>self)._parent)
                    return (<ModuleElement>right)._rmul_c(self)

        # General case.
        return bin_op_c(self, right, operator.mul)

    cdef RingElement _mul_c(self, RingElement right):
        """
        Multiplication dispatcher for RingElements.
        DO NOT OVERRIDE THIS FUNCTION.
        See extensive documentation at the top of element.pyx.
        """
        if HAS_DICTIONARY(self):   # fast check
            return self._mul_(right)
        else:
            return self._mul_c_impl(right)

    cdef RingElement _mul_c_impl(self, RingElement right):
        """
        Pyrex classes should override this function to implement multiplication.
        DO NOT CALL THIS FUNCTION DIRECTLY.
        See extensive documentation at the top of element.pyx.
        """
        raise TypeError, arith_error_message(self, right, operator.mul)

    def _mul_(RingElement self, RingElement right):
        """
        Python classes should override this function to implement multiplication.
        See extensive documentation at the top of element.pyx.
        """
        return self._mul_c_impl(right)


    ##################################
    # Division
    ##################################

    def __truediv__(self, right):
        # in sage all divs are true
        if not PY_TYPE_CHECK(self, Element):
            return bin_op_c(self, right, operator.div)
        return self.__div__(right)

    def __div__(self, right):
        """
        Top-level multiplication operator for ring elements.
        See extensive documentation at the top of element.pyx.
        """
        if have_same_parent(self, right):
            return (<RingElement>self)._div_c(<RingElement>right)
        return bin_op_c(self, right, operator.div)



    cdef RingElement _div_c(self, RingElement right):
        """
        Multiplication dispatcher for RingElements.
        DO NOT OVERRIDE THIS FUNCTION.
        See extensive documentation at the top of element.pyx.
        """
        if HAS_DICTIONARY(self):   # fast check
            return self._div_(right)
        else:
            return self._div_c_impl(right)

    cdef RingElement _div_c_impl(self, RingElement right):
        """
        Pyrex classes should override this function to implement division.
        DO NOT CALL THIS FUNCTION DIRECTLY.
        See extensive documentation at the top of element.pyx.
        """
        try:
            return self._parent.fraction_field()(self, right)
        except AttributeError:
            raise TypeError, arith_error_message(self, right, operator.div)

    def _div_(RingElement self, RingElement right):
        """
        Python classes should override this function to implement division.
        """
        return self._div_c_impl(right)

    def __pos__(self):
        return self

    def __invert__(self):
        return 1/self

    ##################################################

    def order(self):
        """
        Return the additive order of self.
        """
        return self.additive_order()

    def additive_order(self):
        """
        Return the additive order of self.
        """
        raise NotImplementedError

    def multiplicative_order(self):
        r"""
        Return the multiplicative order of self, if self is a unit, or raise
        \code{ArithmeticError} otherwise.
        """
        if not self.is_unit():
            raise ArithmeticError, "self (=%s) must be a unit to have a multiplicative order."
        raise NotImplementedError

    def is_unit(self):
        if self == 1 or self == -1:
            return True
        raise NotImplementedError

    def is_nilpotent(self):
        """
        Return True if self is nilpotent, i.e., some power of self
        is 0.
        """
        if self.is_unit():
            return False
        if self.is_zero():
            return True
        raise NotImplementedError




def is_CommutativeRingElement(x):
    """
    Return True if x is of type CommutativeRingElement.
    """
    return IS_INSTANCE(x, CommutativeRingElement)

cdef class CommutativeRingElement(RingElement):
    def _im_gens_(self, codomain, im_gens):
        if len(im_gens) == 1 and self.parent().gen(0) == 1:
            return codomain(self)
        raise NotImplementedError

    def inverse_mod(self, I):
        r"""
        Return an inverse of self modulo the ideal $I$, if defined,
        i.e., if $I$ and self together generate the unit ideal.
        """
        raise NotImplementedError

    def mod(self, I):
        r"""
        Return a representative for self modulo the ideal I (or the ideal
        generated by the elements of I if I is not an ideal.)

        EXAMPLE:  Integers
        Reduction of 5 modulo an ideal:
            sage: n = 5
            sage: n.mod(3*ZZ)
            2

        Reduction of 5 modulo the ideal generated by 3.
            sage: n.mod(3)
            2

        Reduction of 5 modulo the ideal generated by 15 and 6, which is $(3)$.
            sage: n.mod([15,6])
            2


        EXAMPLE: Univiate polynomials
            sage: R.<x> = PolynomialRing(QQ)
            sage: f = x^3 + x + 1
            sage: f.mod(x + 1)
            -1

        When little is implemented about a given ring, then mod may
        return simply return $f$.  For example, reduction is not
        implemented for $\Z[x]$ yet. (TODO!)

            sage: R.<x> = PolynomialRing(ZZ)
            sage: f = x^3 + x + 1
            sage: f.mod(x + 1)
            x^3 + x + 1



        EXAMPLE: Multivariate polynomials
        We reduce a polynomial in two variables modulo a polynomial
        and an ideal:
            sage: R.<x,y,z> = PolynomialRing(QQ, 3)
            sage: (x^2 + y^2 + z^2).mod(x+y+z)
            2*z^2 + 2*y*z + 2*y^2

        Notice above that $x$ is eliminated.  In the next example,
        both $y$ and $z$ are eliminated.

            sage: (x^2 + y^2 + z^2).mod( (x - y, y - z) )
            3*z^2
            sage: f = (x^2 + y^2 + z^2)^2; f
            z^4 + 2*y^2*z^2 + y^4 + 2*x^2*z^2 + 2*x^2*y^2 + x^4
            sage: f.mod( (x - y, y - z) )
            9*z^4

        In this example $y$ is eliminated.
            sage: (x^2 + y^2 + z^2).mod( (x^3, y - z) )
            2*z^2 + x^2
        """
        from sage.rings.all import is_Ideal
        if not is_Ideal(I) or not I.ring() is self.parent():
            I = self.parent().ideal(I)
            #raise TypeError, "I = %s must be an ideal in %s"%(I, self.parent())
        return I.reduce(self)

cdef class Vector(ModuleElement):
    def __mul__(left, right):
        if PY_TYPE_CHECK(left, Vector):
            # left is the vector
            # Possibilities:
            #     left * matrix
            if PY_TYPE_CHECK(right, Matrix):
                return (<Matrix>right)._vector_times_matrix_c(<Vector>left)
            #     left * vector
            if PY_TYPE_CHECK(right, Vector):
                return (<Vector>left)._vector_times_vector_c(<Vector>right)
            #     left * scalar
            return (<ModuleElement>left)._multiply_by_scalar(right)

        else:
            # right is the vector
            # Possibilities:
            #     matrix * right
            if PY_TYPE_CHECK(left, Matrix):
                return (<Matrix>left)._matrix_times_vector_c(<Vector>right)
            #     vector * right
            if PY_TYPE_CHECK(left, Vector):
                return (<Vector>left)._vector_times_vector_c(<Vector>right)
            #     scalar * right
            return (<ModuleElement>right)._rmultiply_by_scalar(left)

    cdef Vector _vector_times_vector_c(Vector left, Vector right):
        if left._degree != right._degree:
            raise TypeError, "incompatible degrees"
        left, right = canonical_base_coercion_c(left, right)
        if HAS_DICTIONARY(left):
            return left._vector_times_vector(right)
        else:
            return left._vector_times_vector_c_impl(right)
    cdef Vector _vector_times_vector_c_impl(Vector left, Vector right):
        raise TypeError,arith_error_message(left, right, operator.mul)

    def  _vector_times_vector(left, right):
        return self.vector_time_vector_c_impl(right)

    def __div__(self, right):
        if PY_TYPE_CHECK(self, Vector):
            right = (<Vector>self)._parent._base._coerce_c(right)
            return (<Vector>self)._lmul_c(~right)
        raise TypeError, arith_error_message(self, right, operator.div)


cdef have_same_base(Element x, Element y):
    return x._parent._base is y._parent._base


def is_Vector(x):
    return IS_INSTANCE(x, Vector)

cdef class Matrix(ModuleElement):
    cdef int is_sparse_c(self):
        raise NotImplementedError

    cdef int is_dense_c(self):
        raise NotImplementedError

    def __mul__(left, right):
        if PY_TYPE_CHECK(left, Matrix):
            # left is the matrix
            # Possibilities:
            #     left * matrix
            if PY_TYPE_CHECK(right, Matrix):
                return (<Matrix>left)._matrix_times_matrix_c(<Vector>right)
            #     left * vector
            if PY_TYPE_CHECK(right, Vector):
                return (<Matrix>left)._matrix_times_vector_c(<Vector>right)
            #     left * scalar
            return (<Matrix>left)._multiply_by_scalar(right)

        else:
            # right is the matrix
            # Possibilities:
            #     matrix * right
            if PY_TYPE_CHECK(left, Matrix):
                return (<Matrix>left)._matrix_times_matrix_c(<Matrix>right)
            #     vector * right
            if PY_TYPE_CHECK(left, Vector):
                return (<Matrix>right)._vector_times_matrix_c(<Vector>left)
            #     scalar * right
            return (<Matrix>right)._rmultiply_by_scalar(left)

    cdef Vector _vector_times_matrix_c(matrix_right, Vector vector_left):
        if vector_left._degree != matrix_right._nrows:
            raise TypeError, "incompatible dimensions"
        matrix_right, vector_left = canonical_base_coercion_c(matrix_right, vector_left)
        if HAS_DICTIONARY(matrix_right):
            return matrix_right._vector_times_matrix(vector_left)
        else:
            return matrix_right._vector_times_matrix_c_impl(vector_left)

    cdef Vector _vector_times_matrix_c_impl(matrix_right, Vector vector_left):
        raise TypeError

    def _vector_times_matrix(matrix_right, vector_left):
        return matrix_right._vector_times_matrix_c_impl(vector_left)


    cdef Vector _matrix_times_vector_c(matrix_left, Vector vector_right):
        if matrix_left._ncols != vector_right._degree:
            raise TypeError, "incompatible dimensions"
        matrix_left, vector_right = canonical_base_coercion_c(matrix_left, vector_right)
        if HAS_DICTIONARY(matrix_left):
            return matrix_left._matrix_times_vector(vector_right)
        else:
            return matrix_left._matrix_times_vector_c_impl(vector_right)

    cdef Vector _matrix_times_vector_c_impl(matrix_left, Vector vector_right):
        raise TypeError
    def _matrix_times_vector(matrix_left, vector_right):
        return matrix_left._matrix_times_vector_c_impl(vector_right)


    cdef Matrix _matrix_times_matrix_c(left, Matrix right):
        cdef int sl, sr
        if left._ncols != right._nrows:
            raise TypeError, "incompatible dimensions"
        left, right = canonical_base_coercion_c(left, right)
        sl = left.is_sparse_c(); sr = right.is_sparse_c()
        if sl != sr:  # is dense and one is sparse
            if sr:  # left is dense
                right = right.dense_matrix()
            else:
                left = left.dense_matrix()
        if HAS_DICTIONARY(left):
            return left._matrix_times_matrix(right)
        else:
            return left._matrix_times_matrix_c_impl(right)

    cdef Matrix _matrix_times_matrix_c_impl(left, Matrix right):
        raise TypeError
    def _matrix_time_matrix(left, right):
        return left._matrix_times_matrix_c_impl(right)


def is_Matrix(x):
    return IS_INSTANCE(x, Matrix)

def is_IntegralDomainElement(x):
    """
    Return True if x is of type IntegralDomainElement.
    """
    return IS_INSTANCE(x, IntegralDomainElement)

cdef class IntegralDomainElement(CommutativeRingElement):
    def is_nilpotent(self):
        return self.is_zero()


def is_DedekindDomainElement(x):
    """
    Return True if x is of type DedekindDomainElement.
    """
    return IS_INSTANCE(x, DedekindDomainElement)

cdef class DedekindDomainElement(IntegralDomainElement):
    pass

def is_PrincipalIdealDomainElement(x):
    """
    Return True if x is of type PrincipalIdealDomainElement.
    """
    return IS_INSTANCE(x, PrincipalIdealDomainElement)

cdef class PrincipalIdealDomainElement(DedekindDomainElement):
    def lcm(self, right):
        """
        Returns the least common multiple of self and right.
        """
        if not PY_TYPE_CHECK(right, Element) or not ((<Element>right)._parent is self._parent):
            return bin_op_c(self, right, lcm)
        return self._lcm(right)

    def gcd(self, right):
        """
        Returns the gcd of self and right, or 0 if both are 0.
        """
        if not PY_TYPE_CHECK(right, Element) or not ((<Element>right)._parent is self._parent):
            return bin_op_c(self, right, gcd)
        return self._gcd(right)

    def xgcd(self, right):
        r"""
        Return the extended gcd of self and other, i.e., elements $r, s, t$ such that
        $$
           r = s \cdot self + t \cdot other.
        $$
        """
        if not PY_TYPE_CHECK(right, Element) or not ((<Element>right)._parent is self._parent):
            return bin_op_c(self, right, xgcd)
        return self._xgcd(right)


# This is pretty nasty low level stuff. The idea is to speed up construction
# of EuclideanDomainElements (in particular Integers) by skipping some tp_new
# calls up the inheritance tree.
PY_SET_TP_NEW(EuclideanDomainElement, Element)

def is_EuclideanDomainElement(x):
    """
    Return True if x is of type EuclideanDomainElement.
    """
    return IS_INSTANCE(x, EuclideanDomainElement)

cdef class EuclideanDomainElement(PrincipalIdealDomainElement):

    def degree(self):
        raise NotImplementedError

    def _gcd(self, other):
        """
        Return the greatest common divisor of self and other.

        Algorithm 3.2.1 in Cohen, GTM 138.
        """
        A = self
        B = other
        while not B.is_zero():
            Q, R = A.quo_rem(B)
            A = B
            B = R
        return A

    def leading_coefficient(self):
        raise NotImplementedError

    def quo_rem(self, other):
        raise NotImplementedError

    def __floordiv__(self,right):
        """
        Quotient of division of self by other.  This is denoted //.
        """
        Q, _ = self.quo_rem(right)
        return Q

    def __mod__(self, other):
        """
        Remainder of division of self by other.

        EXAMPLES:
            sage: R.<x> = ZZ[]
            sage: x % (x+1)
            -1
            sage: (x**3 + x - 1) % (x**2 - 1)
            2*x - 1
        """
        _, R = self.quo_rem(other)
        return R

def is_FieldElement(x):
    """
    Return True if x is of type FieldElement.
    """
    return IS_INSTANCE(x, FieldElement)

cdef class FieldElement(CommutativeRingElement):

    def is_unit(self):
        """
        Return True if self is a unit in its parent ring.

        EXAMPLES:
            sage: a = 2/3; a.is_unit()
            True

        On the other hand, 2 is not a unit, since its parent is ZZ.
            sage: a = 2; a.is_unit()
            False
            sage: parent(a)
            Integer Ring

        However, a is a unit when viewed as an element of QQ:
            sage: a = QQ(2); a.is_unit()
            True
        """
        return PyBool_FromLong(not self.is_zero())

    def _gcd(self, FieldElement other):
        """
        Return the greatest common divisor of self and other.
        """
        if self.is_zero() and other.is_zero():
            return self
        else:
            return self.parent()(1)

    def _lcm(self, FieldElement other):
        """
        Return the least common multiple of self and other.
        """
        if self.is_zero() and other.is_zero():
            return self
        else:
            return self.parent()(1)

    def _xgcd(self, FieldElement other):
        R = self.parent()
        if not self.is_zero():
            return R(1), ~self, R(0)
        elif not other.is_zero():
            return R(1), R(0), ~self
        else: # both are 0
            return self, self, self


    def quo_rem(self, right):
        if not isinstance(right, FieldElement) or not (right.parent() is self.parent()):
            right = self.parent()(right)
        return self/right, 0

def is_FiniteFieldElement(x):
    """
    Return True if x is of type FiniteFieldElement.
    """
    return IS_INSTANCE(x, FiniteFieldElement)

cdef class FiniteFieldElement(FieldElement):
    pass

def is_AlgebraElement(x):
    """
    Return True if x is of type AlgebraElement.
    """
    return IS_INSTANCE(x, AlgebraElement)

cdef class AlgebraElement(RingElement):
    pass

def is_CommutativeAlgebraElement(x):
    """
    Return True if x is of type CommutativeAlgebraElement.
    """
    return IS_INSTANCE(x, CommutativeAlgebraElement)

cdef class CommutativeAlgebraElement(CommutativeRingElement):
    pass

def is_InfinityElement(x):
    """
    Return True if x is of type InfinityElement.
    """
    return IS_INSTANCE(x, InfinityElement)

cdef class InfinityElement(RingElement):
    pass


cdef int have_same_parent(left, right):
    """
    Return nonzero true value if and only if left and right are
    elements and have the same parent.
    """
    # (We know at least one of the arguments is an Element. So if
    # their types are *equal* (fast to check) then they are both
    # Elements.  Otherwise use the slower test via PY_TYPE_CHECK.)
    if PY_TYPE(left) is PY_TYPE(right):
        return (<Element>left)._parent is (<Element>right)._parent

    if PY_TYPE_CHECK(right, Element) and PY_TYPE_CHECK(left, Element):
        return (<Element>left)._parent is (<Element>right)._parent

    return 0






#################################################################################
#
#  Coercion of elements
#
#################################################################################
import __builtin__
import operator

cimport sage.modules.module
import  sage.modules.module

#################################################################################
# parent
#################################################################################
cdef parent_c(x):
    if PY_TYPE_CHECK(x,Element):
        return (<Element>x)._parent
    return <object>PY_TYPE(x)

def parent(x):
    return parent_c(x)

#################################################################################
# coerce
#################################################################################
def coerce(Parent p, x):
    try:
        return p._coerce_c(x)
    except AttributeError:
        return p(x)


#################################################################################
# canonical coercion of two ring elements into one of their parents.
#################################################################################
cdef _verify_canonical_coercion_c(x, y):
    if not have_same_parent(x,y):
        raise RuntimeError, """There is a bug in the coercion code in SAGE.
Both x (=%s) and y (=%s) are supposed to have identical parents but they don't.
In fact, x has parent '%s'
whereas y has parent '%s'"""%(x,y,parent_c(x),parent_c(y))
    return x, y

def canonical_coercion(x, y):
    return canonical_coercion_c(x,y)

cdef canonical_coercion_c(x, y):
    cdef int i
    xp = parent_c(x)
    yp = parent_c(y)
    if xp is yp:
        return x, y

    if PY_IS_NUMERIC(x):
        try:
            x = yp(x)
        except TypeError:
            y = x.__class__(y)
            return x, y
        # Calling this every time incurs overhead -- however, if a mistake
        # gets through then one can get infinite loops in C code hence core
        # dumps.  And users define _coerce_ and __call__ for rings, which
        # can easily have bugs in it, i.e., not really make the element
        # have the correct parent.  Thus this check is *crucial*.
        return _verify_canonical_coercion_c(x,y)

    elif PY_IS_NUMERIC(y):
        try:
            y = xp(y)
        except TypeError:
            x = y.__class__(x)
            return x, y
        return _verify_canonical_coercion_c(x,y)

    try:
        if xp.has_coerce_map_from(yp):
            y = (<Parent>xp)._coerce_c(y)
            return _verify_canonical_coercion_c(x,y)
    except AttributeError:
        pass
    try:
        if yp.has_coerce_map_from(xp):
            x = (<Parent>yp)._coerce_c(x)
            return _verify_canonical_coercion_c(x,y)
    except AttributeError:
        pass
    raise TypeError, "no common canonical parent for objects with parents: '%s' and '%s'"%(xp, yp)

cdef canonical_base_coercion_c(Element x, Element y):
    if not have_same_base(x, y):
        if (<Parent> x._parent._base).has_coerce_map_from_c(y._parent._base):
            # coerce all elements of y to the base ring of x
            y = y.base_extend_c(x._parent._base)
        elif (<Parent> y._parent._base).has_coerce_map_from_c(x._parent._base):
            # coerce x to have elements in the base ring of y
            x = x.base_extend_c(y._parent._base)
    return x,y

def canonical_base_coercion(x, y):
    try:
        xb = x.base_ring()
    except AttributeError:
        #raise TypeError, "unable to find base ring for %s (parent: %s)"%(x,x.parent())
        raise TypeError, "unable to find base ring"
    try:
        yb = y.base_ring()
    except AttributeError:
        raise TypeError, "unable to find base ring"
        #raise TypeError, "unable to find base ring for %s (parent: %s)"%(y,y.parent())
    try:
        b = canonical_coercion_c(xb(0),yb(0))[0].parent()
    except TypeError:
        raise TypeError, "unable to find base ring"
        #raise TypeError, "unable to find a common base ring for %s (base ring: %s) and %s (base ring %s)"%(x,xb,y,yb)
    return x.change_ring(b), y.change_ring(b)


D = {'mul':'*', 'add':'+', 'sub':'-', 'div':'/'}
cdef arith_error_message(x, y, op):
    try:
        n = D[op.__name__]
    except KeyError:
        n = op.__name__
    return "unsupported operand parent(s) for '%s': '%s' and '%s'"%(n, parent_c(x), parent_c(y))

def bin_op(x, y, op):
    return bin_op_c(x,y,op)

cdef bin_op_c(x, y, op):
    """
    Compute x op y, where coercion of x and y works according to
    SAGE's coercion rules.
    """
    # Try canonical element coercion.
    try:
        x1, y1 = canonical_coercion_c(x, y)
        return op(x1,y1)
    except TypeError, msg:
        if not op is operator.mul:
            raise TypeError, arith_error_message(x,y,op)

    # If the op is multiplication, then some other algebra multiplications
    # may be defined

    # 2. Try scalar multiplication.
    # No way to multiply x and y using the ``coerce into a canonical
    # parent'' rule.
    # The next rule to try is scalar multiplication by coercing
    # into the base ring.
    cdef int x_is_modelt, y_is_modelt

    y_is_modelt = PY_TYPE_CHECK(y, ModuleElement)
    if y_is_modelt:
        # First try to coerce x into the base ring of y if y is an element.
        try:
            R = (<ModuleElement> y)._parent._base
            if R is None:
                raise RuntimeError, "base of '%s' must be set to a ring (but it is None)!"%((<ModuleElement> y)._parent)
            x = (<Parent>R)._coerce_c(x)
            return (<ModuleElement> y)._rmul_c(x)     # the product x * y
        except TypeError, msg:
            pass

    x_is_modelt = PY_TYPE_CHECK(x, ModuleElement)
    if x_is_modelt:
        # That did not work.  Try to coerce y into the base ring of x.
        try:
            R = (<ModuleElement> x)._parent._base
            if R is None:
                raise RuntimeError, "base of '%s' must be set to a ring (but it is None)!"%((<ModuleElement> x)._parent)
            y = (<Parent> R)._coerce_c(y)
            return (<ModuleElement> x)._lmul_c(y)    # the product x * y
        except TypeError:
            pass

    if y_is_modelt and x_is_modelt:
        # 3. Both canonical coercion failed, but both are module elements.
        # Try base extending the right object by the parent of the left

        ## TODO -- WORRY -- only unambiguous if one succeeds!
        if  PY_TYPE_CHECK(x, RingElement):
            try:
                return x * y.base_extend((<RingElement>x)._parent)
            except (TypeError, AttributeError), msg:
                pass
        # Also try to base extending the left object by the parent of the right
        if  PY_TYPE_CHECK(y, RingElement):
            try:
                return y * x.base_extend((<Element>y)._parent)
            except (TypeError, AttributeError), msg:
                pass

    # 4. Try _l_action or _r_action.
    # Test to see if an _r_action or _l_action is
    # defined on either side.
    try:
        return x._l_action(y)
    except (AttributeError, TypeError):
        pass
    try:
        return y._r_action(x)
    except (AttributeError, TypeError):
        pass

    raise TypeError, arith_error_message(x,y,op)

def coerce_cmp(x,y):
    cdef int c
    try:
        x, y = canonical_coercion_c(x, y)
        return cmp(x,y)
    except TypeError:
        c = cmp(type(x), type(y))
        if c == 0: c = -1
        return c



###############################################################################

def lcm(x,y):
    from sage.rings.arith import lcm
    return lcm(x,y)

def gcd(x,y):
    from sage.rings.arith import gcd
    return gcd(x,y)

def xgcd(x,y):
    from sage.rings.arith import xgcd
    return xgcd(x,y)
<|MERGE_RESOLUTION|>--- conflicted
+++ resolved
@@ -161,7 +161,6 @@
 
 from sage.structure.parent      cimport Parent
 from sage.structure.parent_base cimport ParentWithBase
-
 
 # This classes uses element.pxd.  To add data members, you
 # must change that file.
@@ -915,18 +914,11 @@
         n = int(n)
 
         a = self
-<<<<<<< HEAD
-        power = None
         if n < 0:
             n = -n
             a = ~self
         elif n == 0:
             return self.parent()(1)
-=======
-        if n < 0:
-            n = -n
-            a = ~self
->>>>>>> ee2bb4db
 
         if n < 4:
             # These cases will probably be called often
@@ -944,14 +936,6 @@
         # One multiplication can be saved by starting with
         # the smallest power needed rather than with 1
         apow = a
-<<<<<<< HEAD
-        while True:
-            if n&1 > 0:
-                if power is None:
-                    power = apow
-                else:
-                    power = power*apow
-=======
         while n&1 == 0:
             apow = apow*apow
             n = n >> 1
@@ -961,7 +945,6 @@
         while n != 0:
             apow = apow*apow
             if n&1 != 0: power = power*apow
->>>>>>> ee2bb4db
             n = n >> 1
 
         return power
