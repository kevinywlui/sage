"""
Univariate Polynomial Base Class

AUTHORS:
    -- William Stein: first version
    -- Martin Albrecht: Added singular coercion.
    -- Robert Bradshaw: Move Polynomial_generic_dense to SageX

TESTS:
     sage: R.<x> = ZZ[]
     sage: f = x^5 + 2*x^2 + (-1)
     sage: f == loads(dumps(f))
     True

"""

################################################################################
#       Copyright (C) 2007 William Stein <wstein@gmail.com>
#
#  Distributed under the terms of the GNU General Public License (GPL)
#
#                  http://www.gnu.org/licenses/
################################################################################

import operator

import copy

import sage.rings.rational
import sage.rings.integer
import polynomial_ring
import sage.rings.arith
#import sage.rings.ring_element
import sage.rings.integer_ring
import sage.rings.rational_field
import sage.rings.integer_mod_ring
import sage.rings.complex_field
import sage.rings.fraction_field_element
from sage.rings.infinity import infinity
#import sage.misc.misc as misc
from sage.misc.sage_eval import sage_eval
from sage.misc.latex import latex
from sage.structure.factorization import Factorization

from sage.interfaces.all import singular as singular_default, is_SingularElement
from sage.libs.all import pari, pari_gen, PariError

from sage.rings.real_mpfr import RealField, is_RealNumber, is_RealField
RR = RealField()

import sage.rings.real_double
import sage.rings.complex_double

from sage.structure.element import RingElement
from sage.structure.element cimport Element, RingElement, ModuleElement, MonoidElement

from sage.rings.rational_field import QQ
from sage.rings.integer_ring import ZZ

from sage.rings.integral_domain import is_IntegralDomain


import polynomial_fateman

def is_Polynomial(f):
    return PY_TYPE_CHECK(f, Polynomial)

from polynomial_compiled cimport CompiledPolynomialFunction

#from polynomial_ring_constructor import PolynomialRing
from polydict import ETuple

cdef class Polynomial(CommutativeAlgebraElement):
    """
    A polynomial.

    EXAMPLE:
        sage: R.<y> = QQ['y']
        sage: S.<x> = R['x']
        sage: f = x*y; f
        y*x
        sage: type(f)
        <type 'sage.rings.polynomial.polynomial_element.Polynomial_generic_dense'>
    """

    def __init__(self, parent, is_gen = False, construct=False):
        """
        The following examples illustrate creation of elements of
        polynomial rings, and some basic arithmetic.

        First we make a polynomial over the integers and do some arithmetic:
            sage: R.<x> = ZZ[]
            sage: f = x^5 + 2*x^2 + (-1); f
            x^5 + 2*x^2 - 1
            sage: f^2
            x^10 + 4*x^7 - 2*x^5 + 4*x^4 - 4*x^2 + 1

        Next we do arithmetic in a sparse polynomial ring over the integers:
            sage: R.<x> = ZZ[ ]; R
            Univariate Polynomial Ring in x over Integer Ring
            sage: S.<Z> = R[ ]; S
            Univariate Polynomial Ring in Z over Univariate Polynomial Ring in x over Integer Ring
            sage: f = Z^3 + (x^2-2*x+1)*Z - 3; f
            Z^3 + (x^2 - 2*x + 1)*Z + -3
            sage: f*f
            Z^6 + (2*x^2 - 4*x + 2)*Z^4 + (-6)*Z^3 + (x^4 - 4*x^3 + 6*x^2 - 4*x + 1)*Z^2 + (-6*x^2 + 12*x - 6)*Z + 9
            sage: f^3 == f*f*f
            True
        """
        CommutativeAlgebraElement.__init__(self, parent)
        self._is_gen = is_gen

    def _dict_to_list(self, x, zero):
          if len(x) == 0:
              return []
          n = max(x.keys())
          if PY_TYPE_CHECK(n, tuple): # a mpoly dict
              n = n[0]
              v = [zero] * (n+1)
              for i, z in x.iteritems():
                  v[i[0]] = z
          else:
              v = [zero] * (n+1)
              for i, z in x.iteritems():
                  v[i] = z
          return v

    cdef ModuleElement _add_c_impl(self, ModuleElement right):
        cdef Py_ssize_t i, min
        x = self.list()
        y = right.list()

        if len(x) > len(y):
            min = len(y)
            high = x[min:]
        elif len(x) < len(y):
            min = len(x)
            high = y[min:]
        else:
            min = len(x)
            high = []

        low = [x[i] + y[i] for i from 0 <= i < min]
        return self.polynomial(low + high)

    cdef ModuleElement _neg_c_impl(self):
        return self.polynomial([-x for x in self.list()])

    def plot(self, xmin=None, xmax=None, *args, **kwds):
        """
        Return a plot of this polynomial.

        INPUT:
            xmin -- float
            xmax -- float
            *args, **kwds -- passed to either point or point

        OUTPUT:
            returns a graphic object.

        EXAMPLES:
            sage: x = polygen(GF(389))
            sage: plot(x^2 + 1, rgbcolor=(0,0,1)).save()
            sage: x = polygen(QQ)
            sage: plot(x^2 + 1, rgbcolor=(1,0,0)).save()
        """
        R = self.base_ring()
        from sage.plot.plot import plot, point, line
        if R.characteristic() == 0:
            return plot(self.__call__, xmin=xmin, xmax=xmax, *args, **kwds)
        else:
            if R.is_finite():
                v = list(R)
                v.sort()
                w = dict([(v[i],i) for i in range(len(v))])
                z = [(i, w[self(v[i])]) for i in range(len(v))]
                return point(z, *args, **kwds)
        raise NotImplementedError, "plotting of polynomials over %s not implemented"%R

    cdef ModuleElement _lmul_c_impl(self, RingElement left):
        """
        Multiply self on the left by a scalar.

        EXAMPLE:
            sage: R.<x> = ZZ[]
            sage: f = (x^3 + x + 5)
            sage: f._lmul_(7)
            7*x^3 + 7*x + 35
            sage: 7*f
            7*x^3 + 7*x + 35
        """
        # todo -- should multiply individual coefficients??
        #         that could be in derived class.
        #         Note that we are guaranteed that right is in the base ring, so this could be fast.
        if left == 0:
            return self.parent()(0)
        return self.parent()(left) * self

    cdef ModuleElement _rmul_c_impl(self, RingElement right):
        """
        Multiply self on the right by a scalar.

        EXAMPLE:
            sage: R.<x> = ZZ[]
            sage: f = (x^3 + x + 5)
            sage: f._rmul_(7)
            7*x^3 + 7*x + 35
            sage: f*7
            7*x^3 + 7*x + 35
        """
        # todo -- Should multiply individual coefficients??
        #         that could be in derived class.
        #         Note that we are guaranteed that right is in the base ring, so this could be fast.
        if right == 0:
            return self.parent()(0)
        return self * self.parent()(right)

    def subs(self, *x, **kwds):
        r"""
        Identical to self(*x).

        See the docstring for \code{self.__call__}.

        EXAMPLES:
            sage: R.<x> = QQ[]
            sage: f = x^3 + x - 3
            sage: f.subs(x=5)
            127
            sage: f.subs(5)
            127
        """
        return self.__call__(*x, **kwds)

    def __call__(self, *x, **kwds):
        """
        Evaluate polynomial at x=a.

        INPUT:
            a -- ring element a; need not be in the coefficient
                 ring of the polynomial.
          -- or --
            a dictionary for kwds:value pairs.  If the variable
            name of the polynomial is a kwds it is substituted in;
            otherwise this polynomial is returned unchanged.

        OUTPUT:
            the value of f at a.

        EXAMPLES:
            sage: R.<x> = QQ[]
            sage: f = x/2 - 5
            sage: f(3)
            -7/2
            sage: R.<x> = ZZ[]
            sage: f = (x-1)^5
            sage: f(2/3)
            -1/243

        We evaluate a polynomial over a quaternion algebra:
            sage: A.<i,j,k> = QuaternionAlgebra(QQ, -1,-1)
            sage: R.<w> = PolynomialRing(A,sparse=True)
            sage: f = i*j*w^5 - 13*i*w^2 + (i+j)*w + i
            sage: f(i+j+1)
            24 + 26*i - 10*j - 25*k
            sage: w = i+j+1; i*j*w^5 - 13*i*w^2 + (i+j)*w + i
            24 + 26*i - 10*j - 25*k

        The parent ring of the answer always "starts" with the parent
        of the object at which we are evaluating.  Thus, e.g., if
        we input a matrix, we are guaranteed to get a matrix out,
        though the base ring of that matrix may change depending on
        the base of the polynomial ring.
            sage: R.<x> = QQ[]
            sage: f = R(2/3)
            sage: a = matrix(ZZ,2)
            sage: b = f(a); b
            [2/3   0]
            [  0 2/3]
            sage: b.parent()
            Full MatrixSpace of 2 by 2 dense matrices over Rational Field
            sage: f = R(1)
            sage: b = f(a); b
            [1 0]
            [0 1]
            sage: b.parent()
            Full MatrixSpace of 2 by 2 dense matrices over Rational Field

            sage: R.<w> = GF(17)[]
            sage: f = w^3 + 3*w +2
            sage: f(5)
            6
            sage: f(w=5)
            6
            sage: f(x=10)   # x isn't mention
            w^3 + 3*w + 2

        Nested polynomial ring elements can be called like multi-variate polynomials.
            sage: R.<x> = QQ[]; S.<y> = R[]
            sage: f = x+y*x+y^2
            sage: f.parent()
            Univariate Polynomial Ring in y over Univariate Polynomial Ring in x over Rational Field
            sage: f(2)
            3*x + 4
            sage: f(2,4)
            16
            sage: f(y=2,x=4)
            16
            sage: f(2,x=4)
            16
            sage: f(2,x=4,z=5)
            16
            sage: f(2,4, z=10)
            16
            sage: f(y=x)
            2*x^2 + x
            sage: f(x=y)
            2*y^2 + y

        The following results in an element of the symbolic ring.
            sage: f(x=sqrt(2))
            y*(y + sqrt(2)) + sqrt(2)

            sage: R.<t> = PowerSeriesRing(QQ, 't'); S.<x> = R[]
            sage: f = 1 + x*t^2 + 3*x*t^4
            sage: f(2)
            1 + 2*t^2 + 6*t^4
            sage: f(2, 1/2)
            15/8

        AUTHORS:
            -- David Joyner, 2005-04-10
            -- William Stein, 2006-01-22; change so parent
               is determined by the arithmetic
            -- William Stein, 2007-03-24: fix parent being determined in the constant case!
            -- Robert Bradshaw, 2007-04-09: add support for nested calling
            -- Tom Boothby, 2007-05-01: evaluation done by CompiledPolynomialFunction
            -- William Stein, 2007-06-03: add support for keyword arguments.
        """
        cdef long i, d = self.degree()

        if len(kwds) >= 1:
            P = self.parent()
            name = P.variable_name()
            if kwds.has_key(name):
                if len(x) > 0:
                    raise ValueError, "must not specify both a keyword and positional argument"
                a = self(kwds[name])
                del kwds[name]
                try:
                    return a(**kwds)
                except TypeError:
                    return a
            elif len(x) > 0:
                a = self(*x)
                try:
                    return a(**kwds)
                except TypeError:
                    return a
            else:
                result = self[d]
                a = P.gen()
                i = d - 1
                while i >= 0:
                    try:
                        s = self[i](**kwds)
                    except TypeError:
                        s = self[i]
                    result = result * a + s
                    i -= 1
                return result

        if len(x) == 0:
            return self

        if isinstance(x[0], tuple):
            x = x[0]
        a = x[0]

        result = self[d]
        if len(x) > 1:
            other_args = x[1:]
            if hasattr(result, '__call__'):
                result = result(other_args)
            else:
                raise TypeError, "Wrong number of arguments"

        if d == 0:
            try:
                return a.parent()(1) * result
            except AttributeError:
                return result

        i = d - 1
        if len(x) > 1:
            while i >= 0:
                result = result * a + self[i](other_args)
                i -= 1
        elif d < 4 and self._compiled is None:
            while i >= 0:
                result = result * a + self[i]
                i -= 1
        else:
            if self._compiled is None:
                self._compiled = CompiledPolynomialFunction(self.list())
            result = self._compiled.eval(a)
        return result

    def _compile(self):
        # For testing
        self._compiled = CompiledPolynomialFunction(self.list())
        return self._compiled

    cdef int _cmp_c_impl(self, Element other) except -2:
        """
        Compare the two polynomials self and other.

        We order polynomials first by degree, then in dictionary order
        starting with the coefficient of largest degree.

        EXAMPLES:
            sage: R.<x> = QQ['x']
            sage: 3*x^3  + 5 > 10*x^2 + 19
            True
            sage: x^2 - 2*x - 1 < x^2 - 1
            True
            sage: x^2 - 2*x - 1 > x^2 - 1
            False
            sage: R(-1) < 0
            False
            sage: x^3 - 3 > 393939393
            True
        """
        d1 = self.degree(); d2 = other.degree()
        c = cmp(d1, d2)
        if c: return c
        for i in reversed(xrange(d1+1)):
            c = cmp(self[i], other[i])
            if c: return c
        return 0

    def __richcmp__(left, right, int op):
        return (<Element>left)._richcmp(right, op)

    def __nonzero__(self):
        """
        EXAMPLES:
            sage: P = PolynomialRing(ZZ,'x')(0)
            sage: bool(P)
            False
            sage: P = PolynomialRing(ZZ, 'x')([1,2,3])
            sage: bool(P)
            True
        """
        return self.degree() >= 0

    def __getitem__(self, n):
        raise NotImplementedError

    def __iter__(self):
        return iter(self.list())

    def __hash__(self):
        if self.degree() >= 1:
            return hash(tuple(self.list()))
        else:
            return hash(self[0])

    def __float__(self):
         if self.degree() > 0:
             raise TypeError, "cannot coerce nonconstant polynomial to float"
         return float(self[0])

    def __int__(self):
        if self.degree() > 0:
            raise TypeError, "cannot coerce nonconstant polynomial to int"
        return int(self[0])

    def _im_gens_(self, codomain, im_gens):
        """
        EXAMPLES:
            sage: R.<x> = ZZ[]
            sage: H = Hom(R, QQ); H
            Set of Homomorphisms from Univariate Polynomial Ring in x over Integer Ring to Rational Field
            sage: f = H([5]); f
            Ring morphism:
              From: Univariate Polynomial Ring in x over Integer Ring
              To:   Rational Field
              Defn: x |--> 5
            sage: f(x)
            5
            sage: f(x^2 + 3)
            28
        """
        a = im_gens[0]
        P = a.parent()
        d = self.degree()
        result = P._coerce_(self[d])
        i = d - 1
        while i >= 0:
            result = result * a + P._coerce_(self[i])
            i -= 1
        return result

    def _integer_(self):
        if self.degree() > 0:
            raise TypeError, "cannot coerce nonconstant polynomial"
        return sage.rings.integer.Integer(self[0])

    def __invert__(self):
        """
        EXAMPLES:
            sage: R.<x> = QQ[]
            sage: f = x - 90283
            sage: f.__invert__()
            1/(x - 90283)
            sage: ~f
            1/(x - 90283)
        """
        return self.parent()(1)/self

    def inverse_of_unit(self):
        """
        EXAMPLES:
            sage: R.<x> = QQ[]
            sage: f = x - 90283
            sage: f.inverse_of_unit()
            Traceback (most recent call last):
            ...
            ValueError: self is not a unit.
            sage: f = R(-90283); g = f.inverse_of_unit(); g
            -1/90283
            sage: parent(g)
            Univariate Polynomial Ring in x over Rational Field
        """
        if self.degree() > 0:
            if not self.is_unit():
                raise ValueError, "self is not a unit."
            else:
                raise NotImplementedError, "polynomial inversion over non-integral domains not implemented"
        return self.parent()(~(self[0]))

    def inverse_mod(a, m):
        """
        Inverts the polynomial a with respect to m, or throw a
        ValueError if no such inverse exists.

        EXAMMPLES:
            sage: S.<t> = QQ[]
            sage: f = inverse_mod(t^2 + 1, t^3 + 1); f
            -1/2*t^2 - 1/2*t + 1/2
            sage: f * (t^2 + 1) % (t^3 + 1)
            1
            sage: f = t.inverse_mod((t+1)^7); f
            -t^6 - 7*t^5 - 21*t^4 - 35*t^3 - 35*t^2 - 21*t - 7
            sage: (f * t) + (t+1)^7
            1

        It also works over in-exact rings, but note that due to rounding
        error the product is only guerenteed to be withing epsilon of the
        constant polynomial 1.
            sage: R.<x> = RDF[]
            sage: f = inverse_mod(x^2 + 1, x^5 + x + 1); f
            0.4*x^4 - 0.2*x^3 - 0.4*x^2 + 0.2*x + 0.8
            sage: f * (x^2 + 1) % (x^5 + x + 1)
            5.55111512313e-17*x^3 + 1.66533453694e-16*x^2 + 5.55111512313e-17*x + 1.0
            sage: f = inverse_mod(x^3 - x + 1, x - 2); f
            0.142857142857
            sage: f * (x^3 - x + 1) % (x - 2)
            1.0

        ALGORITHM:
            Solve the system as + mt = 1, returning s as the inverse
            of a mod m.

            Uses the Euclidean algorithm for exact rings, and solves a
            linear system for the coefficients of s and t for inexact rings
            (as the Euclidean algorithm may not converge in that case).

        AUTHOR:
            -- Robert Bradshaw (2007-05-31)
        """
        if m.degree() == 1 and m[1].is_unit():
            # a(x) mod (x-r) = a(r)
            r = -m[0]
            if not m[1].is_one():
                r *= m.base_ring()(~m[1])
            u = a(r)
            if u.is_unit():
                return a.parent()(~u)
        if a.parent().is_exact():
            # use xgcd
            g, s, _ = a.xgcd(m)
            if g == 1:
                return s
            elif g.is_unit():
                return g.inverse_of_unit() * s
            else:
                raise ValueError, "Impossible inverse modulo"
        else:
            # xgcd may not converge for inexact rings.
            # Instead solve for the coefficients of
            # s (degree n-1) and t (degree n-2) in
            #               as + mt = 1
            # as a linear system.
            from sage.matrix.constructor import matrix
            from sage.modules.free_module_element import vector
            a %= m
            n = m.degree()
            R = a.parent().base_ring()
            M = matrix(R, 2*n-1)
            # a_i s_j x^{i+j} terms
            for i in range(n):
                for j in range(n):
                    M[i+j, j] = a[i]
            # m_i t_j x^{i+j} terms
            for i in range(n+1):
                for j in range(n-1):
                    M[i+j, j+n] = m[i]
            v = vector(R, [R(1)] + [R(0)]*(2*n-2)) # the constant polynomial 1
            if M.is_invertible():
                x = M.solve_right(v) # there has to be a better way to solve
                return a.parent()(list(x)[0:n])
            else:
                raise ValueError, "Impossible inverse modulo"


    def __long__(self):
        """
        EXAMPLES:
            sage: R.<x> = ZZ[]
            sage: f = x - 902384
            sage: long(f)
            Traceback (most recent call last):
            ...
            TypeError: cannot coerce nonconstant polynomial to long
            sage: long(R(939392920202))
            939392920202L
        """
        if self.degree() > 0:
            raise TypeError, "cannot coerce nonconstant polynomial to long"
        return long(self[0])

    cdef RingElement _mul_c_impl(self, RingElement right):
        """
        EXAMPLES:
            sage: R.<x> = ZZ[]
            sage: (x - 4)*(x^2 - 8*x + 16)
            x^3 - 12*x^2 + 48*x - 64
        """
        if right == 0 or self == 0:
            return self.polynomial(0)
        return self._mul_karatsuba(right)

    def square(self):
        """
        Returns the square of this polynomial.

        TODO:
          -- This is just a placeholder; for now it just uses ordinary
          multiplication. But generally speaking, squaring is faster than
          ordinary multiplication, and it's frequently used, so subclasses
          may choose to provide a specialised squaring routine.

          -- Perhaps this even belongs at a lower level? ring_element
          or something?

        AUTHOR:
          -- David Harvey (2006-09-09)

        """
        return self * self

    def __div__(self, right):
        """
        EXAMPLES:
            sage: x = QQ['x'].0
            sage: f = (x^3 + 5)/3; f
            1/3*x^3 + 5/3
            sage: f.parent()
            Univariate Polynomial Ring in x over Rational Field

        If we do the same over $\ZZ$ the result is in the polynomial
        ring over $\QQ$.

            sage: x  = ZZ['x'].0
            sage: f = (x^3 + 5)/3; f
            1/3*x^3 + 5/3
            sage: f.parent()
            Univariate Polynomial Ring in x over Rational Field

        Divides can make elements of the fraction field:

            sage: R.<x> = QQ['x']
            sage: f = x^3 + 5
            sage: g = R(3)
            sage: h = f/g; h
            1/3*x^3 + 5/3
            sage: h.parent()
            Fraction Field of Univariate Polynomial Ring in x over Rational Field

        This is another example over a non-prime finite field
        (submited by a student of Jon Hanke).  It illustrates
        cancellation between the numerator and denominator
        over a non-prime finite field.
            sage: R.<x> = PolynomialRing(GF(5^2, 'a'), 'x')
            sage: f = x^3 + 4*x
            sage: f / (x - 1)
            x^2 + x

        Be careful about coercions (this used to be broken):
            sage: R.<x> = ZZ['x']
            sage: f = x / Mod(2,5); f
            3*x
            sage: f.parent()
            Univariate Polynomial Ring in x over Ring of integers modulo 5
        """
        try:
            if not isinstance(right, Element) or right.parent() != self.parent():
                R = self.parent().base_ring()
                x = R._coerce_(right)
                return self * ~x
        except (TypeError, ValueError, ZeroDivisionError):
            pass
        return RingElement.__div__(self, right)


    def __pow__(self, right, dummy):
        """
        EXAMPLES:
            sage: R.<x> = ZZ[]
            sage: f = x - 1
            sage: f._pow(3)
            x^3 - 3*x^2 + 3*x - 1
            sage: f^3
            x^3 - 3*x^2 + 3*x - 1
        """
        if self.degree() <= 0:
            return self.parent()(self[0]**right)
        if right < 0:
            return (~self)**(-right)
        if (<Polynomial>self)._is_gen:   # special case x**n should be faster!
            P = self.parent()
            R = P.base_ring()
            if P.is_sparse():
                v = {right:R(1)}
            else:
                v = [R(0)]*right + [R(1)]
            return self.parent()(v, check=False)
        return sage.rings.arith.generic_power(self, right, self.parent()(1))

    def _pow(self, right):
        # TODO: fit __pow__ into the arithmatic structure
        if self.degree() <= 0:
            return self.parent()(self[0]**right)
        if right < 0:
            return (~self)**(-right)
        if (<Polynomial>self)._is_gen:   # special case x**n should be faster!
            v = [0]*right + [1]
            return self.parent()(v, check=True)
        return sage.rings.arith.generic_power(self, right, self.parent()(1))

    def _repr(self, name=None):
        s = " "
        m = self.degree() + 1
        r = reversed(xrange(m))
        if name is None:
            name = self.parent().variable_name()
        atomic_repr = self.parent().base_ring().is_atomic_repr()
        coeffs = self.list()
        for n in reversed(xrange(m)):
            x = coeffs[n]
            if x != 0:
                if n != m-1:
                    s += " + "
                x = repr(x)
                if not atomic_repr and n > 0 and (x.find("+") != -1 or x.find("-") != -1):
                    x = "(%s)"%x
                if n > 1:
                    var = "*%s^%s"%(name,n)
                elif n==1:
                    var = "*%s"%name
                else:
                    var = ""
                s += "%s%s"%(x,var)
        if atomic_repr:
            s = s.replace(" + -", " - ")
        s = s.replace(" 1*"," ")
        s = s.replace(" -1*", " -")
        if s==" ":
            return "0"
        return s[1:]

    def _repr_(self):
        r"""
        EXAMPLES:
            sage: x = polygen(QQ)
            sage: f = x^3+2/3*x^2 - 5/3
            sage: f._repr_()
            'x^3 + 2/3*x^2 - 5/3'
            sage: f.rename('vaughn')
            sage: f
            vaughn
        """
        return self._repr()

    def _latex_(self, name=None):
        r"""
        EXAMPLES:
			sage: x = polygen(QQ)
            sage: latex(x^3+2/3*x^2 - 5/3)
             x^{3} + \frac{2}{3}x^{2} - \frac{5}{3}
        """
        s = " "
        m = self.degree() + 1
        r = reversed(xrange(m))
        if name is None:
            name = self.parent().variable_name()
        atomic_repr = self.parent().base_ring().is_atomic_repr()
        coeffs = self.list()
        for n in reversed(xrange(m)):
            x = coeffs[n]
            if x != 0:
                if n != m-1:
                    s += " + "
                x = latex(x)
                if not atomic_repr and n > 0 and (x.find("+") != -1 or x.find("-") != -1):
                    x = "\\left(%s\\right)"%x
                if n > 1:
                    var = "|%s^{%s}"%(name,n)
                elif n==1:
                    var = "|%s"%name
                else:
                    var = ""
                s += "%s%s"%(x,var)
        if atomic_repr:
            s = s.replace(" + -", " - ")
        s = s.replace(" 1|"," ")
        s = s.replace(" -1|", " -")
        s = s.replace("|","")
        if s==" ":
            return "0"
        return s[1:]


    def __setitem__(self, n, value):
        raise IndexError, "polynomials are immutable"


    def __floordiv__(self,right):
        """
        Quotient of division of self by other.  This is denoted //.
        """
        Q, _ = self.quo_rem(right)
        return Q

    def div(self,right):
        """
        Quotient of division of self by other.
        """
        Q, _ = self.quo_rem(right)
        return Q

    def __mod__(self, other):
        """
        Remainder of division of self by other.
        EXAMPLES:
            sage: R.<x> = ZZ[]
            sage: x % (x+1)
            -1
            sage: (x^3 + x - 1) % (x^2 - 1)
            2*x - 1
        """
        _, R = self.quo_rem(other)
        return R

    def _is_atomic(self):
        return self.degree() == self.valuation()

    def _mul_generic(self, right):
        if self is right:
            return self._square_generic()
        x = self.list()
        y = right.list()
        cdef Py_ssize_t i, k, start, end
        cdef Py_ssize_t d1 = len(x)-1, d2 = len(y)-1
        if d1 == -1:
            return self
        elif d2 == -1:
            return right
        elif d1 == 0:
            c = x[0]
            return self._parent([c*a for a in y])
        elif d2 == 0:
            c = y[0]
            return self._parent([a*c for a in x])
        coeffs = []
        for k from 0 <= k <= d1+d2:
            start = 0 if k <= d2 else k-d2 # max(0, k-d2)
            end =   k if k <= d1 else d1    # min(k, d1)
            sum = x[start] * y[k-start]
            for i from start < i <= end:
                sum += x[i] * y[k-i]
            coeffs.append(sum)
        return self._parent(coeffs)

    def _square_generic(self):
        x = self.list()
        cdef Py_ssize_t i, j
        cdef Py_ssize_t d = len(x)-1
        zero = self._parent.base_ring()(0)
        two = self._parent.base_ring()(2)
        coeffs = [zero] * (2 * d + 1)
        for i from 0 <= i <= d:
            coeffs[2*i] = x[i] * x[i]
            for j from 0 <= j < i:
                coeffs[i+j] += two * x[i] * x[j]
        return self._parent(coeffs)

    def _mul_fateman(self, right):
        r"""
        Returns the product of two polynomials using Kronecker's trick
        to do the multiplication.  This could be used used over a
        generic base ring.

        NOTES:
        \begin{itemize}
          \item Since this is implemented in interpreted Python, it
                could be hugely sped up by reimplementing it in Pyrex.
          \item Over the reals there is precision loss, at least in
                the current implementation.
        \end{itemize}

        INPUT:
           self -- Polynomial
           right -- Polynomial (over same base ring as self)

        OUTPUT: Polynomial
           The product self*right.

        ALGORITHM:
        Based on a paper by R. Fateman

          {\tt http://www.cs.berkeley.edu/~fateman/papers/polysbyGMP.pdf}

        The idea is to encode dense univariate polynomials as big
        integers, instead of sequences of coefficients. The paper
        argues that because integer multiplication is so cheap, that
        encoding 2 polynomials to big numbers and then decoding the
        result might be faster than popular multiplication algorithms.
        This seems true when the degree is larger than 200.

        EXAMPLES:
            sage: S.<y> = PolynomialRing(RR)
            sage: f = y^10 - 1.393493*y + 0.3
            sage: f._mul_karatsuba(f)
            1.00000000000000*y^20 - 2.78698600000000*y^11 + 0.600000000000000*y^10 + 0.000000000000000111022302462516*y^8 - 0.000000000000000111022302462516*y^6 - 0.000000000000000111022302462516*y^3 + 1.94182274104900*y^2 - 0.836095800000000*y + 0.0900000000000000
            sage: f._mul_fateman(f)
            1.00000000000000*y^20 - 2.78698600000000*y^11 + 0.600000000000000*y^10 + 1.94182274104900*y^2 - 0.836095800000000*y + 0.0900000000000000

        Advantages:

        \begin{itemize}

        \item Faster than Karatsuba over $\Q$ and $\Z$
             (but much slower still than calling NTL's
             optimized C++ implementation, which is the
             default over $\Z$)

        \item Potentially less complicated.

        \end{itemize}

        Drawbacks:
        \begin{itemize}
        \item Slower over R when the degree of both of polynomials is less
              than 250 (roughly).
        \item Over R, results may not be as accurate as the Karatsuba
              case. This is because we represent coefficients of
              polynomials over R as fractions, then convert them back to
              floating-point numbers.
        \end{itemize}

        AUTHOR:
           -- Didier Deshommes (2006-05-25)
        """
        return self.parent()(polynomial_fateman._mul_fateman_mul(self,right))

    def _mul_karatsuba(self, right):
        r"""
        Returns the product of two polynomials using the Karatsuba
        divide and conquer multiplication algorithm.  This is only
        used over a generic base ring.  (Special libraries like NTL
        are used, e.g., for the integers and rationals, which are much
        faster.)

        INPUT:
           self: Polynomial
           right: Polynomial (over same base ring as self)

        OUTPUT: Polynomial
           The product self*right.

        ALGORITHM:
           The basic idea is to use that
           $$
               (aX + b) (cX + d) = acX^2 + ((a+b)(c+d)-ac-bd)X + bd
           $$
           where ac=a*c and bd=b*d, which requires three
           multiplications instead of the naive four.  (In my examples,
           strangely just doing the above with four multiplications
           does tend to speed things up noticeably.)
           Given f and g of arbitrary degree bigger than one, let e
           be min(deg(f),deg(g))/2.  Write
           $$
                  f = a X^e + b   \text{ and }   g = c X^e + d
           $$
           and use the identity
           $$
                 (aX^e + b) (cX^e + d) = ac X^{2e} +((a+b)(c+d) - ac - bd)X^e + bd
           $$
           to recursively compute $fg$.

        TIMINGS:
        On a Pentium M 1.8Ghz laptop:
           f=R.random(1000,bound=100)
           g=R.random(1000,bound=100)
           time h=f._mul_karatsuba(g)
           Time: 0.42 seconds
           The naive multiplication algorithm takes 14.58 seconds.
           In contrast, MAGMA does this sort of product almost
           instantly, and can easily deal with degree 5000.  Basically
           MAGMA is 100 times faster at polynomial multiplication.

           Over Z using NTL, multiplying two polynomials constructed
           using R.random(10000,bound=100) takes 0.10 seconds.  Using
           MAGMA V2.11-10 the same takes 0.14 seconds.  So in this
           case NTL is somewhat faster than MAGMA.

           Over Q using PARI, multiplying two polynomials constructed
           using R.random(10000,bound=100) takes 1.23 seconds.  Not
           good!  TODO: use NTL polynomials over Z with a denominator
           instead of PARI.

        NOTES:
         * Karatsuba multiplication of polynomials is also implemented in PARI in
                src/basemath/polarit3.c
         * The MAGMA documentation appears to give no information about how
           polynomial multiplication is implemented.
        """
        return self._parent(do_karatsuba(self.list(), right.list()))

    def base_ring(self):
        """
        Return the base ring of the parent of self.

        EXAMPLES:
            sage: R.<x> = ZZ[]
            sage: x.base_ring()
            Integer Ring
            sage: (2*x+3).base_ring()
            Integer Ring
        """
        return self.parent().base_ring()

    def base_extend(self, R):
        """
        Return a copy of this polynomial but with coefficients in R, if there
        is a natural map from coefficient ring of self to R.

        EXAMPLES:
            sage: R.<x> = QQ[]
            sage: f = x^3 - 17*x + 3
            sage: f.base_extend(GF(7))
            Traceback (most recent call last):
            ...
            TypeError: no such base extension
            sage: f.change_ring(GF(7))
            x^3 + 4*x + 3
        """
        S = self.parent().base_extend(R)
        return S(self)

    def change_ring(self, R):
        """
        Return a copy of this polynomial but with coefficients in R, if at
        all possible.

        EXAMPLES:
            sage: K.<z> = CyclotomicField(3)
            sage: f = K.defining_polynomial()
            sage: f.change_ring(GF(7))
            x^2 + x + 1
        """
        S = self.parent().change_ring(R)
        return S(self)

    def _mpoly_dict_recursive(self, vars=None, base_ring=None):
        """
        Return a dict of coefficent entries suitable for construction of a MPolynomial_polydict
        with the given variables.
        """
        if not self:
            return {}

        var = self.parent().variable_name()
        if vars is None:
            vars = self.parent().variable_names_recursive()
        if not var in vars:
            x = base_ring(self) if base_ring else self
            const_ix = ETuple((0,)*len(vars))
            return { const_ix: x }

        prev_vars = vars[:list(vars).index(var)]
        const_ix = ETuple((0,)*len(prev_vars))
        mpolys = None

        if len(prev_vars) > 0:
            try:
                mpolys = [a._mpoly_dict_recursive(prev_vars, base_ring) for a in self]
            except AttributeError, msg:
                pass

        if mpolys is None:
            if base_ring is not None and base_ring is not self.base_ring():
                mpolys = [{const_ix:base_ring(a)} if a else {} for a in self]
            else:
                mpolys = [{const_ix:a} if a else {} for a in self]

        D = {}
        leftovers = (0,) * (len(vars) - len(prev_vars) - 1)
        for k in range(len(mpolys)):
            for i,a in mpolys[k].iteritems():
                j = ETuple((k,) + leftovers)
                D[i + j] = a

        return D


    def __copy__(self):
        """
        Return a "copy" of self.  This is just self, since in SAGE polynomials are
        immutable this just returns self again.

        EXAMPLES:
        We create the polynomial $f=x+3$, then note that the copy is just
        the same polynomial again, which is fine since polynomials are immutable.

            sage: x = ZZ['x'].0
            sage: f = x + 3
            sage: g = copy(f)
            sage: g is f
            True
        """
        return self

    def degree(self):
        """
        Return the degree of this polynomial.  The zero polynomial
        has degree -1.

        EXAMPLES:
            sage: x = ZZ['x'].0
            sage: f = x^93 + 2*x + 1
            sage: f.degree()
            93
            sage: x = PolynomialRing(QQ, 'x', sparse=True).0
            sage: f = x^100000
            sage: f.degree()
            100000

            sage: x = QQ['x'].0
            sage: f = 2006*x^2006 - x^2 + 3
            sage: f.degree()
            2006
            sage: f = 0*x
            sage: f.degree()
            -1
            sage: f = x + 33
            sage: f.degree()
            1

        AUTHORS:
            -- Naqi Jaffery (2006-01-24): examples
        """
        raise NotImplementedError

    def denominator(self):
        """
        Return the least common multiple of the denominators of
        the entries of self, when this makes sense, i.e., when the
        coefficients have a denominator function.

        WARNING: This is not the denominator of the rational function
        defined by self, which would always be 1 since self is a polynomial.

        EXAMPLES:
        First we compute the denominator of a polynomial with integer
        coefficients, which is of course 1.
            sage: R.<x> = ZZ[]
            sage: f = x^3 + 17*x + 1
            sage: f.denominator()
            1

        Next we compute the denominator of a polynomial with rational coefficients.
            sage: R.<x> = PolynomialRing(QQ)
            sage: f = (1/17)*x^19 - (2/3)*x + 1/3; f
            1/17*x^19 - 2/3*x + 1/3
            sage: f.denominator()
            51

        Finally, we try to compute the denominator of a polynomial with
        coefficients in the real numbers, which is a ring whose elements
        do not have a denominator method.
            sage: R.<x> = RR[]
            sage: f = x + RR('0.3'); f
            1.00000000000000*x + 0.300000000000000
            sage: f.denominator()
            Traceback (most recent call last):
            ...
            AttributeError: 'sage.rings.real_mpfr.RealNumber' object has no attribute 'denominator'
        """
        if self.degree() == -1:
            return 1
        R = self.base_ring()
        x = self.list()
        d = x[0].denominator()
        for y in x:
            d = d.lcm(y.denominator())
        return d

    def derivative(self):
        if self.is_zero():
            return self
        cdef Py_ssize_t n, degree = self.degree()
        if degree == 0:
            return self.parent()(0)
        coeffs = self.list()
        return self.polynomial([n*coeffs[n] for n from 1 <= n <= degree])

    def integral(self):
        cdef Py_ssize_t n, degree = self.degree()
        if degree < 0:
            return self.parent()(0)
        try:
            coeffs = self.list()
            return self.polynomial([0, coeffs[0]] + [coeffs[n]/(n+1) for n from 1 <= n <= degree])
        except TypeError:
            raise ArithmeticError, "coefficients of integral cannot be coerced into the base ring"


    def dict(self):
        """
        Return a sparse dictionary representation of this univariate polynomial.

        EXAMPLES:
            sage: R.<x> = QQ[]
            sage: f = x^3 + -1/7*x + 13
            sage: f.dict()
            {0: 13, 1: -1/7, 3: 1}
        """
        X = {}
        Y = self.list()
        for i in xrange(len(Y)):
            c = Y[i]
            if c:
                X[i] = c
        return X

    def factor(self):
        r"""
        Return the factorization of self.

        INPUT:
            a polynomial

        OUTPUT:
            Factorization -- the factorization of self, which is
            a product of a unit with a product of powers of irreducible
            factors.

        Over a field the irreducible factors are all monic.

        EXAMPLES:
        We factor some polynomials over $\Q$.
            sage: x = QQ['x'].0
            sage: f = (x^3 - 1)^2
            sage: f.factor()
            (x - 1)^2 * (x^2 + x + 1)^2

        Notice that over the field $\Q$ the irreducible factors are monic.
            sage: f = 10*x^5 - 1
            sage: f.factor()
            (10) * (x^5 - 1/10)
            sage: f = 10*x^5 - 10
            sage: f.factor()
            (10) * (x - 1) * (x^4 + x^3 + x^2 + x + 1)

        Over $\Z$ the irreducible factors need not be monic:
            sage: x = ZZ['x'].0
            sage: f = 10*x^5 - 1
            sage: f.factor()
            10*x^5 - 1


        We factor a non-monic polynomial over the finite field $F_{25}$.
            sage: k.<a> = GF(25)
            sage: R.<x> = k[]
            sage: f = 2*x^10 + 2*x + 2*a
            sage: F = f.factor(); F
            (2) * (x + a + 2) * (x^2 + 3*x + 4*a + 4) * (x^2 + (a + 1)*x + a + 2) * (x^5 + (3*a + 4)*x^4 + (3*a + 3)*x^3 + 2*a*x^2 + (3*a + 1)*x + 3*a + 1)

        Notice that the unit factor is included when we multiply $F$ back out.
            sage: expand(F)
            2*x^10 + 2*x + 2*a

        Factorization also works even if the variable of the finite field is nefariously
        labeled "x".
            sage: x = GF(3^2, 'a')['x'].0
            sage: f = x^10 +7*x -13
            sage: G = f.factor(); G
            (x + a) * (x + 2*a + 1) * (x^4 + (a + 2)*x^3 + (2*a + 2)*x + 2) * (x^4 + 2*a*x^3 + (a + 1)*x + 2)
            sage: prod(G) == f
            True

            sage: f.parent().base_ring()._assign_names(['a'])
            sage: f.factor()
            (x + a) * (x + 2*a + 1) * (x^4 + (a + 2)*x^3 + (2*a + 2)*x + 2) * (x^4 + 2*a*x^3 + (a + 1)*x + 2)

            sage: k = GF(9,'x')    # purposely calling it x to test robustness
            sage: x = PolynomialRing(k,'x0').gen()
            sage: f = x^3 + x + 1
            sage: f.factor()
            (x0 + 2) * (x0 + x) * (x0 + 2*x + 1)
            sage: f = 0*x
            sage: f.factor()
            Traceback (most recent call last):
            ...
            ValueError: factorization of 0 not defined

            sage: f = x^0
            sage: f.factor()
            1

        Arbitrary precision real and complex factorization:
            sage: R.<x> = RealField(100)[]
            sage: F = factor(x^2-3); F
            (1.0000000000000000000000000000*x + 1.7320508075688772935274463415) * (1.0000000000000000000000000000*x - 1.7320508075688772935274463415)
            sage: expand(F)
            1.0000000000000000000000000000*x^2 - 3.0000000000000000000000000000
            sage: factor(x^2 + 1)
            1.0000000000000000000000000000*x^2 + 1.0000000000000000000000000000
            sage: C = ComplexField(100)
            sage: R.<x> = C[]
            sage: F = factor(x^2+3); F
            (1.0000000000000000000000000000*x + -1.7320508075688772935274463415*I) * (1.0000000000000000000000000000*x + 1.7320508075688772935274463415*I)
            sage: expand(F)
            1.0000000000000000000000000000*x^2 + 3.0000000000000000000000000000
            sage: factor(x^2+1)
            (1.0000000000000000000000000000*x + -1.0000000000000000000000000000*I) * (1.0000000000000000000000000000*x + 1.0000000000000000000000000000*I)
            sage: f = C.0 * (x^2 + 1) ; f
            1.0000000000000000000000000000*I*x^2 + 1.0000000000000000000000000000*I
            sage: F = factor(f); F
            (1.0000000000000000000000000000*I) * (1.0000000000000000000000000000*x + -1.0000000000000000000000000000*I) * (1.0000000000000000000000000000*x + 1.0000000000000000000000000000*I)
            sage: expand(F)
            1.0000000000000000000000000000*I*x^2 + 1.0000000000000000000000000000*I

        Over a complicated number field:
            sage: x = polygen(QQ, 'x')
            sage: f = x^6 + 10/7*x^5 - 867/49*x^4 - 76/245*x^3 + 3148/35*x^2 - 25944/245*x + 48771/1225
            sage: K.<a> = NumberField(f)
            sage: S.<T> = K[]
            sage: ff = S(f); ff
            T^6 + 10/7*T^5 + (-867/49)*T^4 + (-76/245)*T^3 + 3148/35*T^2 + (-25944/245)*T + 48771/1225
            sage: F = ff.factor()
            sage: len(F)
            4
            sage: F[:2]
            [(T + -a, 1), (T + -40085763200/924556084127*a^5 - 145475769880/924556084127*a^4 + 527617096480/924556084127*a^3 + 1289745809920/924556084127*a^2 - 3227142391585/924556084127*a - 401502691578/924556084127, 1)]
            sage: expand(F)
            T^6 + 10/7*T^5 + (-867/49)*T^4 + (-76/245)*T^3 + 3148/35*T^2 + (-25944/245)*T + 48771/1225

        Over RealDoubleField:
            sage: x = polygen(RDF)
            sage: f = (x-1)^3
            sage: f.factor() # random output (unfortunately)
            (1.0*x - 1.00000859959) * (1.0*x^2 - 1.99999140041*x + 0.999991400484)

        Note that this factorization suffers from the roots function:
            sage: f.roots() # random output (unfortunately)
            [1.00000859959, 0.999995700205 + 7.44736245561e-06*I, 0.999995700205 - 7.44736245561e-06*I]

        """

        # PERFORMANCE NOTE:
        #     In many tests with SMALL degree PARI is substantially
        #     better than NTL.  (And magma is better yet.)  And the
        #     timing difference has nothing to do with moving Python
        #     data to NTL and back.
        #     For large degree ( > 1500) in the one test I tried, NTL was
        #     *much* better than MAGMA, and far better than PARI.  So probably
        #     NTL's implementation is asymptotically better.  I could use
        #     PARI for smaller degree over other rings besides Z, and use
        #     NTL in general.

        R = self.parent().base_ring()
        if self.degree() < 0:
            raise ValueError, "factorization of 0 not defined"
        G = None

        from sage.rings.number_field.all import is_NumberField
        from sage.rings.finite_field import is_FiniteField

        n = None
        if sage.rings.integer_mod_ring.is_IntegerModRing(R) or \
              sage.rings.integer_ring.is_IntegerRing(R) or \
              sage.rings.rational_field.is_RationalField(R):

            try:
                G = list(self._pari_with_name('x').factor())
            except PariError:
                raise NotImplementedError

        elif is_NumberField(R) or is_FiniteField(R):

            v = [x._pari_("a") for x in self.list()]
            f = pari(v).Polrev()
            G = list(f.factor())

        elif is_RealField(R):
            n = pari.set_real_precision(int(3.5*R.prec()) + 1)
            G = list(self._pari_with_name('x').factor())

        elif sage.rings.real_double.is_RealDoubleField(R):
            roots = self.roots()
            G = [[],[]]
            real_roots = []
            non_real_roots = []
            for r in roots:
                if r.imag().is_zero():
                    for i in xrange(len(real_roots)):
                        if real_roots[i][0] == r:
                            real_roots[i][1] += 1
                            r = None
                            break
                    if r is not None:
                        real_roots.append([r,1])
                else:
                    for i in xrange(len(non_real_roots)):
                        if non_real_roots[i][0] == r or non_real_roots[i][0] == r.conj():
                            non_real_roots[i][1] += 1
                            r = None
                            break
                    if r is not None:
                        non_real_roots.append([r,1])
            x = self.parent().objgen()[1]
            for r in real_roots:
                G[0].append( x - r[0].real() )
                G[1].append( r[1] )
            for z in non_real_roots:
                a = ( z[0] + z[0].conj() ).real()
                b = ( z[0]*(z[0].conj()) ).real()
                G[0].append( x**2 - a*x + b )
                G[1].append( z[1]/2 )

        elif sage.rings.complex_field.is_ComplexField(R):
            # This is a hack to make the polynomial have complex coefficients, since
            # otherwise PARI will factor over RR.
            n = pari.set_real_precision(int(3.5*R.prec()) + 1)
            if self.leading_coefficient() != R.gen():
                G = list((pari(R.gen())*self._pari_with_name('x')).factor())
            else:
                G = self._pari_with_name('x').factor()

        #elif padic_field.is_pAdicField(R):
        #    G = list(self._pari_with_name('x').factorpadic(R.prime(), R.prec()))

        if G is None:
            raise NotImplementedError

        return self._factor_pari_helper(G, n)

    def _factor_pari_helper(self, G, n=None, unit=None):
        pols = G[0]
        exps = G[1]
        F = []
        R = self.parent()
        c = R.base_ring()(1)
        for i in xrange(len(pols)):
            f = R(pols[i])
            e = int(exps[i])
            if unit is None:
                c *= f.leading_coefficient()
            F.append((f,e))

        if unit is None:

            unit = R.base_ring()(self.leading_coefficient()/c)

        if not unit.is_unit():

            F.append((R(unit), 1))
            unit = R.base_ring()(1)

        elif R.base_ring().is_field():
            # When the base ring is a field we normalize
            # the irreducible factors so they have leading
            # coefficient 1.
            one = R.base_ring()(1)
            for i in range(len(F)):
                c = F[i][0].leading_coefficient()
                if c != 1:
                    unit *= c
                    F[i] = (F[i][0].monic(), F[i][1])

        if not n is None:
            pari.set_real_precision(n)  # restore precision
        return Factorization(F, unit)

    def _lcm(self, other):
        """
        Let f and g be two polynomials.  Then this function
        returns the monic least common multiple of f and g.
        """
        f = self*other
        g = self.gcd(other)
        q = f//g
        return ~(q.leading_coefficient())*q  # make monic  (~ is inverse in python)

    def is_constant(self):
        return self.degree() <= 0

    def root_field(self, names, check_irreducible=True):
        """
        Return the field generated by the roots of self.  The output
        is either a number field, relative number field, a quotient of
        a polynomial ring over a field, or the fraction field of the
        base ring.

        EXAMPLES:
            sage: R.<x> = QQ['x']
            sage: f = x^3 + x + 17
            sage: f.root_field('a')
            Number Field in a with defining polynomial x^3 + x + 17

            sage: R.<x> = QQ['x']
            sage: f = x - 3
            sage: f.root_field('b')
            Rational Field

            sage: R.<x> = ZZ['x']
            sage: f = x^3 + x + 17
            sage: f.root_field('b')
            Number Field in b with defining polynomial x^3 + x + 17

            sage: y = QQ['x'].0
            sage: L.<a> = NumberField(y^3-2)
            sage: R.<x> = L['x']
            sage: f = x^3 + x + 17
            sage: f.root_field('c')
            Extension by x^3 + x + 17 of the Number Field in a with defining polynomial x^3 - 2

            sage: R.<x> = PolynomialRing(GF(9,'a'))
            sage: f = x^3 + x^2 + 8
            sage: K.<alpha> = f.root_field(); K
            Univariate Quotient Polynomial Ring in alpha over Finite Field in a of size 3^2 with modulus x^3 + x^2 + 2
            sage: alpha^2 + 1
            alpha^2 + 1
            sage: alpha^3 + alpha^2
            1
        """
        from sage.rings.number_field.number_field import is_NumberField, NumberField

        R = self.base_ring()
        if not is_IntegralDomain(R):
            raise ValueError, "the base ring must be a domain"

        if self.degree() <= 1:
            return R.fraction_field()

        if sage.rings.integer_ring.is_IntegerRing(R):
            return NumberField(self, names)


        if sage.rings.rational_field.is_RationalField(R) or is_NumberField(R):
            return NumberField(self, names)

        if check_irreducible and not self.is_irreducible():
            raise ValueError, "polynomial must be irreducible"

        return polynomial_ring.PolynomialRing(R.fraction_field(),
                              self.parent().variable_name()).quotient(self, names)


    def constant_coefficient(self):
        return self[0]

    def is_monic(self):
        """
        Returns True if this polynomial is monic.  The zero
        polynomial is by definition not monic.

        EXAMPLES:
            sage: x = QQ['x'].0
            sage: f = x + 33
            sage: f.is_monic()
            True
            sage: f = 0*x
            sage: f.is_monic()
            False
            sage: f = 3*x^3 + x^4 + x^2
            sage: f.is_monic()
            True
            sage: f = 2*x^2 + x^3 + 56*x^5
            sage: f.is_monic()
            False

        AUTHORS:
            -- Naqi Jaffery (2006-01-24): examples
        """
        return not self.is_zero() and self[self.degree()] == 1

    def is_unit(self):
        r"""
        Return True if this polynomial is a unit.

        EXAMPLES:
            sage: a = Integers(90384098234^3)
            sage: b = a(2*191*236607587)
            sage: b.is_nilpotent()
            True
            sage: R.<x> = a[]
            sage: f = 3 + b*x + b^2*x^2
            sage: f.is_unit()
            True
            sage: f = 3 + b*x + b^2*x^2 + 17*x^3
            sage: f.is_unit()
            False

        EXERCISE (Atiyah-McDonald, Ch 1): Let $A[x]$ be a polynomial
        ring in one variable.  Then $f=\sum a_i x^i \in A[x]$ is a
        unit if and only if $a_0$ is a unit and $a_1,\ldots, a_n$ are
        nilpotent.
        """
        if self.degree() > 0:
            for i in range(1,self.degree()+1):
                if not self[i].is_nilpotent():
                    return False
        return self[0].is_unit()

    def is_nilpotent(self):
        r"""
        Return True if this polynomial is nilpotent.

        EXAMPLES:
            sage: R = Integers(12)
            sage: S.<x> = R[]
            sage: f = 5 + 6*x
            sage: f.is_nilpotent()
            False
            sage: f = 6 + 6*x^2
            sage: f.is_nilpotent()
            True
            sage: f^2
            0

        EXERCISE (Atiyah-McDonald, Ch 1): Let $A[x]$ be a polynomial
        ring in one variable.  Then $f=\sum a_i x^i \in A[x]$ is
        nilpotent if and only if every $a_i$ is nilpotent.
        """
        for i in range(self.degree()+1):
            if not self[i].is_nilpotent():
                return False
        return True

    def is_gen(self):
        return bool(self._is_gen)

    def leading_coefficient(self):
        return self[self.degree()]

    def monic(self):
        """
        Return this polynomial divided by its leading coefficient.
        Does not change this polynomial.

        EXAMPLES:
            sage: x = QQ['x'].0
            sage: f = 2*x^2 + x^3 + 56*x^5
            sage: f.monic()
            x^5 + 1/56*x^3 + 1/28*x^2
            sage: f = (1/4)*x^2 + 3*x + 1
            sage: f.monic()
            x^2 + 12*x + 4

    The following happens because $f = 0$ cannot be made into a monic polynomial
            sage: f = 0*x
            sage: f.monic()
            Traceback (most recent call last):
            ...
            ZeroDivisionError: rational division by zero

        Notice that the monic version of a polynomial over the
        integers is defined over the rationals.
            sage: x = ZZ['x'].0
            sage: f = 3*x^19 + x^2 - 37
            sage: g = f.monic(); g
            x^19 + 1/3*x^2 - 37/3
            sage: g.parent()
            Univariate Polynomial Ring in x over Rational Field


        AUTHORS:
            -- Naqi Jaffery (2006-01-24): examples
        """
        if self.is_monic():
            return self
        a = ~self.leading_coefficient()
        R = self.parent()
        if a.parent() != R.base_ring():
            S = R.base_extend(a.parent())
            return a*S(self)
        else:
            return a*self


    def list(self):
        """
        Return a new copy of the list of the underlying
        elements of self.
        """
        raise NotImplementedError

    def prec(self):
        """
        Return the precision of this polynomials.  This is
        always infinity, since polynomials are of infinite
        precision by definition (there is no big-oh).

        EXAMPLES:
            sage: x = polygen(ZZ)
            sage: (x^5 + x + 1).prec()
            +Infinity
            sage: x.prec()
            +Infinity
        """
        return infinity

    def padded_list(self, n=None):
        """
        Return list of coefficients of self up to (but not include $q^n$).

        Includes 0's in the list on the right so that the list has
        length $n$.

        INPUT:
            n -- (default: None); if given, an integer that is at least 0

        EXAMPLES:
            sage: x = polygen(QQ)
            sage: f = 1 + x^3 + 23*x^5
            sage: f.padded_list()
            [1, 0, 0, 1, 0, 23]
            sage: f.padded_list(10)
            [1, 0, 0, 1, 0, 23, 0, 0, 0, 0]
            sage: len(f.padded_list(10))
            10
            sage: f.padded_list(3)
            [1, 0, 0]
            sage: f.padded_list(0)
            []
            sage: f.padded_list(-1)
            Traceback (most recent call last):
            ...
            ValueError: n must be at least 0
        """
        v = self.list()
        if n is None:
            return v
        if n < 0:
            raise ValueError, "n must be at least 0"
        if len(v) < n:
            z = self._parent.base_ring()(0)
            return v + [z]*(n - len(v))
        else:
            return v[:int(n)]

    def coeffs(self):
        r"""
        Returns \code{self.list()}.

        (It potentially slightly faster better to use
        \code{self.list()} directly.)

        EXAMPLES:
            sage: x = QQ['x'].0
            sage: f = 10*x^3 + 5*x + 2/17
            sage: f.coeffs()
            [2/17, 5, 0, 10]
        """
        return self.list()

    def newton_raphson(self, n, x0):
        """
        Return a list of n iterative approximations to a root of this
        polynomial, computed using the Newton-Raphson method.

        The Newton-Raphson method is an iterative root-finding algorithm.
        For f(x) a polynomial, as is the case here, this is essentially
        the same as Horner's method.

        INPUT:
           n -- an integer (=the number of iterations),
           x0 -- an initial guess x0.

        OUTPUT:
           A list of numbers hopefully approximating a root of f(x)=0.

           ** If one of the iterates is a critical point of f then
              a ZeroDivisionError exception is raised.

        EXAMPLES:
            sage: x = PolynomialRing(RealField(), 'x').gen()
            sage: f = x^2 - 2
            sage: f.newton_raphson(4, 1)
            [1.50000000000000, 1.41666666666667, 1.41421568627451, 1.41421356237469]

        AUTHORS: David Joyner and William Stein (2005-11-28)
        """
        n = sage.rings.integer.Integer(n)
        df = self.derivative()
        K = self.parent().base_ring()
        a = K(x0)
        L = []
        for i in range(n):
            a -= self(a) / df(a)
            L.append(a)
        return L

    def polynomial(self, *args, **kwds):
        return self._parent(*args, **kwds)

    def newton_slopes(self, p):
        """
        Return the $p$-adic slopes of the Newton polygon of self,
        when this makes sense.

        OUTPUT:
            -- list of rational numbers

        EXAMPLES:
            sage: x = QQ['x'].0
            sage: f = x^3 + 2
            sage: f.newton_slopes(2)
            [1/3, 1/3, 1/3]

        ALGORITHM: Uses PARI.
        """
        f = self._pari_()
        v = list(f.newtonpoly(p))
        return [sage.rings.rational.Rational(x) for x in v]


    #####################################################################
    # Conversions to other systems
    #####################################################################
    def _pari_(self):
        r"""
        Return polynomial as a PARI object.

        SAGE does not handle PARI's variable ordering requirements gracefully
        at this time.  In practice, this means that the variable \code{x}
        needs to be the topmost variable, as in the example.

        EXAMPLES:
            sage: f = QQ['x']([0,1,2/3,3])
            sage: pari(f)
            3*x^3 + 2/3*x^2 + x

            sage: S.<a> = QQ['a']
            sage: R.<x> = S['x']
            sage: f = R([0, a]) + R([0, 0, 2/3])
            sage: pari(f)
            2/3*x^2 + a*x

        TESTS:
            Unfortunately, variable names matter:
                sage: R.<x, y> = QQ[]
                sage: S.<a> = R[]
                sage: f = x^2 + a; g = y^3 + a
                sage: pari(f)
                Traceback (most recent call last):
                ...
                PariError: (8)

            Stacked polynomial rings, first with a univariate ring on the bottom:
                sage: S.<a> = QQ['a']
                sage: R.<x> = S['x']
                sage: pari(x^2 + 2*x)
                x^2 + 2*x
                sage: pari(a*x + 2*x^3)
                2*x^3 + a*x

            Stacked polynomial rings, second with a multivariate ring on the bottom:
                sage: S.<a, b> = ZZ['a', 'b']
                sage: R.<x> = S['x']
                sage: pari(x^2 + 2*x)
                x^2 + 2*x
                sage: pari(a*x + 2*b*x^3)
                2*b*x^3 + a*x

            Stacked polynomial rings with exotic base rings:
                sage: S.<a, b> = GF(7)['a', 'b']
                sage: R.<x> = S['x']
                sage: pari(x^2 + 9*x)
                x^2 + 2*x
                sage: pari(a*x + 9*b*x^3)
                2*b*x^3 + a*x

                sage: S.<a> = Integers(8)['a']
                sage: R.<x> = S['x']
                sage: pari(x^2 + 2*x)
                Mod(1, 8)*x^2 + Mod(2, 8)*x
                sage: pari(a*x + 10*x^3)
                Mod(2, 8)*x^3 + (Mod(1, 8)*a)*x
        """
        return self._pari_with_name(self.parent().variable_name())

    def _pari_with_name(self, name):
        r"""Return polynomial as a PARI object with topmost variable \code{name}.

        For internal use only.
        """
        K = self.base_ring()
        oldprec = None
        if is_RealField(K) or sage.rings.complex_field.is_ComplexField(K):
            oldprec = pari.get_real_precision()
            pari.set_real_precision(int(K.prec()*3.5)+1)
        vals = [x._pari_() for x in self.list()]
        temp = pari(vals).Polrev(name)
        if oldprec is not None:
            pari.set_real_precision(oldprec)
        return temp

    def _pari_init_(self):
        return repr(self._pari_())

    def _magma_init_(self):
        """
        Return a string that evaluates in Magma to this polynomial.

        EXAMPLES:
            sage: R.<y> = ZZ[]
            sage: f = y^3 - 17*y + 5
            sage: f._magma_init_()
            'Polynomial(IntegerRing(), [5,-17,0,1])'
        """
        return 'Polynomial(%s, [%s])'%(self.base_ring()._magma_init_(), ','.join([a._magma_init_() for a in self.list()]))

    def _magma_(self, G=None):
        """
        Return the Magma version of this polynomial.

        EXAMPLES:
            sage: R.<y> = ZZ[]
            sage: f = y^3 - 17*y + 5
            sage: g = magma(f); g              # optional -- requires Magma
            y^3 - 17*y + 5

        Note that in Magma there is only one polynomial ring over each base,
        so if we make the polynomial ring over ZZ with variable $z$, then
        this changes the variable name of the polynomial we already defined:
            sage: R.<z> = ZZ[]
            sage: magma(R)                     # optional -- requires Magma
            Univariate Polynomial Ring in z over Integer Ring
            sage: g                            # optional -- requires Magma
            z^3 - 17*z + 5

        In SAGE the variable name does not change:
            sage: f
            y^3 - 17*y + 5
        """
        if G is None:
            import sage.interfaces.magma
            G = sage.interfaces.magma.magma
        self.parent()._magma_(G)  # defines the variable name
        f = G(self._magma_init_())
        return f

    def _gap_init_(self):
        return repr(self)

    def _gap_(self, G):
        """
        EXAMPLES:
            sage: R.<y> = ZZ[]
            sage: f = y^3 - 17*y + 5
            sage: g = gap(f); g
            y^3-17*y+5
            sage: f._gap_init_()
            'y^3 - 17*y + 5'
            sage: R.<z> = ZZ[]
            sage: gap(R)
            PolynomialRing(..., [ z ])
            sage: g
            y^3-17*y+5
            sage: gap(z^2 + z)
            z^2+z

        We coerce a polynomial with coefficients in a finite field:

            sage: R.<y> = GF(7)[]
            sage: f = y^3 - 17*y + 5
            sage: g = gap(f); g
            y^3+Z(7)^4*y+Z(7)^5
            sage: g.Factors()
            [ y+Z(7)^0, y+Z(7)^0, y+Z(7)^5 ]
            sage: f.factor()
            (y + 5) * (y + 1)^2
        """
        if G is None:
            import sage.interfaces.gap
            G = sage.interfaces.gap.gap
        self.parent()._gap_(G)
        return G(self._gap_init_())

    ######################################################################


    def resultant(self, other):
        r"""
        Returns the resultant of self and other.

        INPUT:
            other -- a polynomial
<<<<<<< HEAD

        OUTPUT:
            an element of the base ring of the polynomial ring

=======

        OUTPUT:
            an element of the base ring of the polynomial ring

>>>>>>> 8a0a8001
        NOTES:
            Implemented using PARI's \code{polresultant} function.

        EXAMPLES:
            sage: R.<x> = QQ[]
            sage: f = x^3 + x + 1;  g = x^3 - x - 1
            sage: r = f.resultant(g); r
            -8
            sage: r.parent() is QQ
            True

        We can also compute resultants over univariate and
        multivariate polynomial rings, providing that PARI's variable
        ordering requirements are respected.  Usually, your resultants
        will work if you always ask for them in the variable \code{x}:

            sage: R.<a> = QQ[]
            sage: S.<x> = R[]
            sage: f = x^2 + a; g = x^3 + a
            sage: r = f.resultant(g); r
            a^3 + a^2
            sage: r.parent() is R
            True

            sage: R.<a, b> = QQ[]
            sage: S.<x> = R[]
            sage: f = x^2 + a; g = x^3 + b
            sage: r = f.resultant(g); r
            a^3 + b^2
            sage: r.parent() is R
            True

        Unfortunately SAGE does not handle PARI's variable ordering requirements
        gracefully, so the following fails:

            sage: R.<x, y> = QQ[]
            sage: S.<a> = R[]
            sage: f = x^2 + a; g = y^3 + a
            sage: f.resultant(g)
            Traceback (most recent call last):
            ...
            PariError: (8)
        """
        other = self.parent()._coerce_(other)
        variable = self.parent().gen()._pari_()
        # The 0 flag tells PARI to use exact arithmetic
        res = self._pari_().polresultant(other._pari_(), variable, 0)
        return self.parent().base_ring()(res)

    def reverse(self):
        v = list(self.list())
        v.reverse()
        return self.parent()(v)

    def roots(self, multiplicities=True):
        """
        Return all roots of this polynomial.

        INPUT:
            multiplicities -- bool (default: True, except over RR or CC)
                              if True return list of pairs (r, n), where r is
                              the root and n is the multiplicity.

        If the polynomial is over RR or CC returns all roots in CC
        with multiplicities all set to 1.

        Over all other rings it just returns the roots that lie in the
        base ring.

        EXAMPLES:
            sage: x = QQ['x'].0
            sage: f = x^3 - 1
            sage: f.roots()
            [(1, 1)]
            sage: f = (x^3 - 1)^2
            sage: f.roots()
            [(1, 2)]

            sage: f = -19*x + 884736
            sage: f.roots()
            [(884736/19, 1)]
            sage: (f^20).roots()
            [(884736/19, 20)]

            sage: K.<z> = CyclotomicField(3)
            sage: f = K.defining_polynomial()
            sage: g = f.change_ring(GF(7))
            sage: g.roots()
            [(4, 1), (2, 1)]
            sage: g.roots(multiplicities=False)
            [4, 2]

            sage: x = RR['x'].0
            sage: f = x^2 - 1e100
            sage: f.roots()
            [-1.00000000000000e50, 1.00000000000000e50]
            sage: f = x^10 - 2*(5*x-1)^2
            sage: f.roots()
            [-1.67726703399418, 0.199954796285057, 0.200045306115242, 1.57630351618444, 1.10042307611716 + 1.15629902427493*I, 1.10042307611716 - 1.15629902427493*I, -1.20040047425969 + 1.15535958549432*I, -1.20040047425969 - 1.15535958549432*I, -0.0495408941527470 + 1.63445468021367*I, -0.0495408941527470 - 1.63445468021367*I]

            sage: x = CC['x'].0
            sage: i = CC.0
            sage: f = (x - 1)*(x - i)
            sage: f.roots()
            [1.00000000000000*I, 1.00000000000000]

        A purely symbolic roots example:
            sage: X = var('X')
            sage: f = expand((X-1)*(X-I)^3*(X^2 - sqrt(2))); f
            X^6 - 3*I*X^5 - X^5 + 3*I*X^4 - sqrt(2)*X^4 - 3*X^4 + 3*sqrt(2)*I*X^3 + I*X^3 + sqrt(2)*X^3 + 3*X^3 - 3*sqrt(2)*I*X^2 - I*X^2 + 3*sqrt(2)*X^2 - sqrt(2)*I*X - 3*sqrt(2)*X + sqrt(2)*I
            sage: print f.roots()
            [(I, 3), (-2^(1/4), 1), (2^(1/4), 1), (1, 1)]

        An example where the base ring doesn't have a factorization algorithm (yet).  Note
        that this is currently done via naive enumeration, so could be very slow:
            sage: R = Integers(6)
            sage: S.<x> = R['x']
            sage: p = x^2-1
            sage: p.roots()
            Traceback (most recent call last):
            ...
            NotImplementedError: root finding with multiplicities for this polynomial not implemented (try the multiplicities=False option)
            sage: p.roots(multiplicities=False)
            [1, 5]

        An example over the real double field (where root finding
        is *very* fast, thanks to numpy):
            sage: R.<x> = RDF[]
            sage: f = R.cyclotomic_polynomial(5); f
            1.0*x^4 + 1.0*x^3 + 1.0*x^2 + 1.0*x + 1.0
            sage: f.roots()
            [0.309016994375 + 0.951056516295*I, 0.309016994375 - 0.951056516295*I, -0.809016994375 + 0.587785252292*I, -0.809016994375 - 0.587785252292*I]
            sage: [z^5 for z in f.roots()]   # slightly random output
            [1.0 - 2.44921270764e-16*I, 1.0 + 2.44921270764e-16*I, 1.0 - 4.89842541529e-16*I, 1.0 + 4.89842541529e-16*I]

        """
        seq = []

        K = self.parent().base_ring()

        if is_RealField(K) or sage.rings.complex_field.is_ComplexField(K):
            if is_RealField(K):
                K = K.complex_field()
            n = pari.get_real_precision()
            pari.set_real_precision(int(K.prec()/3.2)+1)
            r = pari(self).polroots()
            seq = [K(root) for root in r]
            pari.set_real_precision(n)
            return seq

        elif sage.rings.real_double.is_RealDoubleField(K):
            import numpy
            r = numpy.roots(numpy.array(self.list(), dtype='double'))
            CDF = sage.rings.complex_double.CDF
            return [CDF(z) for z in r]

        try:
            rts = self.factor()
        except NotImplementedError:
            if K.is_finite():
                if multiplicities:
                    raise NotImplementedError, "root finding with multiplicities for this polynomial not implemented (try the multiplicities=False option)"
                else:
                    return [a for a in K if not self(a)]

            raise NotImplementedError, "root finding for this polynomial not implemented"
        for fac in rts:
            g = fac[0]
            if g.degree() == 1:
                if multiplicities:
                    seq.append((-g[0]/g[1],fac[1]))
                else:
                    seq.append(-g[0]/g[1])
        return seq

    def valuation(self, p=None):
        r"""
        If $f = a_r x^r + a_{r+1}x^{r+1} + \cdots$, with $a_r$ nonzero,
        then the valuation of $f$ is $r$.  The valuation of the zero
        polynomial is $\infty$.

        If a prime (or non-prime) $p$ is given, then the valuation is
        the largest power of $p$ which divides self.

        The valuation at $\infty$ is -self.degree().

        EXAMPLES:
        sage: P,x=PolynomialRing(ZZ,'x').objgen()
        sage: (x^2+x).valuation()
        1
        sage: (x^2+x).valuation(x+1)
        1
        sage: (x^2+1).valuation()
        0
        sage: (x^3+1).valuation(infinity)
        -3
        sage: P(0).valuation()
        +Infinity
        """
        cdef int k

        if not self:
            return infinity

        if p is infinity:
            return -self.degree()

        if p is None:
            for k from 0 <= k <= self.degree():
                if self[k]:
                    return ZZ(k)

        if not isinstance(p, Polynomial) or not p.parent() is self.parent():
            raise TypeError, "The polynomial, p, must have the same parent as self."

        if p.degree() == 0:
            raise ArithmeticError, "The polynomial, p, must have positive degree."
        k = 0
        while self % p == 0:
            k = k + 1
            self = self.__floordiv__(p)
        return sage.rings.integer.Integer(k)
        raise RuntimeError, "bug in computing valuation of polynomial"

    def ord(self, p=None):
        """Synonym for valuation

        EXAMPLES:
        sage: P,x=PolynomialRing(ZZ,'x').objgen()
        sage: (x^2+x).ord(x+1)
        1
        """
        return self.valuation(p)

    def name(self):
        return self.parent().variable_name()

    def _xgcd(self, other):
        r"""
        Extended gcd of self and polynomial other.

        Returns g, u, and v such that
              \code{g = u*self + v*other.}

        EXAMPLES:
            sage: P.<x> = QQ[]
            sage: F = (x^2 + 2)*x^3; G = (x^2+2)*(x-3)
            sage: g, u, v = F.xgcd(G)
            sage: g, u, v
            (27*x^2 + 54, 1, -x^2 - 3*x - 9)
            sage: u*F + v*G
            27*x^2 + 54
            sage: x.xgcd(P(0))
            (1, 0, x)
            sage: f = P(0)
            sage: f.xgcd(x)
            (x, 0, 1)
        """
        if other.is_zero():
            R = self.parent()
            return R(1), R(0), self
        # Algorithm 3.2.2 of Cohen, GTM 138
        R = self.parent()
        A = self
        B = other
        U = R(1)
        G = A
        V1 = R(0)
        V3 = B
        while not V3.is_zero():
            Q, R = G.quo_rem(V3)
            T = U - V1*Q
            U = V1
            G = V3
            V1 = T
            V3 = R
        V = (G-A*U)//B
        return G, U, V

    def is_irreducible(self):
        """
        EXAMPLES:
            sage: R.<x> = ZZ[]
            sage: (x^3 + 1).is_irreducible()
            False
            sage: (x^2 - 1).is_irreducible()
            False
            sage: (x^3 + 2).is_irreducible()
            True
            sage: R(0).is_irreducible()
            Traceback (most recent call last):
            ...
            ValueError: self must be nonzero

        $4$ is irreducible as a polynomial, since as a polynomial
        it doesn't factor:
            sage: R(4).is_irreducible()
            True
        """
        if self.is_zero():
            raise ValueError, "self must be nonzero"
        if self.degree() == 0:
            return True

        F = self.factor()
        if len(F) > 1 or F[0][1] > 1:
            return False
        return True

    def shift(self, n):
        r"""
        Returns this polynomial multiplied by the power $x^n$. If $n$ is negative,
        terms below $x^n$ will be discarded. Does not change this polynomial (since
        polynomials are immutable).

        EXAMPLES:
            sage: R.<x> = PolynomialRing(PolynomialRing(QQ,'w'),'x')
            sage: p = x^2 + 2*x + 4
            sage: p.shift(0)
             x^2 + 2*x + 4
            sage: p.shift(-1)
             x + 2
            sage: p.shift(-5)
             0
            sage: p.shift(2)
             x^4 + 2*x^3 + 4*x^2

        One can also use the infix shift operator:
            sage: f = x^3 + x
            sage: f >> 2
            x
            sage: f << 2
            x^5 + x^3

        AUTHOR:
            -- David Harvey (2006-08-06)
            -- Robert Bradshaw (2007-04-18) Added support for infix operator.
        """
        if n == 0:
            return self   # safe because immutable.
        if n > 0:
            output = [self.base_ring()(0)] * n
            output.extend(self.coeffs())
            return self.polynomial(output, check=False)
        if n < 0:
            if n > self.degree():
                return self.polynomial([])
            else:
                return self.polynomial(self.coeffs()[-int(n):], check=False)

    def __lshift__(self, k):
        return self.shift(k)

    def __rshift__(self, k):
        return self.shift(-k)

    def truncate(self, long n):
        r"""
        Returns the polynomial of degree $ < n$ which is equivalent to self
        modulo $x^n$.
        """
        return self._parent(self[:n], check=False)

    def radical(self):
        """
        Returns the radical of self; over a field, this is the product of the
        distinct irreducible factors of self. (This is also sometimes called the
        "square-free part" of self, but that term is ambiguous; it is sometimes used
        to mean the quotient of self by its maximal square factor.)

        EXAMPLES:
            sage: P.<x> = ZZ[]
            sage: t = (x^2-x+1)^3 * (3*x-1)^2
            sage: t.radical()
            3*x^3 - 4*x^2 + 4*x - 1
        """
        return self // self.gcd(self.derivative())

    def norm(self, p):
        r"""
        Return the $p$-norm of this polynomial.

        DEFINITION: For integer $p$, the $p$-norm of a polynomial is
        the $p$th root of the sum of the $p$th powers of the absolute
        values of the coefficients of the polynomial.

        INPUT:
           p -- (positive integer or +infinity) the degree of
                the norm

        EXAMPLES:
            sage: R.<x> =RR[]
            sage: f = x^6 + x^2 + -x^4 - 2*x^3
            sage: f.norm(2)
            2.64575131106459
            sage: N(sqrt(1^2 + 1^2 + (-1)^2 + (-2)^2))
            2.64575131106459

            sage: f.norm(1)
            5.00000000000000
            sage: f.norm(infinity)
            2.00000000000000

            sage: f.norm(-1)
            Traceback (most recent call last):
            ...
            ValueError: The degree of the norm must be positive

        TESTS:
            sage: R.<x> = RR[]
            sage: f = x^6 + x^2 + -x^4 -x^3
            sage: f.norm(int(2))
            2.00000000000000

        AUTHOR:
            -- didier deshommes
            -- William Stein: fix bugs, add definition, etc.
        """
        if p <= 0 :
            raise ValueError, "The degree of the norm must be positive"

        coeffs = self.coeffs()
        if p == infinity:
            return RR(max([abs(i) for i in coeffs]))

        p = sage.rings.integer.Integer(p)  # because we'll do 1/p below.

        if p == 1:
            return RR(sum([abs(i) for i in coeffs]))

        return RR(sum([abs(i)**p for i in coeffs]))**(1/p)

# ----------------- inner functions -------------
# Sagex can't handle function definitions inside other function


cdef _karatsuba_sum(v,w):
    if len(v)>=len(w):
        x = list(v)
        y = w
    else:
        x = list(w)
        y = v
    for i in range(len(y)):
        x[i] = x[i] + y[i]
    return x

cdef _karatsuba_dif(v,w):
    if len(v)>=len(w):
        x = list(v)
        y = w
    else:
        x = list(w)
        y = v
    for i in range(len(y)):
        x[i] -= y[i]
    return x

cdef do_karatsuba(left, right):
    if len(left) == 0 or len(right) == 0:
        return []
    if len(left) == 1:
        c = left[0]
        return [c*a for a in right]
    if len(right) == 1:
        c = right[0]
        return [c*a for a in left]
    if len(left) == 2 and len(right) == 2:
        b = left[0]
        a = left[1]
        d = right[0]
        c = right[1]
        ac = a*c
        bd = b*d
        return [bd,(a+b)*(c+d)-ac-bd,ac]
    e = min(len(left), len(right))/2
    assert e>=1, "bug in karatsuba"
    a, b = left[e:], left[:e]
    c, d = right[e:], right[:e]
    ac = do_karatsuba(a,c)
    bd = do_karatsuba(b,d)
    zeros = [0] * e
    t2 = zeros + zeros + ac
    t1 = zeros + _karatsuba_dif(do_karatsuba(_karatsuba_sum(a,b),_karatsuba_sum(c,d)),_karatsuba_sum(ac,bd))
    t0 = bd
    return _karatsuba_sum(t0,_karatsuba_sum(t1,t2))

cdef class Polynomial_generic_dense(Polynomial):
    """
    A generic dense polynomial.

    EXAMPLES:
        sage: R.<x> = PolynomialRing(PolynomialRing(QQ,'y'))
        sage: f = x^3 - x + 17
        sage: type(f)
        <type 'sage.rings.polynomial.polynomial_element.Polynomial_generic_dense'>
        sage: loads(f.dumps()) == f
        True
    """
    def __init__(self, parent, x=None, int check=1, is_gen=False, int construct=0, absprec=None):
        Polynomial.__init__(self, parent, is_gen=is_gen)

        if x is None:
            self.__coeffs = []
            return
        R = parent.base_ring()

        if sage.rings.fraction_field_element.is_FractionFieldElement(x):
            if x.denominator() != 1:
                raise TypeError, "denominator must be 1"
            else:
                x = x.numerator()

        if PY_TYPE_CHECK(x, Polynomial):
            if (<Element>x)._parent is self._parent:
                x = list(x.list())
            elif (<Element>x)._parent is R or (<Element>x)._parent == R:
                x = [x]
            elif absprec is None:
                x = [R(a) for a in x.list()]
                check = 0
            else:
                x = [R(a, absprec = absprec) for a in x.list()]
                check = 0

        elif PY_TYPE_CHECK(x, list):
            pass

        elif PY_TYPE_CHECK(x, int) and x == 0:
            self.__coeffs = []
            return

        elif isinstance(x, dict):
            x = self._dict_to_list(x, R(0))

        elif isinstance(x, pari_gen):
            if absprec is None:
                x = [R(w) for w in x.Vecrev()]
            else:
                x = [R(w, absprec = absprec) for w in x.Vecrev()]
            check = 1
        elif not isinstance(x, list):
            x = [x]   # constant polynomials
        if check:
            if absprec is None:
                self.__coeffs = [R(z) for z in x]
            else:
                self.__coeffs = [R(z, absprec=absprec) for z in x]
        else:
            self.__coeffs = x
        if check:
            self.__normalize()


    def __reduce__(self):
        return make_generic_polynomial, (self._parent, self.__coeffs)

    def __nonzero__(self):
        return len(self.__coeffs) > 0

    def __hash__(self):
        if len(self.__coeffs) > 1:
            return hash(tuple(self.__coeffs))
        elif len(self.__coeffs) == 1:
            return hash(self[0])
        else:
            return 0

    cdef void __normalize(self):
        x = self.__coeffs
        cdef Py_ssize_t n = len(x) - 1
        while n >= 0 and x[n].is_zero():
#        while n > 0 and x[n] == 0:
            del x[n]
            n -= 1

    def __richcmp__(left, right, int op):
        return (<Element>left)._richcmp(right, op)

    def __getitem__(self, Py_ssize_t n):
        """
        EXAMPLES:
            sage: R.<x> = ZZ[]
            sage: f = (1+2*x)^5; f
            32*x^5 + 80*x^4 + 80*x^3 + 40*x^2 + 10*x + 1
            sage: f[-1]
            0
            sage: f[2]
            40
            sage: f[6]
            0
        """
        if n < 0 or n >= len(self.__coeffs):
            return self.base_ring()(0)
        return self.__coeffs[n]

    def __getslice__(self, Py_ssize_t i, j):
        """
        EXAMPLES:
            sage: R.<x> = RDF[]
            sage: f = (1+2*x)^5; f
            32.0*x^5 + 80.0*x^4 + 80.0*x^3 + 40.0*x^2 + 10.0*x + 1.0
            sage: f[:3]
            40.0*x^2 + 10.0*x + 1.0
            sage: f[2:5]
            80.0*x^4 + 80.0*x^3 + 40.0*x^2
            sage: f[2:]
            32.0*x^5 + 80.0*x^4 + 80.0*x^3 + 40.0*x^2
        """
        if i <= 0:
            i = 0
            zeros = []
        elif i > 0:
            zeros = [self._parent.base_ring()(0)] * i
        return self._parent(zeros + self.__coeffs[i:j])

    def _unsafe_mutate(self, n, value):
        """
        Never use this unless you really know what you are doing.

        WARNING: This could easily introduce subtle bugs, since SAGE
        assumes everywhere that polynomials are immutable.  It's OK to
        use this if you really know what you're doing.

        EXAMPLES:
            sage: R.<x> = ZZ[]
            sage: f = (1+2*x)^2; f
            4*x^2 + 4*x + 1
            sage: f._unsafe_mutate(1, -5)
            sage: f
            4*x^2 - 5*x + 1
        """
        n = int(n)
        value = self.base_ring()(value)
        if n >= 0 and n < len(self.__coeffs):
            self.__coeffs[n] = value
            if n == len(self.__coeffs) and value == 0:
                self.__normalize()
        elif n < 0:
            raise IndexError, "polynomial coefficient index must be nonnegative"
        elif value != 0:
            zero = self.base_ring()(0)
            for _ in xrange(len(self.__coeffs), n):
                self.__coeffs.append(zero)
            self.__coeffs.append(value)

    def __floordiv__(self, right):
        """
        Return the quotient upon division (no remainder).

        EXAMPLES:
            sage: R.<x> = QQ[]
            sage: f = (1+2*x)^3 + 3*x; f
            8*x^3 + 12*x^2 + 9*x + 1
            sage: g = f // (1+2*x); g
            4*x^2 + 4*x + 5/2
            sage: f - g * (1+2*x)
            -3/2
            sage: f.quo_rem(1+2*x)
            (4*x^2 + 4*x + 5/2, -3/2)
        """
        if right.parent() == self.parent():
            return Polynomial.__floordiv__(self, right)
        d = self.parent().base_ring()(right)
        return self.polynomial([c // d for c in self.__coeffs], check=False)

    cdef ModuleElement _add_c_impl(self, ModuleElement right):
        cdef Py_ssize_t check=0, i, min
        x = (<Polynomial_generic_dense>self).__coeffs
        y = (<Polynomial_generic_dense>right).__coeffs
        if len(x) > len(y):
            min = len(y)
            high = x[min:]
        elif len(x) < len(y):
            min = len(x)
            high = y[min:]
        else:
            min = len(x)
        low = [x[i] + y[i] for i from 0 <= i < min]
        if len(x) == len(y):
            res = self._parent(low, check=0)
            (<Polynomial_generic_dense>res).__normalize()
            return res
        else:
            return self._parent(low + high, check=0)

    cdef ModuleElement _sub_c_impl(self, ModuleElement right):
        cdef Py_ssize_t check=0, i, min
        x = (<Polynomial_generic_dense>self).__coeffs
        y = (<Polynomial_generic_dense>right).__coeffs
        if len(x) > len(y):
            min = len(y)
            high = x[min:]
        elif len(x) < len(y):
            min = len(x)
            high = [-y[i] for i from min <= i < len(y)]
        else:
            min = len(x)
        low = [x[i] - y[i] for i from 0 <= i < min]
        if len(x) == len(y):
            res = self._parent(low, check=0)
            (<Polynomial_generic_dense>res).__normalize()
            return res
        else:
            return self._parent(low + high, check=0)

    cdef ModuleElement _rmul_c_impl(self, RingElement c):
        if len(self.__coeffs) == 0:
            return self
        if c._parent is not (<Element>self.__coeffs[0])._parent:
            c = (<Element>self.__coeffs[0])._parent._coerce_c(c)
        v = [c * a for a in self.__coeffs]
        res = self._parent(v, check=0)
        if not v[len(v)-1]:
            (<Polynomial_generic_dense>res).__normalize()
        return res

    cdef ModuleElement _lmul_c_impl(self, RingElement c):
        if len(self.__coeffs) == 0:
            return self
        if c._parent is not (<Element>self.__coeffs[0])._parent:
            c = (<Element>self.__coeffs[0])._parent._coerce_c(c)
        v = [a * c for a in self.__coeffs]
        res = self._parent(v, check=0)
        if not v[len(v)-1]:
            (<Polynomial_generic_dense>res).__normalize()
        return res

    def list(self, copy=True):
        """
        Return a new copy of the list of the underlying
        elements of self.

        EXAMPLES:
            sage: R.<x> = GF(17)[]
            sage: f = (1+2*x)^3 + 3*x; f
            8*x^3 + 12*x^2 + 9*x + 1
            sage: f.list()
            [1, 9, 12, 8]
        """
        if copy:
            return list(self.__coeffs)
        else:
            return self.__coeffs

    def degree(self):
        """
        EXAMPLES:
            sage: R.<x> = RDF[]
            sage: f = (1+2*x^7)^5
            sage: f.degree()
            35
        """
        return len(self.__coeffs) - 1

    def shift(self, Py_ssize_t n):
        r"""
        Returns this polynomial multiplied by the power $x^n$. If $n$
        is negative, terms below $x^n$ will be discarded. Does not
        change this polynomial.

        EXAMPLES:
            sage: R.<x> = PolynomialRing(PolynomialRing(QQ,'y'), 'x')
            sage: p = x^2 + 2*x + 4
            sage: type(p)
            <type 'sage.rings.polynomial.polynomial_element.Polynomial_generic_dense'>
            sage: p.shift(0)
             x^2 + 2*x + 4
            sage: p.shift(-1)
             x + 2
            sage: p.shift(2)
             x^4 + 2*x^3 + 4*x^2

        AUTHOR:
            -- David Harvey (2006-08-06)
        """
        if n == 0:
            return self
        if n > 0:
            output = [self.base_ring()(0)] * n
            output.extend(self.__coeffs)
            return self.polynomial(output, check=False)
        if n < 0:
            if n > len(self.__coeffs) - 1:
                return self.polynomial([])
            else:
                return self.polynomial(self.__coeffs[-int(n):], check=False)

    def truncate(self, long n):
        r"""
        Returns the polynomial of degree $ < n$ which is equivalent to self
        modulo $x^n$.
        """
        return self._parent(self.__coeffs[:n], check=False)



def make_generic_polynomial(parent, coeffs):
    return parent(coeffs)<|MERGE_RESOLUTION|>--- conflicted
+++ resolved
@@ -2032,17 +2032,10 @@
 
         INPUT:
             other -- a polynomial
-<<<<<<< HEAD
 
         OUTPUT:
             an element of the base ring of the polynomial ring
 
-=======
-
-        OUTPUT:
-            an element of the base ring of the polynomial ring
-
->>>>>>> 8a0a8001
         NOTES:
             Implemented using PARI's \code{polresultant} function.
 
