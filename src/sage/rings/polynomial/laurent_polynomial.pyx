r"""
Elements of Laurent polynomial rings
"""

#*****************************************************************************
# This program is free software: you can redistribute it and/or modify
# it under the terms of the GNU General Public License as published by
# the Free Software Foundation, either version 2 of the License, or
# (at your option) any later version.
#                  http://www.gnu.org/licenses/
#*****************************************************************************
from __future__ import print_function
from six import iterkeys, iteritems

from sage.rings.integer cimport Integer
from sage.structure.element import is_Element, coerce_binop
from sage.misc.misc import union
from sage.structure.factorization import Factorization
from sage.misc.derivative import multi_derivative
from sage.rings.polynomial.polynomial_element import Polynomial
from sage.structure.sage_object cimport richcmp, rich_to_bool


cdef class LaurentPolynomial_generic(CommutativeAlgebraElement):
    """
    A generic Laurent polynomial.
    """

    def _integer_(self, ZZ):
        r"""
        Convert this Laurent polynomial to an integer.

        This is only possible if the Laurent polynomial is constant.

        OUTPUT:

        An integer.

        TESTS::

            sage: L.<a> = LaurentPolynomialRing(QQ)
            sage: L(42)._integer_(ZZ)
            42
            sage: a._integer_(ZZ)
            Traceback (most recent call last):
            ...
            ValueError: a is not constant
            sage: L(2/3)._integer_(ZZ)
            Traceback (most recent call last):
            ...
            TypeError: no conversion of this rational to integer
            sage: ZZ(L(42))
            42

        ::

            sage: L.<a, b> = LaurentPolynomialRing(QQ)
            sage: L(42)._integer_(ZZ)
            42
            sage: a._integer_(ZZ)
            Traceback (most recent call last):
            ...
            ValueError: a is not constant
            sage: L(2/3)._integer_(ZZ)
            Traceback (most recent call last):
            ...
            TypeError: no conversion of this rational to integer
            sage: ZZ(L(42))
            42
        """
        if not self.is_constant():
            raise ValueError('{} is not constant'.format(self))
        return ZZ(self.constant_coefficient())

    def _rational_(self):
        r"""
        Convert this Laurent polynomial to a rational.

        This is only possible if the Laurent polynomial is constant.

        OUTPUT:

        A rational.

        TESTS::

            sage: L.<a> = LaurentPolynomialRing(QQ)
            sage: L(42)._rational_()
            42
            sage: a._rational_()
            Traceback (most recent call last):
            ...
            ValueError: a is not constant
            sage: QQ(L(2/3))
            2/3

        ::

            sage: L.<a, b> = LaurentPolynomialRing(QQ)
            sage: L(42)._rational_()
            42
            sage: a._rational_()
            Traceback (most recent call last):
            ...
            ValueError: a is not constant
            sage: QQ(L(2/3))
            2/3
        """
        if not self.is_constant():
            raise ValueError('{} is not constant'.format(self))
        from sage.rings.rational_field import QQ
        return QQ(self.constant_coefficient())


cdef class LaurentPolynomial_univariate(LaurentPolynomial_generic):
    """
    A univariate Laurent polynomial in the form of `t^n \cdot f`
    where `f` is a polynomial in `t`.

    INPUT:

    - ``parent`` -- a Laurent polynomial ring

    - ``f`` -- a polynomial (or something can be coerced to one)

    - ``n`` -- (default: 0) an integer

    AUTHORS:

    - Tom Boothby (2011) copied this class almost verbatim from
      ``laurent_series_ring_element.pyx``, so most of the credit goes to
      William Stein, David Joyner, and Robert Bradshaw
    - Travis Scrimshaw (09-2013): Cleaned-up and added a few extra methods
    """
    def __init__(self, parent, f, n=0):
        r"""
        Create the Laurent polynomial `t^n \cdot f`.

        EXAMPLES::

            sage: R.<q> = LaurentPolynomialRing(ZZ)
            sage: R([1,2,3])
            1 + 2*q + 3*q^2
            sage: TestSuite(q^-3 + 3*q + 2).run()

        ::

            sage: S.<s> = LaurentPolynomialRing(GF(5))
            sage: T.<t> = PolynomialRing(pAdicRing(5))
            sage: S(t)
            s
            sage: parent(S(t))
            Univariate Laurent Polynomial Ring in s over Finite Field of size 5
            sage: parent(S(t)[1])
            Finite Field of size 5

        ::

            sage: R({})
            0
        """
        CommutativeAlgebraElement.__init__(self, parent)

        if isinstance(f, LaurentPolynomial_univariate):
            n += (<LaurentPolynomial_univariate>f).__n
            if (<LaurentPolynomial_univariate>f).__u._parent is parent.polynomial_ring():
                f = (<LaurentPolynomial_univariate>f).__u
            else:
                f = parent.polynomial_ring()((<LaurentPolynomial_univariate>f).__u)
        elif (not isinstance(f, Polynomial)) or (parent is not f.parent()):
            if isinstance(f, dict):
                v = min(f) if f else 0
                f = dict((i-v,c) for i,c in f.items())
                n += v
            f = parent.polynomial_ring()(f)

        # self is that t^n * u:
        self.__u = f
        self.__n = n
        self.__normalize()

    def __reduce__(self):
        """
        Used in pickling.

        EXAMPLES::

            sage: R.<q> = LaurentPolynomialRing(ZZ)
            sage: elt = q^-3 + 2 + q
            sage: loads(dumps(elt)) == elt
            True
        """
        return LaurentPolynomial_univariate, (self._parent, self.__u, self.__n)

    def change_ring(self, R):
        """
        Return a copy of this Laurent polynomial, with coefficients in ``R``.

        EXAMPLES::

            sage: R.<x> = LaurentPolynomialRing(QQ)
            sage: a = x^2 + 3*x^3 + 5*x^-1
            sage: a.change_ring(GF(3))
            2*x^-1 + x^2
        """
        return self.parent().change_ring(R)(self)

    def is_unit(self):
        """
        Return ``True`` if this Laurent polynomial is a unit in this ring.

        EXAMPLES::

            sage: R.<t> = LaurentPolynomialRing(QQ)
            sage: (2+t).is_unit()
            False
            sage: f = 2*t
            sage: f.is_unit()
            True
            sage: 1/f
            1/2*t^-1
            sage: R(0).is_unit()
            False
            sage: R.<s> = LaurentPolynomialRing(ZZ)
            sage: g = 2*s
            sage: g.is_unit()
            False
            sage: 1/g
            1/2*s^-1

        ALGORITHM: A Laurent polynomial is a unit if and only if its "unit
        part" is a unit.
        """
        return self.__u.is_term() and self.__u.coefficients()[0].is_unit()

    def is_zero(self):
        """
        Return ``1`` if ``self`` is 0, else return ``0``.

        EXAMPLES::

            sage: R.<x> = LaurentPolynomialRing(QQ)
            sage: f = 1/x + x + x^2 + 3*x^4
            sage: f.is_zero()
            0
            sage: z = 0*f
            sage: z.is_zero()
            1
        """
        return self.__u.is_zero()

    def __nonzero__(self):
        """
        Check if ``self`` is non-zero.

        EXAMPLES::

            sage: R.<x> = LaurentPolynomialRing(QQ)
            sage: f = 1/x + x + x^2 + 3*x^4
            sage: not f
            False
            sage: z = 0*f
            sage: not z
            True
        """
        return not self.__u.is_zero()

    def _im_gens_(self, codomain, im_gens):
        """
        Return the image of ``self`` under the morphism defined by
        ``im_gens`` in ``codomain``.

        EXAMPLES::

            sage: R.<t> = LaurentPolynomialRing(QQ)
            sage: H = Hom(R, QQ)
            sage: mor = H(2)
            sage: mor(t^2 + t^-2)
            17/4
            sage: 4 + 1/4
            17/4
        """
        return codomain(self(im_gens[0]))

    def __normalize(self):
        r"""
        A Laurent series is a pair `(u(t), n)`, where either `u = 0`
        (to some precision) or `u` is a unit. This pair corresponds to
        `t^n \cdot u(t)`.

        EXAMPLES::

            sage: R.<t> = LaurentPolynomialRing(QQ)
            sage: elt = t^2 + t^4 # indirect doctest
            sage: elt.polynomial_construction()
            (t^2 + 1, 2)

        Check that :trac:`21272` is fixed::

            sage: (t - t).polynomial_construction()
            (0, 0)
        """
        if self.__u[0]:
            return
        elif self.__u.is_zero():
            self.__n = 0
            return
        # we already caught the infinity and zero cases
        cdef long v = <long> self.__u.valuation()
        self.__n += v
        self.__u = self.__u >> v

    def _repr_(self):
        """
        Return a string representation of ``self``.

        EXAMPLES::

            sage: R.<t> = LaurentPolynomialRing(QQ)
            sage: 2 + (2/3)*t^3
            2 + 2/3*t^3
        """
        if self.is_zero():
            return "0"
        s = " "
        v = self.__u.list()
        valuation = self.__n
        m = len(v)
        X = self._parent.variable_name()
        atomic_repr = self._parent.base_ring()._repr_option('element_is_atomic')
        first = True
        for n in xrange(m):
            x = v[n]
            e = n + valuation
            x = str(x)
            if x != '0':
                if not first:
                    s += " + "
                if not atomic_repr and (x[1:].find("+") != -1 or x[1:].find("-") != -1):
                    x = "({})".format(x)
                if e == 1:
                    var = "*{}".format(X)
                elif e == 0:
                    var = ""
                else:
                    var = "*{}^{}".format(X,e)
                s += "{}{}".format(x,var)
                first = False
        s = s.replace(" + -", " - ")
        s = s.replace(" 1*"," ")
        s = s.replace(" -1*", " -")
        return s[1:]

    def _latex_(self):
        r"""
        EXAMPLES::

            sage: R.<x> = LaurentPolynomialRing(QQ)
            sage: f = (17/2)*x^-2 + x + x^2 + 3*x^4
            sage: latex(f)
            \frac{\frac{17}{2}}{x^{2}} + x + x^{2} + 3x^{4}

        Verify that :trac:`6656` has been fixed::

            sage: R.<a,b>=PolynomialRing(QQ)
            sage: T.<x>=LaurentPolynomialRing(R)
            sage: y = a*x+b*x
            sage: y._latex_()
            '\\left(a + b\\right)x'
            sage: latex(y)
            \left(a + b\right)x

        TESTS::

            sage: L.<lambda2> = LaurentPolynomialRing(QQ)
            sage: latex(L.an_element())
            \lambda_{2}
            sage: L.<y2> = LaurentPolynomialRing(QQ)
            sage: latex(L.an_element())
            y_{2}
        """
        from sage.misc.latex import latex

        if self.is_zero():
            return "0"
        s = " "
        v = self.__u.list()
        valuation = self.__n
        m = len(v)
        X = self._parent.latex_variable_names()[0]
        atomic_repr = self._parent.base_ring()._repr_option('element_is_atomic')
        first = True
        for n in xrange(m):
            x = v[n]
            e = n + valuation
            x = latex(x)
            if x != '0':
                if not first:
                    s += " + "
                if not atomic_repr and e > 0 and (x[1:].find("+") != -1 or x[1:].find("-") != -1):
                    x = "\\left({}\\right)".format(x)
                if e == 1:
                    var = "|{}".format(X)
                elif e == 0:
                    var = ""
                elif e > 0:
                    var = "|{}^{{{}}}".format(X,e)
                if e >= 0:
                    s += "{}{}".format(x,var)
                else: # negative e
                    if e == -1:
                        s += "\\frac{{{}}}{{{}}}".format(x, X)
                    else:
                        s += "\\frac{{{}}}{{{}^{{{}}}}}".format(x, X,-e)
                first = False
        s = s.replace(" + -", " - ")
        s = s.replace(" 1|"," ")
        s = s.replace(" -1|", " -")
        s = s.replace("|","")

        return s[1:]

    def __hash__(self):
        """
        Return the hash of ``self``.

        TESTS::

            sage: R = LaurentPolynomialRing(QQ, 't')

            sage: assert hash(R.zero()) == 0
            sage: assert hash(R.one()) == 1
            sage: assert hash(QQ['t'].gen()) == hash(R.gen())

            sage: for _ in range(20):
            ....:     p = QQ.random_element()
            ....:     assert hash(R(p)) == hash(p), "p = {}".format(p)

            sage: S.<t> = QQ[]
            sage: for _ in range(20):
            ....:     p = S.random_element()
            ....:     assert hash(R(p)) == hash(p), "p = {}".format(p)
            ....:     assert hash(R(t*p)) == hash(t*p), "p = {}".format(p)

        Check that :trac:`21272` is fixed::

            sage: R.<t> = LaurentPolynomialRing(QQ)
            sage: hash(R.zero()) == hash(t - t)
            True
        """
        if self.__n == 0:
            return hash(self.__u)

        # we reimplement below the hash of polynomials to handle negative
        # degrees
        cdef long result = 0
        cdef long result_mon
        cdef int i,j
        cdef long var_hash_name = hash(self.__u._parent._names[0])
        for i in range(self.__u.degree()+1):
            result_mon = hash(self.__u[i])
            if result_mon:
                j = i + self.__n
                result_mon = (1000003 * result_mon) ^ var_hash_name
                if j > 0:
                    result_mon = (1000003 * result_mon) ^ j
                elif j < 0:
                    result_mon = (700005 * result_mon) ^ j
                result += result_mon
        return result

    def __getitem__(self, i):
        """
        Return the `i`-th coefficient of ``self``.

        EXAMPLES::

            sage: R.<t> = LaurentPolynomialRing(QQ)
            sage: f = -5/t^(10) + t + t^2 - 10/3*t^3; f
            -5*t^-10 + t + t^2 - 10/3*t^3
            sage: f[-10]
            -5
            sage: f[1]
            1
            sage: f[3]
            -10/3
            sage: f[-9]
            0
            sage: f = -5/t^(10) + 1/3 + t + t^2 - 10/3*t^3; f
            -5*t^-10 + 1/3 + t + t^2 - 10/3*t^3

        Slicing is deprecated::

            sage: f[-10:2]
            doctest:...: DeprecationWarning: polynomial slicing with a start index is deprecated, use list() and slice the resulting list instead
            See http://trac.sagemath.org/18940 for details.
            -5*t^-10 + 1/3 + t
            sage: f[0:]
            1/3 + t + t^2 - 10/3*t^3
            sage: f[:3]
            -5*t^-10 + 1/3 + t + t^2
            sage: f[-14:5:2]
            Traceback (most recent call last):
            ...
            NotImplementedError: polynomial slicing with a step is not defined
        """
        if isinstance(i, slice):
            start = i.start - self.__n if i.start is not None else 0
            stop = i.stop - self.__n if i.stop is not None else self.__u.degree() + 1
            f = self.__u[start:stop:i.step]  # deprecation(18940)
            return LaurentPolynomial_univariate(self._parent, f, self.__n)

        return self.__u[i - self.__n]

    cpdef long number_of_terms(self):
        """
        Return the number of non-zero coefficients of self. Also called weight,
        hamming weight or sparsity.

        EXAMPLES::

            sage: R.<x> = LaurentPolynomialRing(ZZ)
            sage: f = x^3 - 1
            sage: f.number_of_terms()
            2
            sage: R(0).number_of_terms()
            0
            sage: f = (x+1)^100
            sage: f.number_of_terms()
            101

        The method :meth:`hamming_weight` is an alias::

            sage: f.hamming_weight()
            101
        """
        return self.__u.number_of_terms()

    hamming_weight = number_of_terms

    def __iter__(self):
        """
        Iterate through the coefficients from the first nonzero one to the
        last nonzero one.

        EXAMPLES::

            sage: R.<t> = LaurentPolynomialRing(QQ)
            sage: f = -5/t^(2) + t + t^2 - 10/3*t^3; f
            -5*t^-2 + t + t^2 - 10/3*t^3
            sage: for a in f: print(a)
            -5
            0
            0
            1
            1
            -10/3
        """
        return iter(self.__u)

    def _symbolic_(self, R):
        """
        EXAMPLES::

            sage: R.<x> = LaurentPolynomialRing(QQ)
            sage: f = x^3 + 2/x
            sage: g = f._symbolic_(SR); g
            (x^4 + 2)/x
            sage: g(x=2)
            9

            sage: g = SR(f)
            sage: g(x=2)
            9

        The polynomial does not have to be over a field of
        characteristic 0::

            sage: R.<w> = LaurentPolynomialRing(GF(7))
            sage: f = SR(2*w^3 + 1); f
            2*w^3 + 1
            sage: f.variables()
            (w,)
        """
        d = dict([(repr(g), R.var(g)) for g in self.parent().gens()])
        return self.subs(**d)

    def dict(self):
        """
        Return a dictionary representing ``self``.

        EXAMPLES::
            sage: R.<x,y> = ZZ[]
            sage: Q.<t> = LaurentPolynomialRing(R)
            sage: f = (x^3 + y/t^3)^3 + t^2; f
            y^3*t^-9 + 3*x^3*y^2*t^-6 + 3*x^6*y*t^-3 + x^9 + t^2
            sage: f.dict()
            {-9: y^3, -6: 3*x^3*y^2, -3: 3*x^6*y, 0: x^9, 2: 1}
        """
        return dict(zip(self.exponents(), self.coefficients()))

    def coefficients(self):
        """
        Return the nonzero coefficients of ``self``.

        EXAMPLES::

            sage: R.<t> = LaurentPolynomialRing(QQ)
            sage: f = -5/t^(2) + t + t^2 - 10/3*t^3
            sage: f.coefficients()
            [-5, 1, 1, -10/3]
        """
        return self.__u.coefficients()

    def exponents(self):
        """
        Return the exponents appearing in ``self`` with nonzero coefficients.

        EXAMPLES::

            sage: R.<t> = LaurentPolynomialRing(QQ)
            sage: f = -5/t^(2) + t + t^2 - 10/3*t^3
            sage: f.exponents()
            [-2, 1, 2, 3]
        """
        return [i+self.__n for i in self.__u.exponents()]

    def __setitem__(self, n, value):
        """
        EXAMPLES::

            sage: R.<t> = LaurentPolynomialRing(QQ)
            sage: f = t^2 + t^-3
            sage: f[2] = 5
            Traceback (most recent call last):
            ...
            IndexError: Laurent polynomials are immutable
        """
        raise IndexError("Laurent polynomials are immutable")

    def _unsafe_mutate(self, i, value):
        """
        Sage assumes throughout that commutative ring elements are
        immutable. This is relevant for caching, etc. But sometimes you
        need to change a Laurent polynomial and you really know what you're
        doing. That's when this function is for you.

        EXAMPLES::

            sage: R.<t> = LaurentPolynomialRing(QQ)
            sage: f = t^2 + t^-3
            sage: f._unsafe_mutate(2, 3)
            sage: f
            t^-3 + 3*t^2
        """
        j = i - self.__n
        if j >= 0:
            self.__u._unsafe_mutate(j, value)
        else: # off to the left
            if value != 0:
                self.__n = self.__n + j
                R = self._parent.base_ring()
                coeffs = [value] + [R(0) for _ in range(1,-j)] + self.__u.list()
                self.__u = self.__u._parent(coeffs)
        self.__normalize()

    cpdef _add_(self, right_m):
        """
        Add two Laurent polynomials with the same parent.

        EXAMPLES::

            sage: R.<t> = LaurentPolynomialRing(QQ)
            sage: t + t
            2*t
            sage: f = 1/t + t^2 + t^3 - 17/3 * t^4
            sage: g = 2/t + t^3
            sage: f + g
            3*t^-1 + t^2 + 2*t^3 - 17/3*t^4
            sage: f + 0
            t^-1 + t^2 + t^3 - 17/3*t^4
            sage: 0 + f
            t^-1 + t^2 + t^3 - 17/3*t^4
            sage: R(0) + R(0)
            0
            sage: t^3 + t^-3
            t^-3 + t^3

        ALGORITHM: Shift the unit parts to align them, then add.
        """
        cdef LaurentPolynomial_univariate right = <LaurentPolynomial_univariate>right_m
        cdef long m

        # 1. Special case when one or the other is 0.
        if not right:
            return self
        if not self:
            return right

        # 2. Align the unit parts.
        if self.__n < right.__n:
            m = self.__n
            f1 = self.__u
            f2 = right.__u << right.__n - m
        elif self.__n > right.__n:
            m = right.__n
            f1 = self.__u << self.__n - m
            f2 = right.__u
        else:
            m = self.__n
            f1 = self.__u
            f2 = right.__u
        # 3. Add
        return LaurentPolynomial_univariate(self._parent, f1 + f2, m)

    cpdef _sub_(self, right_m):
        """
        Subtract two Laurent polynomials with the same parent.

        EXAMPLES::

            sage: R.<t> = LaurentPolynomialRing(QQ)
            sage: t - t
            0
            sage: t^5 + 2 * t^-5
            2*t^-5 + t^5

        ALGORITHM: Shift the unit parts to align them, then subtract.
        """
        cdef LaurentPolynomial_univariate right = <LaurentPolynomial_univariate>right_m
        cdef long m

        # 1. Special case when one or the other is 0.
        if not right:
            return self
        if not self:
            return -right

        # 2. Align the unit parts.
        if self.__n < right.__n:
            m = self.__n
            f1 = self.__u
            f2 = right.__u << right.__n - m
        else:
            m = right.__n
            f1 = self.__u << self.__n - m
            f2 = right.__u
        # 3. Subtract
        return LaurentPolynomial_univariate(self._parent, f1 - f2, m)

    def degree(self):
        """
        Return the degree of this polynomial.

        EXAMPLES::

            sage: R.<x> = LaurentPolynomialRing(ZZ)
            sage: g = x^2 - x^4
            sage: g.degree()
            4
            sage: g = -10/x^5 + x^2 - x^7
            sage: g.degree()
            7
        """
        return self.__u.degree() + self.__n

    def __neg__(self):
        """
        Return the negative of ``self``.

        EXAMPLES::

            sage: R.<t> = LaurentPolynomialRing(ZZ)
            sage: -(1+t^5)
            -1 - t^5
        """
        return LaurentPolynomial_univariate(self._parent, -self.__u, self.__n)

    cpdef _mul_(self, right_r):
        """
        EXAMPLES::

            sage: R.<x> = LaurentPolynomialRing(GF(2))
            sage: f = 1/x^3 + x + x^2 + 3*x^4
            sage: g = 1 - x + x^2 - x^4
            sage: f*g
            x^-3 + x^-2 + x^-1 + x^8
        """
        cdef LaurentPolynomial_univariate right = <LaurentPolynomial_univariate>right_r
        return LaurentPolynomial_univariate(self._parent,
                             self.__u * right.__u,
                             self.__n + right.__n)

    cpdef _rmul_(self, RingElement c):
        """
        EXAMPLES::

            sage: R.<x> = LaurentPolynomialRing(ZZ)
            sage: f = 1/x^3 + x + x^2 + 3*x^4
            sage: 3 * f
            3*x^-3 + 3*x + 3*x^2 + 9*x^4
        """
        return LaurentPolynomial_univariate(self._parent, self.__u._rmul_(c), self.__n)

    cpdef _lmul_(self, RingElement c):
        """
        EXAMPLES::

            sage: R.<x> = LaurentPolynomialRing(ZZ)
            sage: f = 1/x^3 + x + x^2 + 3*x^4
            sage: f * 3
            3*x^-3 + 3*x + 3*x^2 + 9*x^4
        """
        return LaurentPolynomial_univariate(self._parent, self.__u._lmul_(c), self.__n)

    def is_monomial(self):
        """
        Return True if this element is a monomial.  That is, if self is
        `x^n` for some integer `n`.

        EXAMPLES::

            sage: k.<z> = LaurentPolynomialRing(QQ)
            sage: z.is_monomial()
            True
            sage: k(1).is_monomial()
            True
            sage: (z+1).is_monomial()
            False
            sage: (z^-2909).is_monomial()
            True
            sage: (38*z^-2909).is_monomial()
            False
        """

        return self.__u.is_monomial()

    def __pow__(_self, r, dummy):
        """
        EXAMPLES::

            sage: x = LaurentPolynomialRing(QQ,'x').0
            sage: f = x + x^2 + 3*x^4
            sage: g = 1/x^10 - x
            sage: f^3
            x^3 + 3*x^4 + 3*x^5 + 10*x^6 + 18*x^7 + 9*x^8 + 27*x^9 + 27*x^10 + 27*x^12
            sage: g^4
            x^-40 - 4*x^-29 + 6*x^-18 - 4*x^-7 + x^4
        """
        cdef LaurentPolynomial_univariate self = _self
        right = int(r)
        if right != r:
            raise ValueError("exponent must be an integer")
        return LaurentPolynomial_univariate(self._parent, self.__u**right, self.__n*right)

    cpdef _floordiv_(self, rhs):
        """
        Perform division with remainder and return the quotient.

        EXAMPLES::

            sage: L.<x> = LaurentPolynomialRing(QQ)
            sage: f = x^3 + x^-3
            sage: g = x^-1 + x
            sage: f // g
            x^-2 - 1 + x^2
            sage: g * (f // g) == f
            True
            sage: f // 1
            x^-3 + x^3
            sage: 1 // f
            0
        """
        cdef LaurentPolynomial_univariate right = <LaurentPolynomial_univariate> rhs
        return LaurentPolynomial_univariate(self._parent,
                                            self.__u // right.__u,
                                            self.__n - right.__n)

    def shift(self, k):
        r"""
        Return this Laurent polynomial multiplied by the power `t^n`.
        Does not change this polynomial.

        EXAMPLES::

            sage: R.<t> = LaurentPolynomialRing(QQ['y'])
            sage: f = (t+t^-1)^4; f
            t^-4 + 4*t^-2 + 6 + 4*t^2 + t^4
            sage: f.shift(10)
            t^6 + 4*t^8 + 6*t^10 + 4*t^12 + t^14
            sage: f >> 10
            t^-14 + 4*t^-12 + 6*t^-10 + 4*t^-8 + t^-6
            sage: f << 4
            1 + 4*t^2 + 6*t^4 + 4*t^6 + t^8
        """
        return LaurentPolynomial_univariate(self._parent, self.__u, self.__n + k)

    def __lshift__(LaurentPolynomial_univariate self, k):
        """
        Return the left shift of ``self``.

        EXAMPLES::

            sage: R.<t> = LaurentPolynomialRing(QQ)
            sage: f = (t+t^-1)^4; f
            t^-4 + 4*t^-2 + 6 + 4*t^2 + t^4
            sage: f << 4
            1 + 4*t^2 + 6*t^4 + 4*t^6 + t^8
        """
        return LaurentPolynomial_univariate(self._parent, self.__u, self.__n + k)

    def __rshift__(LaurentPolynomial_univariate self, k):
        """
        Return the right shift of ``self``.

        EXAMPLES::

            sage: R.<t> = LaurentPolynomialRing(QQ)
            sage: f = (t+t^-1)^4; f
            t^-4 + 4*t^-2 + 6 + 4*t^2 + t^4
            sage: f >> 10
            t^-14 + 4*t^-12 + 6*t^-10 + 4*t^-8 + t^-6
        """
        return LaurentPolynomial_univariate(self._parent, self.__u, self.__n - k)

    cpdef _div_(self, rhs):
        """
        EXAMPLES::

            sage: R.<x> = LaurentPolynomialRing(QQ)
            sage: f = x + x^2 + 3*x^4
            sage: g = 1/x^7 - x + x^2 - x^4
            sage: f / x
            1 + x + 3*x^3
            sage: f / g
            (3*x^11 + x^9 + x^8)/(-x^11 + x^9 - x^8 + 1)
            sage: (x^-2 + x)*(x^-2 + 1) / ((x^5 + x^8)*(x + 2))
            (x^2 + 1)/(x^10 + 2*x^9)
            sage: (x^-2 + x)*(x^-2 + 1) / ((x^-5 + x^-8)*(x + 2))
            (x^6 + x^4)/(x + 2)
        """
        cdef LaurentPolynomial_univariate right = <LaurentPolynomial_univariate> rhs
        if right.__u.is_zero():
            raise ZeroDivisionError
        return self * ~right

    def __invert__(self):
        """
        Return the inverse of ``self``.

        EXAMPLES::

            sage: R.<t> = LaurentPolynomialRing(QQ)
            sage: i = ~(t^-2); i
            t^2
            sage: i.parent() is R
            True
            sage: i = ~(2*t^2); i
            1/2*t^-2
            sage: i.parent() is R
            True
            sage: i = ~(t^-2 + 2 + t^2); i
            t^2/(t^4 + 2*t^2 + 1)
            sage: i.parent()
            Fraction Field of Univariate Polynomial Ring in t over Rational Field
        """
        if self.__u.is_constant(): # this has a single term c*x^n
            if self.__u.is_unit():
                return LaurentPolynomial_univariate(self._parent, self.__u.inverse_of_unit(), -self.__n)
            # Enlarge the ring so we can divide by the coefficient
            R = self.base_ring().fraction_field()
            P = self.parent().change_ring(R)
            return LaurentPolynomial_univariate(P, ~R(self.__u), -self.__n)
        P = self.parent().polynomial_ring()
        if self.__n < 0:
            return P.gen()**-self.__n / self.__u
        return P.one() / (P.gen()**self.__n * self.__u)

    def inverse_of_unit(self):
        """
        Return the inverse of ``self`` if a unit.

        EXAMPLES::

            sage: R.<t> = LaurentPolynomialRing(QQ)
            sage: (t^-2).inverse_of_unit()
            t^2
            sage: (t + 2).inverse_of_unit()
            Traceback (most recent call last):
            ...
            ArithmeticError: element is not a unit
        """
        if self.is_unit():
            return ~self
        raise ArithmeticError("element is not a unit")

    def _fraction_pair(self):
        """
        Return one representation of ``self`` as a pair
        ``(numerator, denominator)``.

        Here both the numerator and the denominator are polynomials.

        This is used for coercion into the fraction field.

        EXAMPLES::

            sage: L.<x> = LaurentPolynomialRing(QQ)
            sage: f = 4*x^-7 + 3*x^3 + 1 + 2*x^4 + x^6
            sage: f._fraction_pair()
            (x^13 + 2*x^11 + 3*x^10 + x^7 + 4, x^7)
        """
        P = self.parent().polynomial_ring()
        numer = self.__u
        denom = P.one()
        if self.__n > 0:
            numer *= P.gen()**self.__n
        elif self.__n < 0:
            denom *= P.gen()**-self.__n
        return (numer, denom)

    def gcd(self, right):
        """
        Return the gcd of ``self`` with ``right`` where the common divisor
        ``d`` makes both ``self`` and ``right`` into polynomials with
        the lowest possible degree.

        EXAMPLES::

            sage: R.<t> = LaurentPolynomialRing(QQ)
            sage: t.gcd(2)
            1
            sage: gcd(t^-2 + 1, t^-4 + 3*t^-1)
            t^-4
            sage: gcd((t^-2 + t)*(t + t^-1), (t^5 + t^8)*(1 + t^-2))
            t^-3 + t^-1 + 1 + t^2
        """
        b = <LaurentPolynomial_univariate>self._parent(right)
        return LaurentPolynomial_univariate(self._parent, self.__u.gcd(b.__u), min(self.__n, b.__n))

    @coerce_binop
    def quo_rem(self, right_r):
        """
        Attempts to divide ``self`` by ``right`` and returns a quotient and
        a remainder.

        EXAMPLES::

            sage: R.<t> = LaurentPolynomialRing(QQ)
            sage: (t^-3 - t^3).quo_rem(t^-1 - t)
            (t^-2 + 1 + t^2, 0)
            sage: (t^-2 + 3 + t).quo_rem(t^-4)
            (t^2 + 3*t^4 + t^5, 0)
            sage: (t^-2 + 3 + t).quo_rem(t^-4 + t)
            (0, 1 + 3*t^2 + t^3)
        """
        cdef LaurentPolynomial_univariate right = <LaurentPolynomial_univariate>right_r
        q,r = self.__u.quo_rem(right.__u)
        ql = LaurentPolynomial_univariate(self._parent, q, self.__n - right.__n)
        rl = LaurentPolynomial_univariate(self._parent, r, 0)
        return (ql, rl)

    cpdef _richcmp_(self, right_r, int op):
        r"""
        Comparison of ``self`` and ``right_r``.

        EXAMPLES::

            sage: R.<x> = LaurentPolynomialRing(QQ)
            sage: f = x^(-1) + 1 + x
            sage: g = x^(-1) + 1
            sage: f == g
            False

        ::

            sage: f = x^(-1) + 1 + x
            sage: g = x^(-1) + 2
            sage: f == g
            False
            sage: f != g
            True
            sage: f < g
            True
            sage: f <= g
            True
            sage: f > g
            False
            sage: f >= g
            False

        ::

            sage: f = x^(-2) + 1 + x
            sage: g = x^(-1) + 2
            sage: f == g
            False
            sage: f < g
            False
            sage: f > g
            True
        """
        cdef LaurentPolynomial_univariate right = <LaurentPolynomial_univariate>right_r

        zero = self.base_ring().zero()

        if not self and not right:
            return rich_to_bool(op, 0)

        # zero pad coefficients on the left, to line them up for comparison
        cdef long n = min(self.__n, right.__n)
        x = [zero] * (self.__n - n) + self.__u.list()
        y = [zero] * (right.__n - n) + right.__u.list()

        # zero pad on right to make the lists the same length
        # (this is necessary since the power series list() function just
        # returns the coefficients of the underlying polynomial, which may
        # have zeroes in the high coefficients)
        if len(x) < len(y):
            x.extend([zero] * (len(y) - len(x)))
        elif len(y) < len(x):
            y.extend([zero] * (len(x) - len(y)))

        return richcmp(x, y, op)

    def valuation(self, p=None):
        """
        Return the valuation of ``self``.

        The valuation of a Laurent polynomial `t^n u` is `n` plus the
        valuation of `u`.

        EXAMPLES::

            sage: R.<x> = LaurentPolynomialRing(ZZ)
            sage: f = 1/x + x^2 + 3*x^4
            sage: g = 1 - x + x^2 - x^4
            sage: f.valuation()
            -1
            sage: g.valuation()
            0
        """
        return self.__n + self.__u.valuation(p)

    def truncate(self, n):
        """
        Return a polynomial with degree at most `n-1` whose `j`-th coefficients
        agree with ``self`` for all `j < n`.

        EXAMPLES::

            sage: R.<x> = LaurentPolynomialRing(QQ)
            sage: f = 1/x^12 + x^3 + x^5 + x^9
            sage: f.truncate(10)
            x^-12 + x^3 + x^5 + x^9
            sage: f.truncate(5)
            x^-12 + x^3
            sage: f.truncate(-16)
            0
        """
        if n <= self.valuation():
            return self._parent(0)
        return LaurentPolynomial_univariate(self._parent, self.__u.truncate(n-self.__n), self.__n)

    def variable_name(self):
        """
        Return the name of variable of ``self`` as a string.

        EXAMPLES::

            sage: R.<x> = LaurentPolynomialRing(QQ)
            sage: f = 1/x + x^2 + 3*x^4
            sage: f.variable_name()
            'x'
        """
        return self._parent.variable_name()

    def variables(self):
        """
        Return the tuple of variables occuring in this Laurent polynomial.

        EXAMPLES::

            sage: R.<x> = LaurentPolynomialRing(QQ)
            sage: f = 1/x + x^2 + 3*x^4
            sage: f.variables()
            (x,)
            sage: R.one().variables()
            ()
        """
        if self.is_constant():
            return ()
        return self._parent.gens()

    def polynomial_construction(self):
        """
        Return the polynomial and the shift in power used to construct the
        Laurent polynomial `t^n u`.

        OUTPUT:

        A tuple ``(u, n)`` where ``u`` is the underlying polynomial and ``n``
        is the power of the exponent shift.

        EXAMPLES::

            sage: R.<x> = LaurentPolynomialRing(QQ)
            sage: f = 1/x + x^2 + 3*x^4
            sage: f.polynomial_construction()
            (3*x^5 + x^3 + 1, -1)
        """
        return (self.__u, self.__n)

    def is_constant(self):
        """
        Return whether this Laurent polynomial is constant.

        EXAMPLES::

            sage: R.<x> = LaurentPolynomialRing(QQ)
            sage: x.is_constant()
            False
            sage: R.one().is_constant()
            True
            sage: (x^-2).is_constant()
            False
            sage: (x^2).is_constant()
            False
            sage: (x^-2 + 2).is_constant()
            False
            sage: R(0).is_constant()
            True
            sage: R(42).is_constant()
            True
            sage: x.is_constant()
            False
            sage: (1/x).is_constant()
            False
        """
        return self.__n == 0 and self.__u.is_constant()

    def __copy__(self):
        """
        Return a copy of ``self``.

        EXAMPLES::

            sage: R.<x> = LaurentPolynomialRing(QQ)
            sage: f = 1/x + x^2 + 3*x^4
            sage: cf = copy(f)
            sage: cf == f
            True
            sage: cf is not f
            True
        """
        from copy import copy
        return LaurentPolynomial_univariate(self._parent, copy(self.__u), self.__n)

    def derivative(self, *args):
        """
        The formal derivative of this Laurent polynomial, with respect
        to variables supplied in args.

        Multiple variables and iteration counts may be supplied; see
        documentation for the global :func`derivative()` function for more
        details.

        .. SEEALSO::

           :meth:`_derivative`

        EXAMPLES::

            sage: R.<x> = LaurentPolynomialRing(QQ)
            sage: g = 1/x^10 - x + x^2 - x^4
            sage: g.derivative()
            -10*x^-11 - 1 + 2*x - 4*x^3
            sage: g.derivative(x)
            -10*x^-11 - 1 + 2*x - 4*x^3

        ::

            sage: R.<t> = PolynomialRing(ZZ)
            sage: S.<x> = LaurentPolynomialRing(R)
            sage: f = 2*t/x + (3*t^2 + 6*t)*x
            sage: f.derivative()
            -2*t*x^-2 + (3*t^2 + 6*t)
            sage: f.derivative(x)
            -2*t*x^-2 + (3*t^2 + 6*t)
            sage: f.derivative(t)
            2*x^-1 + (6*t + 6)*x
        """
        return multi_derivative(self, args)

    def _derivative(self, var=None):
        """
        The formal derivative of this Laurent series with respect to ``var``.

        If ``var`` is ``None`` or the generator of this ring, it's the formal
        derivative as expected. Otherwise, ``_derivative(var)`` gets called
        recursively on each coefficient.

        .. SEEALSO::

           :meth:`derivative`

        EXAMPLES::

            sage: R.<x> = LaurentPolynomialRing(ZZ)
            sage: f = x^2 + 3*x^4
            sage: f._derivative()
            2*x + 12*x^3
            sage: f._derivative(x)
            2*x + 12*x^3
            sage: g = 1/x^10 - x + x^2 - x^4
            sage: g._derivative()
            -10*x^-11 - 1 + 2*x - 4*x^3

        Differentiating with respect to something other than the generator
        gets recursed into the base ring::

            sage: R.<t> = PolynomialRing(ZZ)
            sage: S.<x> = LaurentPolynomialRing(R)
            sage: f = 2*t/x + (3*t^2 + 6*t)*x
            sage: f._derivative(t)
            2*x^-1 + (6*t + 6)*x
        """
        if var is not None and var is not self._parent.gen():
            # call _derivative() recursively on coefficients
            u = [coeff._derivative(var) for coeff in self.__u.list()]
            u = self._parent.polynomial_ring()(u)
            return LaurentPolynomial_univariate(self._parent, u, self.__n)

        # compute formal derivative with respect to generator
        if self.is_zero():
            return LaurentPolynomial_univariate(self._parent, 0)
        cdef long m, n = self.__n
        a = self.__u.list()
        v = [(n+m)*a[m] for m from 0 <= m < len(a)]
        u = self._parent.polynomial_ring()(v)
        return LaurentPolynomial_univariate(self._parent, u, n-1)

    def integral(self):
        r"""
        The formal integral of this Laurent series with 0 constant term.

        EXAMPLES:

        The integral may or may not be defined if the base ring
        is not a field.

        ::

            sage: t = LaurentPolynomialRing(ZZ, 't').0
            sage: f = 2*t^-3 + 3*t^2
            sage: f.integral()
            -t^-2 + t^3

        ::

            sage: f = t^3
            sage: f.integral()
            Traceback (most recent call last):
            ...
            ArithmeticError: coefficients of integral cannot be coerced into the base ring

        The integral of `1/t` is `\log(t)`, which is not given by a
        Laurent polynomial::

            sage: t = LaurentPolynomialRing(ZZ,'t').0
            sage: f = -1/t^3 - 31/t
            sage: f.integral()
            Traceback (most recent call last):
            ...
            ArithmeticError: the integral of is not a Laurent polynomial, since t^-1 has nonzero coefficient

        Another example with just one negative coefficient::

            sage: A.<t> = LaurentPolynomialRing(QQ)
            sage: f = -2*t^(-4)
            sage: f.integral()
            2/3*t^-3
            sage: f.integral().derivative() == f
            True
        """
        cdef long i, n = self.__n
        a = self.__u.list()
        if self[-1] != 0:
            raise ArithmeticError(
                  "the integral of is not a Laurent polynomial, since t^-1 has nonzero coefficient")

        if n < 0:
            v = [a[i]/(n+i+1) for i in range(min(-1-n,len(a)))] + [0]
        else:
            v = []
        v += [a[i]/(n+i+1) for i in range(max(-n,0), len(a))]
        try:
            u = self._parent.polynomial_ring()(v)
        except TypeError:
            raise ArithmeticError("coefficients of integral cannot be coerced into the base ring")
        return LaurentPolynomial_univariate(self._parent, u, n+1)

    def __call__(self, *x):
        """
        Compute value of this Laurent polynomial at ``x``.

        EXAMPLES::

            sage: R.<t> = LaurentPolynomialRing(ZZ)
            sage: f = t^(-2) + t^2
            sage: f(2)
            17/4
            sage: f(-1)
            2
            sage: f(1/3)
            82/9
        """
        if isinstance(x[0], tuple):
            x = x[0]
        return self.__u(x) * (x[0]**self.__n)

    def factor(self):
        """
        Return a Laurent monomial (the unit part of the factorization) and
        a factored polynomial.

        EXAMPLES::

            sage: R.<t> = LaurentPolynomialRing(ZZ)
            sage: f = 4*t^-7 + 3*t^3 + 2*t^4 + t^-6
            sage: f.factor()
            (t^-7) * (4 + t + 3*t^10 + 2*t^11)
        """
        pf = self.__u.factor()
        u = LaurentPolynomial_univariate(self._parent, pf.unit(), self.__n)

        f = []
        for t in pf:
            d = LaurentPolynomial_univariate(self._parent, t[0], 0)
            if d.is_unit():
                u *= d ** t[1]
            else:
                f.append((d, t[1]))

        return Factorization(f, unit=u)

    def residue(self):
        """
        Return the residue of ``self``.

        The residue is the coefficient of `t^-1`.

        EXAMPLES::

            sage: R.<t> = LaurentPolynomialRing(QQ)
            sage: f = 3*t^-2 - t^-1 + 3 + t^2
            sage: f.residue()
            -1
            sage: g = -2*t^-2 + 4 + 3*t
            sage: g.residue()
            0
            sage: f.residue().parent()
            Rational Field
        """
        return self[-1]

    def constant_coefficient(self):
        """
        Return the coefficient of the constant term of ``self``.

        EXAMPLES::

            sage: R.<t> = LaurentPolynomialRing(QQ)
            sage: f = 3*t^-2 - t^-1 + 3 + t^2
            sage: f.constant_coefficient()
            3
            sage: g = -2*t^-2 + t^-1 + 3*t
            sage: g.constant_coefficient()
            0
        """
        return self[0]

cdef class LaurentPolynomial_mpair(LaurentPolynomial_generic):
    """
    Multivariate Laurent polynomials.
    """
    def __init__(self, parent, x, mon=None, reduce=True):
        """
        Currently, one can only create LaurentPolynomials out of dictionaries
        and elements of the base ring.

        INPUT:

        - ``parent`` -- a SageMath parent

        - ``x`` -- an element or dictionary or anything the underlying
          polynomial ring accepts

        - ``mon`` -- (default: ``None``) a tuple specifying the shift
          in the exponents

        - ``reduce`` -- (default: ``True``) a boolean

        EXAMPLES::

            sage: L.<w,z> = LaurentPolynomialRing(QQ)
            sage: f = L({(-1,-1):1}); f
            w^-1*z^-1
            sage: f = L({(1,1):1}); f
            w*z
            sage: f =  L({(-1,-1):1, (1,3):4}); f
            4*w*z^3 + w^-1*z^-1
            sage: L(1/2)
            1/2

        TESTS:

        Check that :trac:`19538` is fixed::

            sage: R = LaurentPolynomialRing(QQ,'x2,x0')
            sage: S = LaurentPolynomialRing(QQ,'x',3)
            sage: f = S.coerce_map_from(R)
            sage: f(R.gen(0) + R.gen(1)^2)
            x0^2 + x2
            sage: _.parent()
            Multivariate Laurent Polynomial Ring in x0, x1, x2 over Rational Field

        ::

            sage: from sage.rings.polynomial.laurent_polynomial import LaurentPolynomial_mpair
            sage: LaurentPolynomial_mpair(L, {(1,2): 1/42}, mon=(-3, -3))
            1/42*w^-2*z^-1

        :trac:`22398`::

            sage: LQ = LaurentPolynomialRing(QQ, 'x0, x1, x2, y0, y1, y2, y3, y4, y5')
            sage: LZ = LaurentPolynomialRing(ZZ, 'x0, x1, x2, y0, y1, y2, y3, y4, y5')
            sage: LQ.inject_variables()
            Defining x0, x1, x2, y0, y1, y2, y3, y4, y5
            sage: x2^-1*y0*y1*y2*y3*y4*y5 + x1^-1*x2^-1*y0*y1*y3*y4 + x0^-1 in LZ
            True
            sage: x2^-1*y0*y1*y2*y3*y4*y5 + x1^-1*x2^-1*y0*y1*y3*y4 + x0^-1*x1^-1*y0*y3 + x0^-1 in LZ
            True

        Check that input is not modified::

            sage: LQ.<x,y> = LaurentPolynomialRing(QQ)
            sage: D = {(-1, 1): 1}
            sage: k = tuple(D)[0]
            sage: v = D[k]
            sage: type(k), type(v)
            (<... 'tuple'>, <type 'sage.rings.integer.Integer'>)
            sage: LQ(D)
            x^-1*y
            sage: tuple(D)[0] is k
            True
            sage: D[k] is v
            True
        """
        if isinstance(x, PolyDict):
            x = x.dict()
        if mon is not None:
            if isinstance(mon, ETuple):
                self._mon = mon
            else:
                self._mon = ETuple(mon)
        else:
            if isinstance(x, dict):
<<<<<<< HEAD
                self._mon = ETuple({}, int(parent.ngens()))
                for k in x: # ETuple-ize keys, set _mon
=======
                self._mon = ETuple({},int(parent.ngens()))
                D = {}
                for k, x_k in iteritems(x): # ETuple-ize keys, set _mon
>>>>>>> 36bcfa60
                    if not isinstance(k, (tuple, ETuple)) or len(k) != parent.ngens():
                        self._mon = ETuple({}, int(parent.ngens()))
                        break
                    if isinstance(k, tuple):
                        k = ETuple(k)
                    D[k] = x_k
                    self._mon = self._mon.emin(k) # point-wise min of _mon and k
                else:
                    x = D
<<<<<<< HEAD
            elif (isinstance(x, LaurentPolynomial_mpair) and
                  parent.variable_names() == x.parent().variable_names()):
                self._mon = (<LaurentPolynomial_mpair>x)._mon
                x = (<LaurentPolynomial_mpair>x)._poly
=======
                if not self._mon.is_constant(): # factor out _mon
                    x = {k.esub(self._mon): x_k for k, x_k in iteritems(x)}
>>>>>>> 36bcfa60
            else: # since x should coerce into parent, _mon should be (0,...,0)
                self._mon = ETuple({}, int(parent.ngens()))
        self._poly = parent.polynomial_ring()(x)
        CommutativeAlgebraElement.__init__(self, parent)

    def __reduce__(self):
        """
        TESTS::

            sage: R = LaurentPolynomialRing(QQ,2,'x')
            sage: R.<x1,x2> = LaurentPolynomialRing(QQ)
            sage: loads(dumps(x1)) == x1 # indirect doctest
            True
            sage: z = x1/x2
            sage: loads(dumps(z)) == z
            True
        """
        return self._parent, (self._poly, self._mon)

    def __hash__(self):
        r"""
        TESTS:

        Test that the hash is non-constant (the hash does not need to be
        deterministic so we leave some slack for collisions)::

            sage: L.<w,z> = LaurentPolynomialRing(QQ)
            sage: len({hash(w^i*z^j) for i in [-2..2] for j in [-2..2]}) > 20
            True

        Check that :trac:`20490` is fixed::

            sage: R.<a,b> = LaurentPolynomialRing(ZZ)
            sage: p = a*~a
            sage: p._fraction_pair()
            (a, a)
            sage: p == R.one()
            True
            sage: hash(p) == hash(R.one())
            True
        """
        self._normalize()
        return hash(self._poly) ^ hash(self._mon)

    cdef _new_c(self):
        """
        Returns a new Laurent polynomial

        EXAMPLES::

            sage: L.<x,y> = LaurentPolynomialRing(QQ) # indirect doctest
            sage: x*y
            x*y
        """
        cdef LaurentPolynomial_mpair ans
        ans = LaurentPolynomial_mpair.__new__(LaurentPolynomial_mpair)
        ans._parent = self._parent
        return ans

    def _normalize(self, i=None):
        """
        Removes the common monomials from self._poly and stores them in self._mon

        INPUT:

        - ``i`` -- an integer

        EXAMPLES::

            sage: L.<x,y> = LaurentPolynomialRing(QQ)
            sage: f = x*y + 2*y*x^2 + y # indirect doctest
            sage: f.factor() # Notice the y has been factored out.
            (y) * (2*x^2 + x + 1)
        """
        D = self._poly._mpoly_dict_recursive(self.parent().variable_names(), self.parent().base_ring())
        if i is None:
            e = None
            for k in D:
                if e is None:
                    e = k
                else:
                    e = e.emin(k)
            if not e.is_constant():
                self._poly = self._poly // self._poly.parent()({e: 1})
                self._mon = self._mon.eadd(e)
        else:
            e = None
            for k in D:
                if e is None or k[i] < e:
                    e = k[i]
            if e > 0:
                self._poly = self._poly // self._poly.parent().gen(i)
                self._mon = self._mon.eadd_p(e, i)

    def _dict(self):
        """
        EXAMPLES::

            sage: L.<w,z> = LaurentPolynomialRing(QQ)
            sage: a = w^2*z^-1+3; a
            w^2*z^-1 + 3
            sage: d = a._dict()
            sage: keys = list(sorted(d)); keys
            [(0, 0), (2, -1)]
            sage: d[keys[0]]
            3
            sage: d[keys[1]]
            1

        """
        D = self._poly._mpoly_dict_recursive(self.parent().variable_names(), self.parent().base_ring())
        if not self._mon.is_constant():
            DD = {}
            for k in D:
                DD[k.eadd(self._mon)] = D[k]
            return DD
        else:
            return D

    def _compute_polydict(self):
        """
        EXAMPLES::

            sage: L.<w,z> = LaurentPolynomialRing(QQ)
            sage: a = w^2*z^-1+3
            sage: a._compute_polydict()
        """
        self._prod = PolyDict(self._dict(), force_etuples=False)

    def is_unit(self):
        """
        Return ``True`` if ``self`` is a unit.

        The ground ring is assumed to be an integral domain.

        This means that the Laurent polynomial is a monomial
        with unit coefficient.

        EXAMPLES::

            sage: L.<x,y> = LaurentPolynomialRing(QQ)
            sage: (x*y/2).is_unit()
            True
            sage: (x + y).is_unit()
            False
            sage: (L.zero()).is_unit()
            False
            sage: (L.one()).is_unit()
            True

            sage: L.<x,y> = LaurentPolynomialRing(ZZ)
            sage: (2*x*y).is_unit()
            False
        """
        coeffs = self.coefficients()
        if len(coeffs) != 1:
            return False
        return coeffs[0].is_unit()

    def _repr_(self):
        """
        EXAMPLES::

            sage: L.<x,y> = LaurentPolynomialRing(QQ)
            sage: f = x^2 + x*y/2 + 2*y^-1
            sage: f._repr_()
            'x^2 + 1/2*x*y + 2*y^-1'
        """
        if self._prod is None:
            self._compute_polydict()
        try:
            key = self.parent().term_order().sortkey
        except AttributeError:
            key = None
        atomic = self.parent().base_ring()._repr_option('element_is_atomic')
        return self._prod.poly_repr(self.parent().variable_names(),
                                    atomic_coefficients=atomic, sortkey=key)

    def _latex_(self):
        r"""
        EXAMPLES::

            sage: L.<w,z> = LaurentPolynomialRing(QQ)
            sage: a = w^2*z^-1+3; a
            w^2*z^-1 + 3
            sage: latex(a)
            w^{2} z^{-1} + 3

        TESTS::

            sage: L.<lambda2, y2> = LaurentPolynomialRing(QQ)
            sage: latex(1/lambda2 + y2^(-3))
            \lambda_{2}^{-1} + y_{2}^{-3}
        """
        if self._prod is None:
            self._compute_polydict()
        try:
            key = self.parent().term_order().sortkey
        except AttributeError:
            key = None
        atomic = self.parent().base_ring()._repr_option('element_is_atomic')
        return self._prod.latex(self.parent().latex_variable_names(),
                                atomic_coefficients=atomic, sortkey=key)

    cpdef long number_of_terms(self):
        """
        Return the number of non-zero coefficients of self. Also called weight,
        hamming weight or sparsity.

        EXAMPLES::

            sage: R.<x, y> = LaurentPolynomialRing(ZZ)
            sage: f = x^3 - y
            sage: f.number_of_terms()
            2
            sage: R(0).number_of_terms()
            0
            sage: f = (x+1/y)^100
            sage: f.number_of_terms()
            101

        The method :meth:`hamming_weight` is an alias::

            sage: f.hamming_weight()
            101
        """
        return self._poly.number_of_terms()

    hamming_weight = number_of_terms

    def __invert__(LaurentPolynomial_mpair self):
        """
        Return the inverse of ``self``.

        This treats monomials specially so they remain Laurent
        polynomials; the inverse of any other polynomial is an element
        of the rational function field.

        TESTS::

            sage: L.<x,y> = LaurentPolynomialRing(ZZ)
            sage: f = ~x
            sage: parent(f)
            Multivariate Laurent Polynomial Ring in x, y over Integer Ring
            sage: parent(f.coefficients()[0]) is parent(f).base_ring()
            True
            sage: g = ~(2*x)
            sage: parent(g)
            Multivariate Laurent Polynomial Ring in x, y over Rational Field
            sage: parent(g.coefficients()[0]) is parent(g).base_ring()
            True
        """
        cdef dict d = self.dict()
        cdef ETuple e
        if len(d) == 1:
            e, c = d.items()[0]
            e = e.emul(-1)
            P = self.parent()
            try:
                c = c.inverse_of_unit()
            except (AttributeError, ZeroDivisionError, ArithmeticError):
                c = ~c
                if c.parent() is not P.base_ring():
                    P = P.change_ring(c.parent())
            return P({e: c})
        return super(LaurentPolynomial_mpair, self).__invert__()

    def __pow__(LaurentPolynomial_mpair self, n, m):
        """
        EXAMPLES::

            sage: L.<x,y> = LaurentPolynomialRing(QQ)
            sage: f = x + y
            sage: f^2
            x^2 + 2*x*y + y^2
            sage: f^(-1)
            1/(x + y)

        TESTS:

        Check that :trac:`2952` is fixed::

            sage: R.<q> = QQ[]
            sage: L.<x,y,z> = LaurentPolynomialRing(R)
            sage: f = (x+y+z^-1)^2
            sage: f.substitute(z=1)
            x^2 + 2*x*y + y^2 + 2*x + 2*y + 1
        """
        cdef LaurentPolynomial_mpair ans
        if n < 0:
            return ~(self ** -n)
        ans = self._new_c()
        ans._poly = self._poly ** n
        ans._mon = self._mon.emul(n)
        return ans

    def __getitem__(self, n):
        r"""
        Return the coefficient of `x^n = x_1^{n_1} \cdots x_k^{n_k}` where
        `n` is a tuple of length `k` and `k` is the number of variables.

        If the number of inputs is not equal to the number of variables, this
        raises a ``TypeError``.

        EXAMPLES::

            sage: P.<x,y,z> = LaurentPolynomialRing(QQ)
            sage: f = (y^2 - x^9 - 7*x*y^3 + 5*x*y)*x^-3 + x*z; f
            -x^6 + x*z - 7*x^-2*y^3 + 5*x^-2*y + x^-3*y^2
            sage: f[6,0,0]
            -1
            sage: f[-2,3,0]
            -7
            sage: f[-1,4,2]
            0
            sage: f[1,0,1]
            1
            sage: f[6]
            Traceback (most recent call last):
            ...
            TypeError: Must have exactly 3 inputs
            sage: f[6,0]
            Traceback (most recent call last):
            ...
            TypeError: Must have exactly 3 inputs
            sage: f[6,0,0,0]
            Traceback (most recent call last):
            ...
            TypeError: Must have exactly 3 inputs
        """
        if isinstance(n, slice):
            raise TypeError("Multivariate Laurent polynomials are not iterable")
        if not isinstance(n, tuple) or len(n) != self.parent().ngens():
            raise TypeError("Must have exactly %s inputs" %
                            self.parent().ngens())
        cdef ETuple t = ETuple(n)
        if self._prod is None:
            self._compute_polydict()
        if t not in self._prod.exponents():
            return self.parent().base_ring().zero()
        return self._prod[t]

    def __iter__(self):
        """
        Iterate through all terms by returning a list of the coefficient and
        the corresponding monomial.

        EXAMPLES::

            sage: P.<x,y> = LaurentPolynomialRing(QQ)
            sage: f = (y^2 - x^9 - 7*x*y^3 + 5*x*y)*x^-3
            sage: list(f) # indirect doctest
            [(-1, x^6), (1, x^-3*y^2), (5, x^-2*y), (-7, x^-2*y^3)]
        """
        if self._prod is None:
            self._compute_polydict()
        for c, exps in self._prod.list():
            prod = self.parent().one()
            for i in range(len(exps)):
                prod *= self.parent().gens()[i]**exps[i]
            yield (c, prod)

    def monomials(self):
        """
        Return the list of monomials in ``self``.

        EXAMPLES::

            sage: P.<x,y> = LaurentPolynomialRing(QQ)
            sage: f = (y^2 - x^9 - 7*x*y^3 + 5*x*y)*x^-3
            sage: f.monomials()
            [x^6, x^-3*y^2, x^-2*y, x^-2*y^3]
        """
        L = []
        if self._prod is None:
            self._compute_polydict()
        for c, exps in self._prod.list():
            prod = self.parent().one()
            for i in range(len(exps)):
                prod *= self.parent().gens()[i]**exps[i]
            L.append(prod)
        return L

    def monomial_coefficient(self, mon):
        """
        Return the coefficient in the base ring of the monomial ``mon`` in
        ``self``, where ``mon`` must have the same parent as ``self``.

        This function contrasts with the function :meth:`coefficient()`
        which returns the coefficient of a monomial viewing this
        polynomial in a polynomial ring over a base ring having fewer
        variables.

        INPUT:

        - ``mon`` - a monomial

        .. SEEALSO::

            For coefficients in a base ring of fewer variables, see
            :meth:`coefficient()`.

        EXAMPLES::

            sage: P.<x,y> = LaurentPolynomialRing(QQ)
            sage: f = (y^2 - x^9 - 7*x*y^3 + 5*x*y)*x^-3
            sage: f.monomial_coefficient(x^-2*y^3)
            -7
            sage: f.monomial_coefficient(x^2)
            0
        """
        if mon.parent() != self.parent():
            raise TypeError("Input must have the same parent")
        if self._prod is None:
            self._compute_polydict()
        if (<LaurentPolynomial_mpair>mon)._prod is None:
            mon._compute_polydict()
        return self.parent().base_ring()(self._prod.monomial_coefficient(
                        (<LaurentPolynomial_mpair>mon)._prod.dict()))

    def constant_coefficient(self):
        """
        Return the constant coefficient of ``self``.

        EXAMPLES::

            sage: P.<x,y> = LaurentPolynomialRing(QQ)
            sage: f = (y^2 - x^9 - 7*x*y^2 + 5*x*y)*x^-3; f
            -x^6 - 7*x^-2*y^2 + 5*x^-2*y + x^-3*y^2
            sage: f.constant_coefficient()
            0
            sage: f = (x^3 + 2*x^-2*y+y^3)*y^-3; f
            x^3*y^-3 + 1 + 2*x^-2*y^-2
            sage: f.constant_coefficient()
            1
        """
        return self[(0,)*self.parent().ngens()]

    def coefficient(self, mon):
        r"""
        Return the coefficient of ``mon`` in ``self``, where ``mon`` must
        have the same parent as ``self``.

        The coefficient is defined as follows. If `f` is this polynomial, then
        the coefficient `c_m` is sum:

        .. MATH::

            c_m := \sum_T \frac{T}{m}

        where the sum is over terms `T` in `f` that are exactly divisible
        by `m`.

        A monomial `m(x,y)` 'exactly divides' `f(x,y)` if `m(x,y) | f(x,y)`
        and neither `x \cdot m(x,y)` nor `y \cdot m(x,y)` divides `f(x,y)`.

        INPUT:

        - ``mon`` -- a monomial

        OUTPUT:

        Element of the parent of ``self``.

        .. NOTE::

            To get the constant coefficient, call
            :meth:`constant_coefficient()`.

        EXAMPLES::

            sage: P.<x,y> = LaurentPolynomialRing(QQ)

        The coefficient returned is an element of the parent of ``self``; in
        this case, ``P``.

        ::

            sage: f = 2 * x * y
            sage: c = f.coefficient(x*y); c
            2
            sage: c.parent()
            Multivariate Laurent Polynomial Ring in x, y over Rational Field

            sage: P.<x,y> = LaurentPolynomialRing(QQ)
            sage: f = (y^2 - x^9 - 7*x*y^2 + 5*x*y)*x^-3; f
            -x^6 - 7*x^-2*y^2 + 5*x^-2*y + x^-3*y^2
            sage: f.coefficient(y)
            5*x^-2
            sage: f.coefficient(y^2)
            -7*x^-2 + x^-3
            sage: f.coefficient(x*y)
            0
            sage: f.coefficient(x^-2)
            -7*y^2 + 5*y
            sage: f.coefficient(x^-2*y^2)
            -7
            sage: f.coefficient(1)
            -x^6 - 7*x^-2*y^2 + 5*x^-2*y + x^-3*y^2
        """
        if mon.parent() is not self.parent():
            mon = self.parent()(mon)
        if self._prod is None:
            self._compute_polydict()
        if (<LaurentPolynomial_mpair>mon)._prod is None:
            mon._compute_polydict()
        return self.parent()(self._prod.coefficient((<LaurentPolynomial_mpair>mon).dict()))

    def coefficients(self):
        """
        Return the nonzero coefficients of this polynomial in a list.
        The returned list is decreasingly ordered by the term ordering
        of ``self.parent()``.

        EXAMPLES::

            sage: L.<x,y,z> = LaurentPolynomialRing(QQ,order='degrevlex')
            sage: f = 4*x^7*z^-1 + 3*x^3*y + 2*x^4*z^-2 + x^6*y^-7
            sage: f.coefficients()
            [4, 3, 2, 1]
            sage: L.<x,y,z> = LaurentPolynomialRing(QQ,order='lex')
            sage: f = 4*x^7*z^-1 + 3*x^3*y + 2*x^4*z^-2 + x^6*y^-7
            sage: f.coefficients()
            [4, 1, 2, 3]
        """
        return self._poly.coefficients()

    def variables(self, sort=True):
        """
        Return a tuple of all variables occurring in self.

        INPUT:

        - ``sort`` -- specifies whether the indices shall be sorted

        EXAMPLES::

            sage: L.<x,y,z> = LaurentPolynomialRing(QQ)
            sage: f = 4*x^7*z^-1 + 3*x^3*y + 2*x^4*z^-2 + x^6*y^-7
            sage: f.variables()
            (z, y, x)
            sage: f.variables(sort=False) #random
            (y, z, x)
        """
        d = self.dict()
        g = self.parent().gens()
        nvars = len(g)
        vars = []
        for k in d:
            vars = union(vars, k.nonzero_positions())
            if len(vars) == nvars:
                break
        v = [g[i] for i in vars]
        if sort:
            v.sort()
        return tuple(v)

    def dict(self):
        """
        EXAMPLES::

            sage: L.<x,y,z> = LaurentPolynomialRing(QQ)
            sage: f = 4*x^7*z^-1 + 3*x^3*y + 2*x^4*z^-2 + x^6*y^-7
            sage: list(sorted(f.dict().iteritems()))
            [((3, 1, 0), 3), ((4, 0, -2), 2), ((6, -7, 0), 1), ((7, 0, -1), 4)]
        """
        if self._prod is None:
            self._compute_polydict()
        return self._prod.dict()

    def _fraction_pair(self):
        """
        Return one representation of ``self`` as a pair
        ``(numerator, denominator)``.

        Here both the numerator and the denominator are polynomials.

        This is used for coercion into the fraction field.

        EXAMPLES::

            sage: L.<x,y,z> = LaurentPolynomialRing(QQ)
            sage: f = 4*x^7*z^-1 + 3*x^3*y + 2*x^4*z^-2 + x^6*y^-7
            sage: f._fraction_pair()
            (4*x^7*y^7*z + 3*x^3*y^8*z^2 + 2*x^4*y^7 + x^6*z^2, y^7*z^2)
        """
        ring = self.parent().polynomial_ring()
        numer = self._poly
        denom = ring.one()
        var = ring.gens()
        for i, j in enumerate(self._mon):
            if j > 0:
                numer *= var[i] ** j
            else:
                denom *= var[i] ** (-j)
        return (numer, denom)

    cpdef _add_(self, _right):
        """
        Returns the Laurent polynomial self + right.

        EXAMPLES::

            sage: L.<x,y,z> = LaurentPolynomialRing(QQ)
            sage: f = x + y^-1
            sage: g = y + z
            sage: f + g
            x + y + z + y^-1
        """
        cdef LaurentPolynomial_mpair ans = self._new_c()
        cdef LaurentPolynomial_mpair right = <LaurentPolynomial_mpair>_right
        ans._mon, a, b = self._mon.combine_to_positives(right._mon)
        if not a.is_constant():
            ans._poly = self._poly * self._poly.parent()({a: 1})
        else:
            ans._poly = self._poly
        if not b.is_constant():
            ans._poly += right._poly * self._poly.parent()({b: 1})
        else:
            ans._poly += right._poly
        return ans

    cpdef _sub_(self, _right):
        """
        Returns the Laurent polynomial self - right.

        EXAMPLES::

            sage: L.<x,y,z> = LaurentPolynomialRing(QQ)
            sage: f = x + y^-1
            sage: g = y + z + x
            sage: f - g
            -y - z + y^-1

        """
        cdef LaurentPolynomial_mpair ans = self._new_c()
        cdef LaurentPolynomial_mpair right = <LaurentPolynomial_mpair>_right
        cdef ETuple a, b
        ans._mon, a, b = self._mon.combine_to_positives(right._mon)
        if not a.is_constant():
            ans._poly = self._poly * self._poly.parent()({a: 1})
        else:
            ans._poly = self._poly
        if not b.is_constant():
            ans._poly -= right._poly * self._poly.parent()({b: 1})
        else:
            ans._poly -= right._poly
        return ans

    cpdef _div_(self, rhs):
        """
        Return the division of ``self`` by ``rhs``.

        If the denominator is not a unit,
        the result will be given in the fraction field.

        EXAMPLES::

            sage: R.<s,q,t> = LaurentPolynomialRing(QQ)
            sage: 1/s
            s^-1
            sage: 1/(s*q)
            s^-1*q^-1
            sage: 1/(s+q)
            1/(s + q)
            sage: (1/(s+q)).parent()
            Fraction Field of Multivariate Polynomial Ring in s, q, t over Rational Field
            sage: (1/(s*q)).parent()
            Multivariate Laurent Polynomial Ring in s, q, t over Rational Field
            sage: (s+q)/(q^2*t^(-2))
            s*q^-2*t^2 + q^-1*t^2
        """
        cdef LaurentPolynomial_mpair right = <LaurentPolynomial_mpair> rhs
        if right.is_zero():
            raise ZeroDivisionError
        cdef dict d = right.dict()
        if len(d) == 1:
            return self * ~right
        else:
            return RingElement._div_(self, rhs)

    def is_monomial(self):
        """
        Return True if this element is a monomial.

        EXAMPLES::

            sage: k.<y,z> = LaurentPolynomialRing(QQ)
            sage: z.is_monomial()
            True
            sage: k(1).is_monomial()
            True
            sage: (z+1).is_monomial()
            False
            sage: (z^-2909).is_monomial()
            True
            sage: (38*z^-2909).is_monomial()
            False
        """

        d = self._poly.dict()
        return len(d) == 1 and 1 in d.values()

    cpdef _neg_(self):
        """
        Returns -self.

        EXAMPLES::

            sage: L.<x,y,z> = LaurentPolynomialRing(QQ)
            sage: f = x + y^-1
            sage: -f
            -x - y^-1

        """
        cdef LaurentPolynomial_mpair ans = self._new_c()
        ans._mon = self._mon
        ans._poly = -self._poly
        return ans

    cpdef _lmul_(self, RingElement right):
        """
        Returns self * right where right is in self's base ring.

        EXAMPLES::

            sage: L.<x,y,z> = LaurentPolynomialRing(QQ)
            sage: f = x + y^-1
            sage: f*(1/2)
            1/2*x + 1/2*y^-1

        """
        cdef LaurentPolynomial_mpair ans = self._new_c()
        ans._mon = self._mon
        ans._poly = self._poly * right
        return ans

    cpdef _rmul_(self, RingElement left):
        """
        Returns left*self where left is in self's base ring.

        EXAMPLES::

            sage: L.<x,y,z> = LaurentPolynomialRing(QQ)
            sage: f = x + y^-1
            sage: (1/2)*f
            1/2*x + 1/2*y^-1

        """
        cdef LaurentPolynomial_mpair ans = self._new_c()
        ans._mon = self._mon
        ans._poly = left * self._poly
        return ans

    cpdef _mul_(self, right):
        """
        Return self*right.

        EXAMPLES::

            sage: L.<x,y,z> = LaurentPolynomialRing(QQ)
            sage: f = x + y^-1
            sage: g = y + z
            sage: f*g
            x*y + x*z + 1 + y^-1*z
        """
        cdef LaurentPolynomial_mpair ans = self._new_c()
        ans._mon = self._mon.eadd((<LaurentPolynomial_mpair>right)._mon)
        ans._poly = self._poly * (<LaurentPolynomial_mpair>right)._poly
        return ans

    cpdef _floordiv_(self, right):
        """
        Perform division with remainder and return the quotient.

        EXAMPLES::

            sage: L.<x,y> = LaurentPolynomialRing(QQ)
            sage: f = x^3 + y^-3
            sage: g = y + x
            sage: f // g
            x^5*y^-3 - x^4*y^-2 + x^3*y^-1

            sage: h = x + y^(-1)
            sage: f // h
            x^2 - x*y^-1 + y^-2
            sage: h * (f // h) == f
            True
            sage: f // 1
            x^3 + y^-3
            sage: 1 // f
            0

        TESTS:

        Check that :trac:`19357` is fixed::

            sage: x // y
            x*y^-1

        Check that :trac:`21999` is fixed::

            sage: L.<a,b> = LaurentPolynomialRing(QQbar)
            sage: (a+a*b) // a
            b + 1
        """
        cdef LaurentPolynomial_mpair ans = self._new_c()
        self._normalize()
        right._normalize()
        ans._mon = self._mon.esub((<LaurentPolynomial_mpair>right)._mon)
        ans._poly = self._poly // (<LaurentPolynomial_mpair>right)._poly
        return ans

    @coerce_binop
    def quo_rem(self, right):
        """
        Divide this laurent polynomial by ``right`` and return a quotient and
        a remainder.

        INPUT:

        - ``right`` -- a laurent polynomial

        OUTPUT:

        A pair of laurent polynomials.

        EXAMPLES::

            sage: R.<s, t> = LaurentPolynomialRing(QQ)
            sage: (s^2-t^2).quo_rem(s-t)
            (s + t, 0)
            sage: (s^-2-t^2).quo_rem(s-t)
            (s + t, -s^4 + 1)
            sage: (s^-2-t^2).quo_rem(s^-1-t)
            (t + s^-1, 0)
        """
        cdef LaurentPolynomial_mpair rightl = <LaurentPolynomial_mpair>right
        q, r = self._poly.quo_rem(rightl._poly)
        ql = LaurentPolynomial_mpair(self._parent, q,
                                     mon=self._mon.esub(rightl._mon))
        rl = LaurentPolynomial_mpair(self._parent, r,
                                     mon=ETuple({}, int(self._parent.ngens())))
        return (ql, rl)

    cpdef _richcmp_(self, right, int op):
        """
        EXAMPLES::

            sage: L.<x,y,z> = LaurentPolynomialRing(QQ)
            sage: f = x + y^-1
            sage: g = y + z
            sage: f == f
            True
            sage: f == g
            False
            sage: f == 2
            False
        """
        if self._prod is None:
            self._compute_polydict()
        if (<LaurentPolynomial_mpair>right)._prod is None:
            right._compute_polydict()
        return richcmp(self._prod, (<LaurentPolynomial_mpair>right)._prod, op)

    def exponents(self):
        """
        Returns a list of the exponents of self.

        EXAMPLES::

            sage: L.<w,z> = LaurentPolynomialRing(QQ)
            sage: a = w^2*z^-1+3; a
            w^2*z^-1 + 3
            sage: e = a.exponents()
            sage: e.sort(); e
            [(0, 0), (2, -1)]

        """
        return [a.eadd(self._mon) for a in self._poly.exponents()]

    def degree(self,x=None):
        """
        Returns the degree of x in self

        EXAMPLES::

            sage: R.<x,y,z> = LaurentPolynomialRing(QQ)
            sage: f = 4*x^7*z^-1 + 3*x^3*y + 2*x^4*z^-2 + x^6*y^-7
            sage: f.degree(x)
            7
            sage: f.degree(y)
            1
            sage: f.degree(z)
            0
        """

        if not x:
            return self._poly.total_degree() + sum(self._mon)

        g = self.parent().gens()
        no_generator_found = True
        for i in range(len(g)):
            if g[i] is x:
                no_generator_found = False
                break
        if no_generator_found:
            raise TypeError("x must be a generator of parent")
        return self._poly.degree(self.parent().polynomial_ring().gens()[i]) + self._mon[i]

    def has_inverse_of(self, i):
        """
        INPUT:

        - ``i`` -- The index of a generator of ``self.parent()``

        OUTPUT:

        Returns True if self contains a monomial including the inverse of
        ``self.parent().gen(i)``, False otherwise.

        EXAMPLES::

            sage: L.<x,y,z> = LaurentPolynomialRing(QQ)
            sage: f = 4*x^7*z^-1 + 3*x^3*y + 2*x^4*z^-2 + x^6*y^-7
            sage: f.has_inverse_of(0)
            False
            sage: f.has_inverse_of(1)
            True
            sage: f.has_inverse_of(2)
            True
        """
        if (not isinstance(i, (int, Integer))) or (i < 0) or (i >= self.parent().ngens()):
            raise TypeError("argument is not the index of a generator")
        if self._mon[i] < 0:
            self._normalize(i)
            if self._mon[i] < 0:
                return True
            return False
        return False

    def has_any_inverse(self):
        """
        Returns True if self contains any monomials with a negative exponent, False otherwise.

        EXAMPLES::

            sage: L.<x,y,z> = LaurentPolynomialRing(QQ)
            sage: f = 4*x^7*z^-1 + 3*x^3*y + 2*x^4*z^-2 + x^6*y^-7
            sage: f.has_any_inverse()
            True
            sage: g = x^2 + y^2
            sage: g.has_any_inverse()
            False
        """
        for m in self._mon.nonzero_values(sort=False):
            if m < 0:
                return True
        return False

    def __call__(self, *x, **kwds):
        """

        EXAMPLES::

            sage: L.<x,y,z> = LaurentPolynomialRing(QQ)
            sage: f = x + 2*y + 3*z
            sage: f(1,1,1)
            6
            sage: f = x^-1 + y + z
            sage: f(0,1,1)
            Traceback (most recent call last):
            ...
            ZeroDivisionError

        TESTS::

            sage: f = x + 2*y + 3*z
            sage: f(2)
            Traceback (most recent call last):
            ...
            TypeError: number of arguments does not match the number of generators in parent.
            sage: f(2,0)
            Traceback (most recent call last):
            ...
            TypeError: number of arguments does not match the number of generators in parent.
            sage: f( (1,1,1) )
            6
        """
        n = self.parent().ngens()

        if len(kwds) > 0:
            f = self.subs(**kwds)
            if len(x) > 0:
                return f(*x)
            else:
                return f

        cdef int l = len(x)

        if l == 1 and (isinstance(x[0], tuple) or isinstance(x[0], list)):
            x = x[0]
            l = len(x)

        if l != n:
            raise TypeError("number of arguments does not match the number of generators in parent.")

        #Check to make sure that we aren't dividing by zero
        for m in range(n):
            if x[m] == 0:
                if self.has_inverse_of(m):
                    raise ZeroDivisionError

        ans = self._poly(*x)
        if ans != 0:
            for m in self._mon.nonzero_positions():
                ans *= x[m]**self._mon[m]

        return ans

    def subs(self, in_dict=None, **kwds):
        """
        Substitute some variables in this Laurent polynomial.

        Variable/value pairs for the substitution may be given
        as a dictionary or via keyword-value pairs. If both are
        present, the latter take precedence.

        INPUT:

        - ``in_dict`` -- dictionary (optional)

        - ``**kwargs`` -- keyword arguments

        OUTPUT:

        A Laurent polynomial.

        EXAMPLES::

            sage: L.<x, y, z> = LaurentPolynomialRing(QQ)
            sage: f = x + 2*y + 3*z
            sage: f.subs(x=1)
            2*y + 3*z + 1
            sage: f.subs(y=1)
            x + 3*z + 2
            sage: f.subs(z=1)
            x + 2*y + 3
            sage: f.subs(x=1, y=1, z=1)
            6

            sage: f = x^-1
            sage: f.subs(x=2)
            1/2
            sage: f.subs({x: 2})
            1/2

            sage: f = x + 2*y + 3*z
            sage: f.subs({x: 1, y: 1, z: 1})
            6
            sage: f.substitute(x=1, y=1, z=1)
            6

        TESTS::

            sage: f = x + 2*y + 3*z
            sage: f(q=10)
            x + 2*y + 3*z

            sage: x.subs({x: 2}, x=1)
            1
        """
        variables = list(self.parent().gens())
        for i in range(0,len(variables)):
            if str(variables[i]) in kwds:
                variables[i]=kwds[str(variables[i])]
            elif in_dict and variables[i] in in_dict:
                variables[i] = in_dict[variables[i]]
        return self(tuple(variables))

    def is_constant(self):
        r"""
        Return whether this Laurent polynomial is constant.

        EXAMPLES::

            sage: L.<a, b> = LaurentPolynomialRing(QQ)
            sage: L(0).is_constant()
            True
            sage: L(42).is_constant()
            True
            sage: a.is_constant()
            False
            sage: (1/b).is_constant()
            False
        """
        return (self._mon == ETuple({}, int(self.parent().ngens())) and
                self._poly.is_constant())

    def _symbolic_(self, R):
        """
        EXAMPLES::

            sage: R.<x,y> = LaurentPolynomialRing(QQ)
            sage: f = x^3 + y/x
            sage: g = f._symbolic_(SR); g
            (x^4 + y)/x
            sage: g(x=2,y=2)
            9

            sage: g = SR(f)
            sage: g(x=2,y=2)
            9
        """
        d = dict([(repr(g), R.var(g)) for g in self.parent().gens()])
        return self.subs(**d)

    def derivative(self, *args):
        r"""
        The formal derivative of this Laurent polynomial, with respect
        to variables supplied in args.

        Multiple variables and iteration counts may be supplied; see
        documentation for the global derivative() function for more
        details.

        .. SEEALSO::

           :meth:`_derivative`

        EXAMPLES::

            sage: R = LaurentPolynomialRing(ZZ,'x, y')
            sage: x, y = R.gens()
            sage: t = x**4*y+x*y+y+x**(-1)+y**(-3)
            sage: t.derivative(x, x)
            12*x^2*y + 2*x^-3
            sage: t.derivative(y, 2)
            12*y^-5
        """
        return multi_derivative(self, args)

    # add .diff(), .differentiate() as aliases for .derivative()
    diff = differentiate = derivative

    def _derivative(self, var=None):
        """
        Computes formal derivative of this Laurent polynomial with
        respect to the given variable.

        If var is among the generators of this ring, the derivative
        is with respect to the generator. Otherwise, _derivative(var) is called
        recursively for each coefficient of this polynomial.

        .. SEEALSO:: :meth:`derivative`

        EXAMPLES::

            sage: R = LaurentPolynomialRing(ZZ,'x, y')
            sage: x, y = R.gens()
            sage: t = x**4*y+x*y+y+x**(-1)+y**(-3)
            sage: t._derivative(x)
            4*x^3*y + y - x^-2
            sage: t._derivative(y)
            x^4 + x + 1 - 3*y^-4

            sage: R = LaurentPolynomialRing(QQ['z'],'x')
            sage: z = R.base_ring().gen()
            sage: x = R.gen()
            sage: t = 33*z*x**4+x**(-1)
            sage: t._derivative(z)
            33*x^4
            sage: t._derivative(x)
            -x^-2 + 132*z*x^3
        """
        if var is None:
            raise ValueError("must specify which variable to differentiate "
                             "with respect to")
        P = self.parent()
        gens = list(P.gens())

        # check if var is one of the generators
        try:
            index = gens.index(var)
        except ValueError:
            # call _derivative() recursively on coefficients
            return P({m: c._derivative(var)
                      for (m, c) in iteritems(self.dict())})

        # compute formal derivative with respect to generator
        d = {}
        for m, c in iteritems(self.dict()):
            if m[index] != 0:
                new_m = [u for u in m]
                new_m[index] += -1
                d[ETuple(new_m)] = m[index] * c
        return P(d)

    def is_univariate(self):
        """
        Return ``True`` if this is a univariate or constant Laurent polynomial,
        and ``False`` otherwise.

        EXAMPLES::

            sage: R.<x,y,z> = LaurentPolynomialRing(QQ)
            sage: f = (x^3 + y^-3)*z
            sage: f.is_univariate()
            False
            sage: g = f(1,y,4)
            sage: g.is_univariate()
            True
            sage: R(1).is_univariate()
            True
        """
        return len(self.variables()) < 2

    def univariate_polynomial(self, R=None):
        """
        Returns a univariate polynomial associated to this
        multivariate polynomial.

        INPUT:

        - ``R`` - (default: ``None``) PolynomialRing

        If this polynomial is not in at most one variable, then a
        ``ValueError`` exception is raised.  The new polynomial is over
        the same base ring as the given ``LaurentPolynomial`` and in the
        variable ``x`` if no ring ``R`` is provided.

        EXAMPLES::

            sage: R.<x, y> = LaurentPolynomialRing(ZZ)
            sage: f = 3*x^2 - 2*y^-1 + 7*x^2*y^2 + 5
            sage: f.univariate_polynomial()
            Traceback (most recent call last):
            ...
            TypeError: polynomial must involve at most one variable
            sage: g = f(10,y); g
            700*y^2 + 305 - 2*y^-1
            sage: h = g.univariate_polynomial(); h
            -2*y^-1 + 305 + 700*y^2
            sage: h.parent()
            Univariate Laurent Polynomial Ring in y over Integer Ring
            sage: g.univariate_polynomial(LaurentPolynomialRing(QQ,'z'))
            -2*z^-1 + 305 + 700*z^2

        Here's an example with a constant multivariate polynomial::

            sage: g = R(1)
            sage: h = g.univariate_polynomial(); h
            1
            sage: h.parent()
            Univariate Laurent Polynomial Ring in x over Integer Ring
        """
        from sage.rings.polynomial.laurent_polynomial_ring import LaurentPolynomialRing
        v = self.variables()
        if len(v) > 1:
            raise TypeError("polynomial must involve at most one variable")
        elif len(v) == 1:
            x = v[0]
            i = self._parent.gens().index(x)
        else:
            x = 'x'
            i = 0

        #construct ring if none
        if R is None:
            R = LaurentPolynomialRing(self.base_ring(),x)

        return R(dict((m[i],c) for m,c in self.dict().items()))

    def factor(self):
        """
        Returns a Laurent monomial (the unit part of the factorization) and a factored multi-polynomial.

        EXAMPLES::

            sage: L.<x,y,z> = LaurentPolynomialRing(QQ)
            sage: f = 4*x^7*z^-1 + 3*x^3*y + 2*x^4*z^-2 + x^6*y^-7
            sage: f.factor()
            (x^3*y^-7*z^-2) * (4*x^4*y^7*z + 3*y^8*z^2 + 2*x*y^7 + x^3*z^2)
        """
        pf = self._poly.factor()
        u = self.parent(pf.unit().dict()) # self.parent won't currently take polynomials

        g = self.parent().gens()
        for i in self._mon.nonzero_positions():
            u *= g[i] ** self._mon[i]

        f = []
        for t in pf:
            d = t[0].dict()
            if len(d) == 1:  # monomials are units
                u *= self.parent(d) ** t[1]
            else:
                f.append((self.parent(d), t[1]))

        return Factorization(f, unit=u)<|MERGE_RESOLUTION|>--- conflicted
+++ resolved
@@ -1566,14 +1566,9 @@
                 self._mon = ETuple(mon)
         else:
             if isinstance(x, dict):
-<<<<<<< HEAD
                 self._mon = ETuple({}, int(parent.ngens()))
-                for k in x: # ETuple-ize keys, set _mon
-=======
-                self._mon = ETuple({},int(parent.ngens()))
                 D = {}
                 for k, x_k in iteritems(x): # ETuple-ize keys, set _mon
->>>>>>> 36bcfa60
                     if not isinstance(k, (tuple, ETuple)) or len(k) != parent.ngens():
                         self._mon = ETuple({}, int(parent.ngens()))
                         break
@@ -1583,15 +1578,12 @@
                     self._mon = self._mon.emin(k) # point-wise min of _mon and k
                 else:
                     x = D
-<<<<<<< HEAD
+                if not self._mon.is_constant(): # factor out _mon
+                    x = {k.esub(self._mon): x_k for k, x_k in iteritems(x)}
             elif (isinstance(x, LaurentPolynomial_mpair) and
                   parent.variable_names() == x.parent().variable_names()):
                 self._mon = (<LaurentPolynomial_mpair>x)._mon
                 x = (<LaurentPolynomial_mpair>x)._poly
-=======
-                if not self._mon.is_constant(): # factor out _mon
-                    x = {k.esub(self._mon): x_k for k, x_k in iteritems(x)}
->>>>>>> 36bcfa60
             else: # since x should coerce into parent, _mon should be (0,...,0)
                 self._mon = ETuple({}, int(parent.ngens()))
         self._poly = parent.polynomial_ring()(x)
