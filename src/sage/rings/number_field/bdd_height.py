--- conflicted
+++ resolved
@@ -354,7 +354,6 @@
 
     The function can only be called for number fields `K` with positive unit
     rank. An error will occur if `K` is `QQ` or an imaginary quadratic field.
-<<<<<<< HEAD
 
     This algorithm computes 2 lists: L containing elements x in `K` such that
     H_k(x) <= B, and a list L' containing elements x in `K` that, due to
@@ -362,15 +361,6 @@
     may be slightly larger then the bound. This can be controlled
     by lowering the tolerance.
 
-=======
-
-    This algorithm computes 2 lists: L containing elements x in `K` such that
-    H_k(x) <= B, and a list L' containing elements x in `K` that, due to
-    floating point issues,
-    may be slightly larger then the bound. This can be controlled
-    by lowering the tolerance.
-
->>>>>>> ba6a115f
     In current implementation both lists (L,L') are merged and returned in
     form of iterator.
 
@@ -607,7 +597,6 @@
 
     upper_bound = (r**2) * max(S_norm, S_inverse_norm)
     m = RR(upper_bound).ceil() + 1
-<<<<<<< HEAD
 
 
     # Step 7
@@ -628,28 +617,6 @@
     U = integer_points_in_polytope(S_tilde_inverse, d_tilde)
 
 
-=======
-
-
-    # Step 7
-    # Variables needed for rational approximation
-    lambda_tilde = (t/12) / (d_tilde*r*(1+m))
-    delta_tilde = min(lambda_tilde/((r**2)*((m**2)+m*lambda_tilde)), 1/(r**2))
-    M = d_tilde * (upper_bound+lambda_tilde*RR(r).sqrt())
-    M = RR(M).ceil()
-    d_tilde = RR(d_tilde)
-    delta_2 = min(delta_tilde, (t/6)/(r*(r+1)*M))
-
-
-    # Step 8, 9
-    # Computes relevant points in polytope
-    fund_unit_log_approx = [vector_delta_approximation(fund_unit_logs[i], delta_2) for i in range(r)]
-    S_tilde = column_matrix(fund_unit_log_approx).delete_rows([r])
-    S_tilde_inverse = S_tilde.inverse()
-    U = integer_points_in_polytope(S_tilde_inverse, d_tilde)
-
-
->>>>>>> ba6a115f
     # Step 10
     # tilde suffixed list are used for computing second list (L_primed)
     yield K(0)
@@ -657,7 +624,6 @@
     U0_tilde = []
     L0 = []
     L0_tilde = []
-<<<<<<< HEAD
 
 
     # Step 11
@@ -666,16 +632,6 @@
     U_copy = copy(U)
     inter_bound = b - (5*t)/12
 
-=======
-
-
-    # Step 11
-    # Computes unit height
-    unit_height_dict = dict()
-    U_copy = copy(U)
-    inter_bound = b - (5*t)/12
-
->>>>>>> ba6a115f
     for u in U:    
         u_log = sum([u[j]*vector(fund_unit_log_approx[j]) for j in range(r)])
         unit_log_dict[u] = u_log
