"""
Arbitrary Precision Complex Intervals

This is a simple complex interval package, using intervals which are
axis-aligned rectangles in the complex plane.  It has very few special
functions, and it does not use any special tricks to keep the size of
the intervals down.

AUTHORS:

These authors wrote ``complex_number.pyx``:

- William Stein (2006-01-26): complete rewrite
- Joel B. Mohler (2006-12-16): naive rewrite into pyrex
- William Stein(2007-01): rewrite of Mohler's rewrite

Then ``complex_number.pyx`` was copied to ``complex_interval.pyx`` and
heavily modified:

- Carl Witty (2007-10-24): rewrite to become a complex interval package

- Travis Scrimshaw (2012-10-18): Added documentation to get full coverage.

.. TODO::

    Implement :class:`ComplexIntervalFieldElement` multiplicative
    order similar to :class:`ComplexNumber` multiplicative
    order with ``_set_multiplicative_order(n)`` and
    :meth:`ComplexNumber.multiplicative_order()` methods.
"""

#*****************************************************************************
#       Copyright (C) 2006 William Stein <wstein@gmail.com>
#
# This program is free software: you can redistribute it and/or modify
# it under the terms of the GNU General Public License as published by
# the Free Software Foundation, either version 2 of the License, or
# (at your option) any later version.
#                  http://www.gnu.org/licenses/
#*****************************************************************************


include "sage/ext/interrupt.pxi"
from sage.libs.gmp.mpz cimport mpz_sgn, mpz_cmpabs_ui
from sage.libs.flint.fmpz cimport *

from sage.structure.element cimport FieldElement, RingElement, Element, ModuleElement
from complex_number cimport ComplexNumber

import complex_interval_field
from complex_field import ComplexField
<<<<<<< HEAD
from sage.rings.integer cimport Integer
=======
import sage.misc.misc
cimport integer
>>>>>>> 792aab72
import infinity
cimport real_mpfi
cimport real_mpfr
from sage.libs.pari.gen cimport gen as pari_gen


cdef double LOG_TEN_TWO_PLUS_EPSILON = 3.321928094887363 # a small overestimate of log(10,2)

def is_ComplexIntervalFieldElement(x):
    """
    Check if ``x`` is a :class:`ComplexIntervalFieldElement`.

    EXAMPLES::

        sage: from sage.rings.complex_interval import is_ComplexIntervalFieldElement as is_CIFE
        sage: is_CIFE(CIF(2))
        True
        sage: is_CIFE(CC(2))
        False
    """
    return isinstance(x, ComplexIntervalFieldElement)

cdef class ComplexIntervalFieldElement(sage.structure.element.FieldElement):
    """
    A complex interval.

    EXAMPLES::

        sage: I = CIF.gen()
        sage: b = 1.5 + 2.5*I
        sage: TestSuite(b).run()
    """
    cdef ComplexIntervalFieldElement _new(self):
        """
        Quickly creates a new initialized complex interval with the
        same parent as ``self``.
        """
        cdef ComplexIntervalFieldElement x
        x = ComplexIntervalFieldElement.__new__(ComplexIntervalFieldElement)
        x._parent = self._parent
        x._prec = self._prec
        mpfi_init2(x.__re, self._prec)
        mpfi_init2(x.__im, self._prec)
        return x

    def __init__(self, parent, real, imag=None):
        """
        Initialize a complex number (interval).

        EXAMPLES::

            sage: CIF(1.5, 2.5)
            1.5000000000000000? + 2.5000000000000000?*I
            sage: CIF((1.5, 2.5))
            1.5000000000000000? + 2.5000000000000000?*I
            sage: CIF(1.5 + 2.5*I)
            1.5000000000000000? + 2.5000000000000000?*I
        """
        cdef real_mpfi.RealIntervalFieldElement rr, ii
        self._parent = parent
        self._prec = self._parent._prec
        mpfi_init2(self.__re, self._prec)
        mpfi_init2(self.__im, self._prec)

        if imag is None:
            if isinstance(real, ComplexNumber):
                real, imag = (<ComplexNumber>real).real(), (<ComplexNumber>real).imag()
            elif isinstance(real, ComplexIntervalFieldElement):
                real, imag = (<ComplexIntervalFieldElement>real).real(), (<ComplexIntervalFieldElement>real).imag()
            elif isinstance(real, pari_gen):
                real, imag = real.real(), real.imag()
            elif isinstance(real, list) or isinstance(real, tuple):
                re, imag = real
                real = re
            elif isinstance(real, complex):
                real, imag = real.real, real.imag
            else:
                imag = 0
        try:
            R = parent._real_field()
            rr = R(real)
            ii = R(imag)
            mpfi_set(self.__re, rr.value)
            mpfi_set(self.__im, ii.value)
        except TypeError:
            raise TypeError, "unable to coerce to a ComplexIntervalFieldElement"


    def  __dealloc__(self):
        mpfi_clear(self.__re)
        mpfi_clear(self.__im)

    def _repr_(self):
        """
        Return a string representation of ``self``.

        EXAMPLES::

            sage: CIF(1.5) # indirect doctest
            1.5000000000000000?
            sage: CIF(1.5, 2.5) # indirect doctest
            1.5000000000000000? + 2.5000000000000000?*I
        """
        return self.str(10)

    def __hash__(self):
        """
        Return the hash value of ``self``.

        EXAMPLES::

            sage: hash(CIF(1.5)) # indirect doctest
            1517890078            # 32-bit
            -3314089385045448162  # 64-bit
            sage: hash(CIF(1.5, 2.5)) # indirect doctest
            -1103102080           # 32-bit
            3834538979630251904   # 64-bit
        """
        return hash(self.str())

    def __getitem__(self, i):
        """
        Returns either the real or imaginary component of ``self`` depending
        on the choice of ``i``: real (``i=0``), imaginary (``i=1``)

        INPUTS:

        - ``i`` - 0 or 1

          - ``0`` -- will return the real component of ``self``
          - ``1`` -- will return the imaginary component of ``self``

        EXAMPLES::

            sage: z = CIF(1.5, 2.5)
            sage: z[0]
            1.5000000000000000?
            sage: z[1]
            2.5000000000000000?
        """
        if i == 0:
            return self.real()
        elif i == 1:
            return self.imag()
        raise IndexError, "i must be between 0 and 1."

    def __reduce__( self ):
        """
        Pickling support.

        TESTS::

            sage: a = CIF(1 + I)
            sage: loads(dumps(a)) == a
            True
        """
        # TODO: This is potentially slow -- make a 1 version that
        # is native and much faster -- doesn't use .real()/.imag()
        return (make_ComplexIntervalFieldElement0, (self._parent, self.real(), self.imag()))

    def str(self, base=10, style=None):
        """
        Returns a string representation of ``self``.

        EXAMPLES::

            sage: CIF(1.5).str()
            '1.5000000000000000?'
            sage: CIF(1.5, 2.5).str()
            '1.5000000000000000? + 2.5000000000000000?*I'
            sage: CIF(1.5, -2.5).str()
            '1.5000000000000000? - 2.5000000000000000?*I'
            sage: CIF(0, -2.5).str()
            '-2.5000000000000000?*I'
            sage: CIF(1.5).str(base=3)
            '1.1111111111111111111111111111111112?'
            sage: CIF(1, pi).str(style='brackets')
            '[1.0000000000000000 .. 1.0000000000000000] + [3.1415926535897931 .. 3.1415926535897936]*I'

        .. SEEALSO::

            - :meth:`RealIntervalFieldElement.str`
        """
        s = ""
        if not self.real().is_zero():
            s = self.real().str(base=base, style=style)
        if not self.imag().is_zero():
            y  =  self.imag()
            if s!="":
                if y < 0:
                    s = s+" - "
                    y = -y
                else:
                    s = s+" + "
            s = s+"%s*I"%y.str(base=base, style=style)
        if len(s) == 0:
            s = "0"
        return s

    def plot(self, pointsize=10, **kwds):
        r"""
        Plot a complex interval as a rectangle.

        EXAMPLES::

            sage: sum(plot(CIF(RIF(1/k, 1/k), RIF(-k, k))) for k in [1..10])
            Graphics object consisting of 20 graphics primitives

        Exact and nearly exact points are still visible::

            sage: plot(CIF(pi, 1), color='red') + plot(CIF(1, e), color='purple') + plot(CIF(-1, -1))
            Graphics object consisting of 6 graphics primitives

        A demonstration that `z \mapsto z^2` acts chaotically on `|z|=1`::

            sage: z = CIF(0, 2*pi/1000).exp()
            sage: g = Graphics()
            sage: for i in range(40):
            ...       z = z^2
            ...       g += z.plot(color=(1./(40-i), 0, 1))
            ...
            sage: g
            Graphics object consisting of 80 graphics primitives
        """
        from sage.plot.polygon import polygon2d
        x, y = self.real(), self.imag()
        x0, y0 = x.lower(), y.lower()
        x1, y1 = x.upper(), y.upper()
        g = polygon2d([(x0, y0), (x1, y0), (x1, y1), (x0, y1), (x0, y0)],
                thickness=pointsize/4, **kwds)
        # Nearly empty polygons don't show up.
        g += self.center().plot(pointsize= pointsize, **kwds)
        return g

    def _latex_(self):
        """
        Returns a latex representation of ``self``.

        EXAMPLES::

            sage: latex(CIF(1.5, -2.5)) # indirect doctest
            1.5000000000000000? - 2.5000000000000000?i
            sage: latex(CIF(0, 3e200)) # indirect doctest
            3.0000000000000000? \times 10^{200}i
        """
        import re
        s = self.str().replace('*I', 'i')
        return re.sub(r"e(-?\d+)", r" \\times 10^{\1}", s)

    def bisection(self):
        """
        Returns the bisection of ``self`` into four intervals whose union is
        ``self`` and intersection is :meth:`center()`.

        EXAMPLES::

            sage: z = CIF(RIF(2, 3), RIF(-5, -4))
            sage: z.bisection()
            (3.? - 5.?*I, 3.? - 5.?*I, 3.? - 5.?*I, 3.? - 5.?*I)
            sage: for z in z.bisection():
            ...       print z.real().endpoints(), z.imag().endpoints()
            (2.00000000000000, 2.50000000000000) (-5.00000000000000, -4.50000000000000)
            (2.50000000000000, 3.00000000000000) (-5.00000000000000, -4.50000000000000)
            (2.00000000000000, 2.50000000000000) (-4.50000000000000, -4.00000000000000)
            (2.50000000000000, 3.00000000000000) (-4.50000000000000, -4.00000000000000)

            sage: z = CIF(RIF(sqrt(2), sqrt(3)), RIF(e, pi))
            sage: a, b, c, d = z.bisection()
            sage: a.intersection(b).intersection(c).intersection(d) == CIF(z.center())
            True

            sage: zz = a.union(b).union(c).union(c)
            sage: zz.real().endpoints() == z.real().endpoints()
            True
            sage: zz.imag().endpoints() == z.imag().endpoints()
            True
        """
        cdef ComplexIntervalFieldElement a00 = self._new()
        mpfr_set(&a00.__re.left, &self.__re.left, GMP_RNDN)
        mpfi_mid(&a00.__re.right, self.__re)
        mpfr_set(&a00.__im.left, &self.__im.left, GMP_RNDN)
        mpfi_mid(&a00.__im.right, self.__im)

        cdef ComplexIntervalFieldElement a01 = self._new()
        mpfr_set(&a01.__re.left, &a00.__re.right, GMP_RNDN)
        mpfr_set(&a01.__re.right, &self.__re.right, GMP_RNDN)
        mpfi_set(a01.__im, a00.__im)

        cdef ComplexIntervalFieldElement a10 = self._new()
        mpfi_set(a10.__re, a00.__re)
        mpfi_mid(&a10.__im.left, self.__im)
        mpfr_set(&a10.__im.right, &self.__im.right, GMP_RNDN)

        cdef ComplexIntervalFieldElement a11 = self._new()
        mpfi_set(a11.__re, a01.__re)
        mpfi_set(a11.__im, a10.__im)

        return a00, a01, a10, a11

    def is_exact(self):
        """
        Returns whether this complex interval is exact (i.e. contains exactly
        one complex value).

        EXAMPLES::

            sage: CIF(3).is_exact()
            True
            sage: CIF(0, 2).is_exact()
            True
            sage: CIF(-4, 0).sqrt().is_exact()
            True
            sage: CIF(-5, 0).sqrt().is_exact()
            False
            sage: CIF(0, 2*pi).is_exact()
            False
            sage: CIF(e).is_exact()
            False
            sage: CIF(1e100).is_exact()
            True
            sage: (CIF(1e100) + 1).is_exact()
            False
        """
        return mpfr_equal_p(&self.__re.left, &self.__re.right) and \
               mpfr_equal_p(&self.__im.left, &self.__im.right)

    def diameter(self):
        """
        Returns a somewhat-arbitrarily defined "diameter" for this interval.

        The diameter of an interval is the maximum of the diameter of the real
        and imaginary components, where diameter on a real interval is defined
        as absolute diameter if the interval contains zero, and relative
        diameter otherwise.

        EXAMPLES::

            sage: CIF(RIF(-1, 1), RIF(13, 17)).diameter()
            2.00000000000000
            sage: CIF(RIF(-0.1, 0.1), RIF(13, 17)).diameter()
            0.266666666666667
            sage: CIF(RIF(-1, 1), 15).diameter()
            2.00000000000000
        """
        cdef real_mpfr.RealNumber diam
        diam = real_mpfr.RealNumber(self._parent._real_field()._middle_field(), None)
        cdef mpfr_t tmp
        mpfr_init2(tmp, self.prec())
        mpfi_diam(diam.value, self.__re)
        mpfi_diam(tmp, self.__im)
        mpfr_max(diam.value, diam.value, tmp, GMP_RNDU)
        mpfr_clear(tmp)
        return diam

    def overlaps(self, ComplexIntervalFieldElement other):
        """
        Returns ``True`` if ``self`` and other are intervals with at least
        one value in common.

        EXAMPLES::

            sage: CIF(0).overlaps(CIF(RIF(0, 1), RIF(-1, 0)))
            True
            sage: CIF(1).overlaps(CIF(1, 1))
            False
        """
        return mpfr_greaterequal_p(&self.__re.right, &other.__re.left) \
           and mpfr_greaterequal_p(&other.__re.right, &self.__re.left) \
           and mpfr_greaterequal_p(&self.__im.right, &other.__im.left) \
           and mpfr_greaterequal_p(&other.__im.right, &self.__im.left)

    def intersection(self, other):
        """
        Returns the intersection of the two complex intervals ``self`` and
        ``other``.

        EXAMPLES::

            sage: CIF(RIF(1, 3), RIF(1, 3)).intersection(CIF(RIF(2, 4), RIF(2, 4))).str(style='brackets')
            '[2.0000000000000000 .. 3.0000000000000000] + [2.0000000000000000 .. 3.0000000000000000]*I'
            sage: CIF(RIF(1, 2), RIF(1, 3)).intersection(CIF(RIF(3, 4), RIF(2, 4)))
            Traceback (most recent call last):
            ...
            ValueError: intersection of non-overlapping intervals
        """

        cdef ComplexIntervalFieldElement x = self._new()
        cdef ComplexIntervalFieldElement other_intv
        if isinstance(other, ComplexIntervalFieldElement):
            other_intv = other
        else:
            # Let type errors from _coerce_ propagate...
            other_intv = self._parent(other)

        mpfi_intersect(x.__re, self.__re, other_intv.__re)
        mpfi_intersect(x.__im, self.__im, other_intv.__im)
        if mpfr_less_p(&x.__re.right, &x.__re.left) \
           or mpfr_less_p(&x.__im.right, &x.__im.left):
            raise ValueError, "intersection of non-overlapping intervals"

        return x

    def union(self, other):
        """
        Returns the smallest complex interval including the
        two complex intervals ``self`` and ``other``.

        EXAMPLES::

            sage: CIF(0).union(CIF(5, 5)).str(style='brackets')
            '[0.00000000000000000 .. 5.0000000000000000] + [0.00000000000000000 .. 5.0000000000000000]*I'
        """
        cdef ComplexIntervalFieldElement x = self._new()
        cdef ComplexIntervalFieldElement other_intv
        if isinstance(other, ComplexIntervalFieldElement):
            other_intv = other
        else:
            # Let type errors from _coerce_ propagate...
            other_intv = self._parent(other)

        mpfi_union(x.__re, self.__re, other_intv.__re)
        mpfi_union(x.__im, self.__im, other_intv.__im)
        return x

    def center(self):
        """
        Returns the closest floating-point approximation to the center
        of the interval.

        EXAMPLES::

            sage: CIF(RIF(1, 2), RIF(3, 4)).center()
            1.50000000000000 + 3.50000000000000*I
        """
        cdef complex_number.ComplexNumber center
        center = complex_number.ComplexNumber(self._parent._middle_field(), None)
        mpfi_mid(center.__re, self.__re)
        mpfi_mid(center.__im, self.__im)

        return center

    def __contains__(self, other):
        """
        Test whether ``other`` is totally contained in ``self``.

        EXAMPLES::

            sage: CIF(1, 1) in CIF(RIF(1, 2), RIF(1, 2))
            True
        """
        # This could be more efficient (and support more types for "other").
        return (other.real() in self.real()) and (other.imag() in self.imag())

    def contains_zero(self):
        """
        Returns ``True`` if ``self`` is an interval containing zero.

        EXAMPLES::

            sage: CIF(0).contains_zero()
            True
            sage: CIF(RIF(-1, 1), 1).contains_zero()
            False
        """
        return mpfi_has_zero(self.__re) and mpfi_has_zero(self.__im)

    cpdef ModuleElement _add_(self, ModuleElement right):
        """
        Add ``self`` and ``right``.

        EXAMPLES::

            sage: CIF(2,-3)._add_(CIF(1,-2))
            3 - 5*I
        """
        cdef ComplexIntervalFieldElement x
        x = self._new()
        mpfi_add(x.__re, self.__re, (<ComplexIntervalFieldElement>right).__re)
        mpfi_add(x.__im, self.__im, (<ComplexIntervalFieldElement>right).__im)
        return x

    cpdef ModuleElement _sub_(self, ModuleElement right):
        """
        Subtract ``self`` by ``right``.

        EXAMPLES::

            sage: CIF(2,-3)._sub_(CIF(1,-2))
            1 - 1*I
        """
        cdef ComplexIntervalFieldElement x
        x = self._new()
        mpfi_sub(x.__re, self.__re, (<ComplexIntervalFieldElement>right).__re)
        mpfi_sub(x.__im, self.__im, (<ComplexIntervalFieldElement>right).__im)
        return x

    cpdef RingElement _mul_(self, RingElement right):
        """
        Multiply ``self`` and ``right``.

        EXAMPLES::

            sage: CIF(2,-3)._mul_(CIF(1,-2))
            -4 - 7*I
        """
        cdef ComplexIntervalFieldElement x
        x = self._new()
        cdef mpfi_t t0, t1
        mpfi_init2(t0, self._prec)
        mpfi_init2(t1, self._prec)
        mpfi_mul(t0, self.__re, (<ComplexIntervalFieldElement>right).__re)
        mpfi_mul(t1, self.__im, (<ComplexIntervalFieldElement>right).__im)
        mpfi_sub(x.__re, t0, t1)
        mpfi_mul(t0, self.__re, (<ComplexIntervalFieldElement>right).__im)
        mpfi_mul(t1, self.__im, (<ComplexIntervalFieldElement>right).__re)
        mpfi_add(x.__im, t0, t1)
        mpfi_clear(t0)
        mpfi_clear(t1)
        return x

    def norm(self):
        """
        Returns the norm of this complex number.

        If `c = a + bi` is a complex number, then the norm of `c` is defined as
        the product of `c` and its complex conjugate:

        .. MATH::

            \text{norm}(c)
            =
            \text{norm}(a + bi)
            =
            c \cdot \overline{c}
            =
            a^2 + b^2.

        The norm of a complex number is different from its absolute value.
        The absolute value of a complex number is defined to be the square
        root of its norm. A typical use of the complex norm is in the
        integral domain `\ZZ[i]` of Gaussian integers, where the norm of
        each Gaussian integer `c = a + bi` is defined as its complex norm.

        .. SEEALSO::

            - :meth:`sage.rings.complex_double.ComplexDoubleElement.norm`

        EXAMPLES::

            sage: CIF(2, 1).norm()
            5
            sage: CIF(1, -2).norm()
            5
        """
        return self.norm_c()

    cdef real_mpfi.RealIntervalFieldElement norm_c(ComplexIntervalFieldElement self):
        cdef real_mpfi.RealIntervalFieldElement x
        x = real_mpfi.RealIntervalFieldElement(self._parent._real_field(), None)

        cdef mpfi_t t0, t1
        mpfi_init2(t0, self._prec)
        mpfi_init2(t1, self._prec)

        mpfi_sqr(t0, self.__re)
        mpfi_sqr(t1, self.__im)

        mpfi_add(x.value, t0, t1)

        mpfi_clear(t0)
        mpfi_clear(t1)
        return x

    cdef real_mpfi.RealIntervalFieldElement abs_c(ComplexIntervalFieldElement self):
        cdef real_mpfi.RealIntervalFieldElement x
        x = real_mpfi.RealIntervalFieldElement(self._parent._real_field(), None)

        cdef mpfi_t t0, t1
        mpfi_init2(t0, self._prec)
        mpfi_init2(t1, self._prec)

        mpfi_sqr(t0, self.__re)
        mpfi_sqr(t1, self.__im)

        mpfi_add(x.value, t0, t1)
        mpfi_sqrt(x.value, x.value)

        mpfi_clear(t0)
        mpfi_clear(t1)
        return x

    cpdef RingElement _div_(self, RingElement right):
        """
        Divide ``self`` by ``right``.

        EXAMPLES::

            sage: CIF(2,-3)._div_(CIF(1,-2))
            1.600000000000000? + 0.200000000000000?*I
        """
        cdef ComplexIntervalFieldElement x
        x = self._new()
        cdef mpfi_t a, b, t0, t1, right_nm
        mpfi_init2(t0, self._prec)
        mpfi_init2(t1, self._prec)
        mpfi_init2(a, self._prec)
        mpfi_init2(b, self._prec)
        mpfi_init2(right_nm, self._prec)

        mpfi_sqr(t0, (<ComplexIntervalFieldElement>right).__re)
        mpfi_sqr(t1, (<ComplexIntervalFieldElement>right).__im)
        mpfi_add(right_nm, t0, t1)

        mpfi_div(a, (<ComplexIntervalFieldElement>right).__re, right_nm)
        mpfi_div(b, (<ComplexIntervalFieldElement>right).__im, right_nm)

        ## Do this: x.__re =  a * self.__re + b * self.__im
        mpfi_mul(t0, a, self.__re)
        mpfi_mul(t1, b, self.__im)
        mpfi_add(x.__re, t0, t1)

        ## Do this: x.__im =  a * self.__im - b * self.__re
        mpfi_mul(t0, a, self.__im)
        mpfi_mul(t1, b, self.__re)
        mpfi_sub(x.__im, t0, t1)
        mpfi_clear(t0)
        mpfi_clear(t1)
        mpfi_clear(a)
        mpfi_clear(b)
        mpfi_clear(right_nm)
        return x

    def __rdiv__(self, left):
        """
        Divide ``left`` by ``self``.

        EXAMPLES::

            sage: CIF(2,-3).__rdiv__(CIF(1,-2))
            0.6153846153846154? - 0.0769230769230769?*I
        """
        return ComplexIntervalFieldElement(self._parent, left)/self

    def __pow__(self, right, modulus):
        r"""
        Compute `x^y`.

        If `y` is an integer, uses multiplication;
        otherwise, uses the standard definition `\exp(\log(x) \cdot y)`.

        .. WARNING::

            If the interval `x` crosses the negative real axis, then we use a
            non-standard definition of `\log()` (see the docstring for
            :meth:`argument()` for more details). This means that we will not
            select the principal value of the power, for part of the input
            interval (and that we violate the interval guarantees).

        EXAMPLES::

            sage: C.<i> = ComplexIntervalField(20)
            sage: a = i^2; a
            -1
            sage: a.parent()
            Complex Interval Field with 20 bits of precision
            sage: a = (1+i)^7; a
            8 - 8*I
            sage: (1+i)^(1+i)
            0.27396? + 0.58370?*I
            sage: a.parent()
            Complex Interval Field with 20 bits of precision
            sage: (2+i)^(-39)
            1.688?e-14 + 1.628?e-14*I

        If the interval crosses the negative real axis, then we don't use the
        standard branch cut (and we violate the interval guarantees)::

            sage: (CIF(-7, RIF(-1, 1)) ^ CIF(0.3)).str(style='brackets')
            '[0.99109735947126309 .. 1.1179269966896264] + [1.4042388462787560 .. 1.4984624123369835]*I'
            sage: CIF(-7, -1) ^ CIF(0.3)
            1.117926996689626? - 1.408500714575360?*I

        Note that ``x^2`` is not the same as ``x*x``::

            sage: a = CIF(RIF(-1,1))
            sage: print (a^2).str(style="brackets")
            [0.00000000000000000 .. 1.0000000000000000]
            sage: print (a*a).str(style="brackets")
            [-1.0000000000000000 .. 1.0000000000000000]
            sage: a = CIF(0, RIF(-1,1))
            sage: print (a^2).str(style="brackets")
            [-1.0000000000000000 .. -0.00000000000000000]
            sage: print (a*a).str(style="brackets")
            [-1.0000000000000000 .. 1.0000000000000000]
            sage: a = CIF(RIF(-1,1), RIF(-1,1))
            sage: print (a^2).str(style="brackets")
            [-1.0000000000000000 .. 1.0000000000000000] + [-2.0000000000000000 .. 2.0000000000000000]*I
            sage: print (a*a).str(style="brackets")
            [-2.0000000000000000 .. 2.0000000000000000] + [-2.0000000000000000 .. 2.0000000000000000]*I

        We can take very high powers::

            sage: RIF = RealIntervalField(27)
            sage: CIF = ComplexIntervalField(27)
            sage: s = RealField(27, rnd="RNDZ")(1/2)^(1/3)
            sage: a = CIF(RIF(-s/2,s/2), RIF(-s, s))
            sage: r = a^(10^10000)
            sage: print r.str(style="brackets")
            [-2.107553304e1028 .. 2.107553304e1028] + [-2.107553304e1028 .. 2.107553304e1028]*I

        TESTS::

            sage: CIF = ComplexIntervalField(7)
            sage: [CIF(2) ^ RDF(i) for i in range(-5,6)]
            [0.03125?, 0.06250?, 0.1250?, 0.2500?, 0.5000?, 1, 2, 4, 8, 16, 32]
            sage: pow(CIF(1), CIF(1), CIF(1))
            Traceback (most recent call last):
            ...
            TypeError: pow() 3rd argument not allowed unless all arguments are integers
        """
        if modulus is not None:
            raise TypeError("pow() 3rd argument not allowed unless all arguments are integers")

        cdef ComplexIntervalFieldElement z, z2, t = None
        z = <ComplexIntervalFieldElement?>self

        # Convert right to an integer
        if not isinstance(right, Integer):
            try:
                right = Integer(right)
            except TypeError:
                # Exponent is really not an integer
                return (z.log() * z._parent(right)).exp()

        cdef int s = mpz_sgn((<Integer>right).value)
        if s == 0:
            return z._parent.one()
        elif s < 0:
            z = ~z
        if not mpz_cmpabs_ui((<Integer>right).value, 1):
            return z

        # Convert exponent to fmpz_t
        cdef fmpz_t e
        fmpz_init(e)
        fmpz_set_mpz(e, (<Integer>right).value)
        fmpz_abs(e, e)

        # Now we know that e >= 2.
        # Use binary powering with special formula for squares.

        # Handle first bit more efficiently:
        if fmpz_tstbit(e, 0):
            res = z
        else:
            res = z._parent.one()
        fmpz_tdiv_q_2exp(e, e, 1)  # e >>= 1

        # Allocate a temporary ComplexIntervalFieldElement
        z2 = z._new()

        while True:
            # Compute z2 = z^2 using the formula
            # (a + bi)^2 = (a^2 - b^2) + 2abi
            mpfi_sqr(z2.__re, z.__re)  # a^2
            mpfi_sqr(z2.__im, z.__im)  # b^2
            mpfi_sub(z2.__re, z2.__re, z2.__im)  # a^2 - b^2
            mpfi_mul(z2.__im, z.__re, z.__im)  # ab
            mpfi_mul_2ui(z2.__im, z2.__im, 1)  # 2ab
            z = z2
            if fmpz_tstbit(e, 0):
                res *= z
            fmpz_tdiv_q_2exp(e, e, 1)  # e >>= 1
            if fmpz_is_zero(e):
                break

            # Swap temporary elements z2 and t (allocate t first if needed)
            if t is not None:
                z2 = t
            else:
                z2 = z2._new()
            t = z
        fmpz_clear(e)
        return res

    def _magma_init_(self, magma):
        r"""
        Return a string representation of ``self`` in the Magma language.

        EXAMPLES::

            sage: t = CIF((1, 1.1), 2.5); t
            1.1? + 2.5000000000000000?*I
            sage: magma(t) # optional - magma # indirect doctest
            1.05000000000000 + 2.50000000000000*$.1
            sage: t = ComplexIntervalField(100)((1, 4/3), 2.5); t
            2.? + 2.5000000000000000000000000000000?*I
            sage: magma(t) # optional - magma
            1.16666666666666666666666666670 + 2.50000000000000000000000000000*$.1
        """
        return "%s![%s, %s]" % (self.parent()._magma_init_(magma), self.center().real(), self.center().imag())

    def _interface_init_(self, I=None):
        """
        Raise a ``TypeError``.

        This function would return the string representation of ``self``
        that makes sense as a default representation of a complex
        interval in other computer algebra systems. But, most other
        computer algebra systems do not support interval arithmetic,
        so instead we just raise a ``TypeError``.

        Define the appropriate ``_cas_init_`` function if there is a
        computer algebra system you would like to support.

        EXAMPLES::

            sage: n = CIF(1.3939494594)
            sage: n._interface_init_()
            Traceback (most recent call last):
            ...
            TypeError

        Here a conversion to Maxima happens, which results in a ``TypeError``::

            sage: a = CIF(2.3)
            sage: maxima(a)
            Traceback (most recent call last):
            ...
            TypeError
        """
        raise TypeError


    def _sage_input_(self, sib, coerce):
        r"""
        Produce an expression which will reproduce this value when evaluated.

        EXAMPLES::

            sage: sage_input(CIF(RIF(e, pi), RIF(sqrt(2), sqrt(3))), verify=True)
            # Verified
            CIF(RIF(RR(2.7182818284590451), RR(3.1415926535897936)), RIF(RR(1.4142135623730949), RR(1.7320508075688774)))
            sage: sage_input(ComplexIntervalField(64)(2)^I, preparse=False, verify=True)
            # Verified
            RIF64 = RealIntervalField(64)
            RR64 = RealField(64)
            ComplexIntervalField(64)(RIF64(RR64('0.769238901363972126565'), RR64('0.769238901363972126619')), RIF64(RR64('0.638961276313634801076'), RR64('0.638961276313634801184')))
            sage: from sage.misc.sage_input import SageInputBuilder
            sage: sib = SageInputBuilder()
            sage: ComplexIntervalField(15)(3+I).log()._sage_input_(sib, False)
            {call: {call: {atomic:ComplexIntervalField}({atomic:15})}({call: {call: {atomic:RealIntervalField}({atomic:15})}({call: {call: {atomic:RealField}({atomic:15})}({atomic:1.15125})}, {call: {call: {atomic:RealField}({atomic:15})}({atomic:1.15137})})}, {call: {call: {atomic:RealIntervalField}({atomic:15})}({call: {call: {atomic:RealField}({atomic:15})}({atomic:0.321655})}, {call: {call: {atomic:RealField}({atomic:15})}({atomic:0.321777})})})}
        """
        # Interval printing could often be much prettier,
        # but I'm feeling lazy :)
        return sib(self.parent())(sib(self.real()), sib(self.imag()))

    def prec(self):
        """
        Return precision of this complex number.

        EXAMPLES::

            sage: i = ComplexIntervalField(2000).0
            sage: i.prec()
            2000
        """
        return self._parent.prec()

    def real(self):
        """
        Return real part of ``self``.

        EXAMPLES::

            sage: i = ComplexIntervalField(100).0
            sage: z = 2 + 3*i
            sage: x = z.real(); x
            2
            sage: x.parent()
            Real Interval Field with 100 bits of precision
        """
        cdef real_mpfi.RealIntervalFieldElement x
        x = real_mpfi.RealIntervalFieldElement(self._parent._real_field(), None)
        mpfi_set(x.value, self.__re)
        return x

    def imag(self):
        """
        Return imaginary part of ``self``.

        EXAMPLES::

            sage: i = ComplexIntervalField(100).0
            sage: z = 2 + 3*i
            sage: x = z.imag(); x
            3
            sage: x.parent()
            Real Interval Field with 100 bits of precision
        """
        cdef real_mpfi.RealIntervalFieldElement x
        x = real_mpfi.RealIntervalFieldElement(self._parent._real_field(), None)
        mpfi_set(x.value, self.__im)
        return x

    def __neg__(self):
        """
        Return the negation of ``self``.

        EXAMPLES::

            sage: CIF(1.5, 2.5).__neg__()
            -1.5000000000000000? - 2.5000000000000000?*I
        """
        cdef ComplexIntervalFieldElement x
        x = self._new()
        mpfi_neg(x.__re, self.__re)
        mpfi_neg(x.__im, self.__im)
        return x

    def __pos__(self):
        """
        Return the "positive" of ``self``, which is just ``self``.

        EXAMPLES::

            sage: CIF(1.5, 2.5).__pos__()
            1.5000000000000000? + 2.5000000000000000?*I
        """
        return self

    def __abs__(self):
        """
        Return the absolute value of ``self``.

        EXAMPLES::

            sage: CIF(1.5, 2.5).__abs__()
            2.915475947422650?
        """
        return self.abs_c()

    def __invert__(self):
        """
        Return the multiplicative inverse of ``self``.

        EXAMPLES::

            sage: I = CIF.0
            sage: a = ~(5+I) # indirect doctest
            sage: a * (5+I)
            1.000000000000000? + 0.?e-16*I
        """
        cdef ComplexIntervalFieldElement x
        x = self._new()

        cdef mpfi_t t0, t1
        mpfi_init2(t0, self._prec)
        mpfi_init2(t1, self._prec)

        mpfi_sqr(t0, self.__re)
        mpfi_sqr(t1, self.__im)

        mpfi_add(t0, t0, t1)         # now t0 is the norm
        mpfi_div(x.__re, self.__re, t0)   #     x.__re = self.__re/norm

        mpfi_neg(t1, self.__im)
        mpfi_div(x.__im, t1, t0)  #     x.__im = -self.__im/norm

        mpfi_clear(t0)
        mpfi_clear(t1)

        return x

    def _complex_mpfr_field_(self, field):
        """
        Convert to a complex field.

        EXAMPLES::

            sage: re = RIF("1.2")
            sage: im = RIF(2, 3)
            sage: a = ComplexIntervalField(30)(re, im)
            sage: CC(a)
            1.20000000018626 + 2.50000000000000*I
        """
        cdef ComplexNumber x = field(0)
        mpfi_mid(x.__re, self.__re)
        mpfi_mid(x.__im, self.__im)
        return x

    def __int__(self):
        """
        Convert ``self`` to an ``int``.

        EXAMPLES::

            sage: int(CIF(1,1))
            Traceback (most recent call last):
            ...
            TypeError: can't convert complex interval to int
        """
        raise TypeError, "can't convert complex interval to int"

    def __long__(self):
        """
        Convert ``self`` to a ``lon``.

        EXAMPLES::

            sage: long(CIF(1,1))
            Traceback (most recent call last):
            ...
            TypeError: can't convert complex interval to long
        """
        raise TypeError, "can't convert complex interval to long"

    def __float__(self):
        """
        Convert ``self`` to a ``float``.

        EXAMPLES::

            sage: float(CIF(1,1))
            Traceback (most recent call last):
            ...
            TypeError: can't convert complex interval to float
        """
        raise TypeError, "can't convert complex interval to float"

    def __complex__(self):
        """
        Convert ``self`` to a ``complex``.

        EXAMPLES::

            sage: complex(CIF(1,1))
            Traceback (most recent call last):
            ...
            TypeError: can't convert complex interval to complex
        """
        raise TypeError, "can't convert complex interval to complex"

    def __nonzero__(self):
        """
        Return ``True`` if ``self`` is not known to be exactly zero.

        EXAMPLES::

            sage: CIF(RIF(0, 0), RIF(0, 0)).__nonzero__()
            False
            sage: bool(CIF(RIF(0, 0), RIF(0, 0)))
            False
            sage: CIF(RIF(1), RIF(0)).__nonzero__()
            True
            sage: CIF(RIF(0), RIF(1)).__nonzero__()
            True
            sage: CIF(RIF(1, 2), RIF(0)).__nonzero__()
            True
            sage: CIF(RIF(-1, 1), RIF(-1, 1)).__nonzero__()
            True
        """
        return self.real().__nonzero__() or self.imag().__nonzero__()

    cpdef _richcmp_(left, Element right, int op):
        r"""
        As with the real interval fields this never returns false positives.
        Thus, `a == b` is ``True`` iff both `a` and `b` represent the same
        one-point interval. Likewise `a != b` is ``True`` iff `x != y` for all
        `x \in a, y \in b`.

        EXAMPLES::

            sage: CIF(0) == CIF(0)
            True
            sage: CIF(0) == CIF(1)
            False
            sage: CIF.gen() == CIF.gen()
            True
            sage: CIF(0) == CIF.gen()
            False
            sage: CIF(0) != CIF(1)
            True
            sage: -CIF(-3).sqrt() != CIF(-3).sqrt()
            True

        These intervals overlap, but contain unequal points::

            sage: CIF(3).sqrt() == CIF(3).sqrt()
            False
            sage: CIF(3).sqrt() != CIF(3).sqrt()
            False

        In the future, complex interval elements may be unordered,
        but or backwards compatibility we order them lexicographically::

            sage: CDF(-1) < -CDF.gen() < CDF.gen() < CDF(1)
            True
            sage: CDF(1) >= CDF(1) >= CDF.gen() >= CDF.gen() >= 0 >= -CDF.gen() >= CDF(-1)
            True
        """
        cdef ComplexIntervalFieldElement lt, rt
        lt = left
        rt = right
        if op == 2: #==
            # intervals a == b iff a<=b and b <= a
            # (this gives a result with two comparisons, where the
            # obvious approach would use three)
            return mpfr_lessequal_p(&lt.__re.right, &rt.__re.left) \
                and mpfr_lessequal_p(&rt.__re.right, &lt.__re.left) \
                and mpfr_lessequal_p(&lt.__im.right, &rt.__im.left) \
                and mpfr_lessequal_p(&rt.__im.right, &lt.__im.left)
        elif op == 3: #!=
            return mpfr_less_p(&lt.__re.right, &rt.__re.left) \
                or mpfr_less_p(&rt.__re.right, &lt.__re.left) \
                or mpfr_less_p(&lt.__im.right, &rt.__im.left) \
                or mpfr_less_p(&rt.__im.right, &lt.__im.left)
        else:
            # Eventually we probably want to disable comparison of complex
            # intervals, just like python complexes will be unordered.
            ## raise TypeError, "no ordering relation is defined for complex numbers"
            diff = left - right
            real_diff = diff.real()
            imag_diff = diff.imag()
            if op == 0: #<
                return real_diff < 0 or (real_diff == 0 and imag_diff < 0)
            elif op == 1: #<=
                return real_diff < 0 or (real_diff == 0 and imag_diff <= 0)
            elif op == 4: #>
                return real_diff > 0 or (real_diff == 0 and imag_diff > 0)
            elif op == 5: #>=
                return real_diff > 0 or (real_diff == 0 and imag_diff >= 0)

    cpdef int _cmp_(left, sage.structure.element.Element right) except -2:
        """
        Intervals are compared lexicographically on the 4-tuple:
        ``(x.real().lower(), x.real().upper(),
        x.imag().lower(), x.imag().upper())``

        EXAMPLES::

            sage: a = CIF(RIF(0,1), RIF(0,1))
            sage: b = CIF(RIF(0,1), RIF(0,2))
            sage: c = CIF(RIF(0,2), RIF(0,2))
            sage: cmp(a, b)
            -1
            sage: cmp(b, c)
            -1
            sage: cmp(a, c)
            -1
            sage: cmp(a, a)
            0
            sage: cmp(b, a)
            1

        TESTS::

            sage: tests = []
            sage: for rl in (0, 1):
            ....:     for ru in (rl, rl + 1):
            ....:         for il in (0, 1):
            ....:             for iu in (il, il + 1):
            ....:                 tests.append((CIF(RIF(rl, ru), RIF(il, iu)), (rl, ru, il, iu)))
            sage: for (i1, t1) in tests:
            ....:     for (i2, t2) in tests:
            ....:         assert(cmp(i1, i2) == cmp(t1, t2))
        """
        cdef int a, b
        a = mpfi_nan_p(left.__re)
        b = mpfi_nan_p((<ComplexIntervalFieldElement>right).__re)
        if a != b:
            return -1

        cdef int i
        i = mpfr_cmp(&left.__re.left, &(<ComplexIntervalFieldElement>right).__re.left)
        if i < 0:
            return -1
        elif i > 0:
            return 1
        i = mpfr_cmp(&left.__re.right, &(<ComplexIntervalFieldElement>right).__re.right)
        if i < 0:
            return -1
        elif i > 0:
            return 1
        i = mpfr_cmp(&left.__im.left, &(<ComplexIntervalFieldElement>right).__im.left)
        if i < 0:
            return -1
        elif i > 0:
            return 1
        i = mpfr_cmp(&left.__im.right, &(<ComplexIntervalFieldElement>right).__im.right)
        if i < 0:
            return -1
        elif i > 0:
            return 1
        return 0

    ########################################################################
    # Transcendental (and other) functions
    ########################################################################

    def argument(self):
        r"""
        The argument (angle) of the complex number, normalized
        so that `-\pi < \theta.lower() \leq \pi`.

        We raise a ``ValueError`` if the interval strictly contains 0,
        or if the interval contains only 0.

        .. WARNING::

            We do not always use the standard branch cut for
            argument!  If the interval crosses the negative real axis,
            then the argument will be an interval whose lower bound is
            less than `\pi` and whose upper bound is more than `\pi`; in
            effect, we move the branch cut away from the interval.

        EXAMPLES::

            sage: i = CIF.0
            sage: (i^2).argument()
            3.141592653589794?
            sage: (1+i).argument()
            0.785398163397449?
            sage: i.argument()
            1.570796326794897?
            sage: (-i).argument()
            -1.570796326794897?
            sage: (RR('-0.001') - i).argument()
            -1.571796326461564?
            sage: CIF(2).argument()
            0
            sage: CIF(-2).argument()
            3.141592653589794?

        Here we see that if the interval crosses the negative real
        axis, then the argument can exceed `\pi`, and we
        we violate the standard interval guarantees in the process::

            sage: CIF(-2, RIF(-0.1, 0.1)).argument().str(style='brackets')
            '[3.0916342578678501 .. 3.1915510493117365]'
            sage: CIF(-2, -0.1).argument()
            -3.091634257867851?
        """
        if mpfi_has_zero(self.__re) and mpfi_has_zero(self.__im):

            if mpfi_is_zero(self.__re) and mpfi_is_zero(self.__im):
                raise ValueError, "Can't take the argument of complex zero"
            if not mpfi_is_nonpos(self.__re) and not mpfi_is_nonneg(self.__re) \
               and not mpfi_is_nonpos(self.__im) and not mpfi_is_nonneg(self.__im):
                raise ValueError, "Can't take the argument of interval strictly containing zero"

            # Now if we exclude zero from the interval, we know that the
            # argument of the remaining points is bounded.  Check which
            # axes the interval extends along (we can deduce information
            # about the quadrants from information about the axes).

            which_axes = [False, False, False, False]
            if not mpfi_is_nonpos(self.__re):
                which_axes[0] = True
            if not mpfi_is_nonpos(self.__im):
                which_axes[1] = True
            if not mpfi_is_nonneg(self.__re):
                which_axes[2] = True
            if not mpfi_is_nonneg(self.__im):
                which_axes[3] = True

            lower = None
            for i in range(-1, 3):
                if which_axes[i % 4] and not which_axes[(i - 1) % 4]:
                    if lower is not None:
                        raise ValueError, "Can't take the argument of line-segment interval strictly containing zero"
                    lower = i

            for i in range(lower, lower+4):
                if which_axes[i % 4] and not which_axes[(i + 1) % 4]:
                    upper = i
                    break

            fld = self.parent()._real_field()
            return fld.pi() * fld(lower, upper) * fld(0.5)

        else:

            # OK, we know that the interval is bounded away from zero
            # in either the real or the imaginary direction (or both).
            # We'll handle the "bounded away in the imaginary direction"
            # case first.

            fld = self.parent()._real_field()

            if mpfi_is_strictly_pos(self.__im):
                return (-self.real() / self.imag()).arctan() + fld.pi()/2
            if mpfi_is_strictly_neg(self.__im):
                return (-self.real() / self.imag()).arctan() - fld.pi()/2

            if mpfi_is_strictly_pos(self.__re):
                return (self.imag() / self.real()).arctan()

            # The only remaining case is that self.__re is strictly
            # negative and self.__im contains 0.  In that case, we
            # return an interval containing pi.

            return (self.imag() / self.real()).arctan() + fld.pi()

    def arg(self):
        """
        Same as :meth:`argument()`.

        EXAMPLES::

            sage: i = CIF.0
            sage: (i^2).arg()
            3.141592653589794?
        """
        return self.argument()

    def crosses_log_branch_cut(self):
        """
        Returns ``True`` if this interval crosses the standard branch cut
        for :meth:`log()` (and hence for exponentiation) and for argument.
        (Recall that this branch cut is infinitesimally below the
        negative portion of the real axis.)

        EXAMPLES::

            sage: z = CIF(1.5, 2.5) - CIF(0, 2.50000000000000001); z
            1.5000000000000000? + -1.?e-15*I
            sage: z.crosses_log_branch_cut()
            False
            sage: CIF(-2, RIF(-0.1, 0.1)).crosses_log_branch_cut()
            True
        """

        if mpfi_is_nonneg(self.__re):
            return False
        if mpfi_is_nonneg(self.__im):
            return False
        if mpfi_is_neg(self.__im):
            return False
        return True

    def conjugate(self):
        """
        Return the complex conjugate of this complex number.

        EXAMPLES::

            sage: i = CIF.0
            sage: (1+i).conjugate()
            1 - 1*I
        """
        cdef ComplexIntervalFieldElement x
        x = self._new()

        mpfi_set(x.__re, self.__re)
        mpfi_neg(x.__im, self.__im)
        return x

    def exp(self):
        r"""
        Compute `e^z` or `\exp(z)` where `z` is the complex number ``self``.

        EXAMPLES::

            sage: i = ComplexIntervalField(300).0
            sage: z = 1 + i
            sage: z.exp()
            1.46869393991588515713896759732660426132695673662900872279767567631093696585951213872272450? + 2.28735528717884239120817190670050180895558625666835568093865811410364716018934540926734485?*I
        """
        mag = self.real().exp()
        theta = self.imag()
        re = theta.cos() * mag
        im = theta.sin() * mag
        return ComplexIntervalFieldElement(self._parent, re, im)

    def log(self,base=None):
        """
        Complex logarithm of `z`.

        .. WARNING::

            This does always not use the standard branch cut for complex log!
            See the docstring for :meth:`argument()` to see what we do instead.

        EXAMPLES::

            sage: a = CIF(RIF(3, 4), RIF(13, 14))
            sage: a.log().str(style='brackets')
            '[2.5908917751460420 .. 2.6782931373360067] + [1.2722973952087170 .. 1.3597029935721503]*I'
            sage: a.log().exp().str(style='brackets')
            '[2.7954667135098274 .. 4.2819545928390213] + [12.751682453911920 .. 14.237018048974635]*I'
            sage: a in a.log().exp()
            True

        If the interval crosses the negative real axis, then we don't
        use the standard branch cut (and we violate the interval guarantees)::

            sage: CIF(-3, RIF(-1/4, 1/4)).log().str(style='brackets')
            '[1.0986122886681095 .. 1.1020725100903968] + [3.0584514217013518 .. 3.2247338854782349]*I'
            sage: CIF(-3, -1/4).log()
            1.102072510090397? - 3.058451421701352?*I

        Usually if an interval contains zero, we raise an exception::

            sage: CIF(RIF(-1,1),RIF(-1,1)).log()
            Traceback (most recent call last):
            ...
            ValueError: Can't take the argument of interval strictly containing zero

        But we allow the exact input zero::

            sage: CIF(0).log()
            [-infinity .. -infinity]

        If a base is passed from another function, we can accommodate this::

            sage: CIF(-1,1).log(2)
            0.500000000000000? + 3.399270106370396?*I
        """
        if self == 0:
            from real_mpfi import RIF
            return RIF(0).log()
        theta = self.argument()
        rho = abs(self)
        if base is None or base == 'e':
            return ComplexIntervalFieldElement(self._parent, rho.log(), theta)
        else:
            from real_mpfr import RealNumber, RealField
            return ComplexIntervalFieldElement(self._parent, rho.log()/RealNumber(RealField(self.prec()),base).log(), theta/RealNumber(RealField(self.prec()),base).log())

    def sqrt(self, bint all=False, **kwds):
        """
        The square root function.

        .. WARNING::

            We approximate the standard branch cut along the negative real
            axis, with ``sqrt(-r^2) = i*r`` for positive real ``r``; but if
            the interval crosses the negative real axis, we pick the root with
            positive imaginary component for the entire interval.

        INPUT:

        - ``all`` -- bool (default: ``False``); if ``True``, return a list
          of all square roots.

        EXAMPLES::

            sage: CIF(-1).sqrt()^2
            -1
            sage: sqrt(CIF(2))
            1.414213562373095?
            sage: sqrt(CIF(-1))
            1*I
            sage: sqrt(CIF(2-I))^2
            2.00000000000000? - 1.00000000000000?*I
            sage: CC(-2-I).sqrt()^2
            -2.00000000000000 - 1.00000000000000*I

        Here, we select a non-principal root for part of the interval, and
        violate the standard interval guarantees::

            sage: CIF(-5, RIF(-1, 1)).sqrt().str(style='brackets')
            '[-0.22250788030178321 .. 0.22250788030178296] + [2.2251857651053086 .. 2.2581008643532262]*I'
            sage: CIF(-5, -1).sqrt()
            0.222507880301783? - 2.247111425095870?*I
        """
        if self.is_zero():
            return [self] if all else self
        if mpfi_is_zero(self.__im) and not mpfi_has_zero(self.__re):
            if mpfr_sgn(&self.__re.left) > 0:
                x = ComplexIntervalFieldElement(self._parent, self.real().sqrt(), 0)
            else:
                x = ComplexIntervalFieldElement(self._parent, 0, (-self.real()).sqrt())
        else:
            theta = self.argument()/2
            rho = abs(self).sqrt()
            x = ComplexIntervalFieldElement(self._parent, rho*theta.cos(), rho*theta.sin())
        if all:
            return [x, -x]
        else:
            return x


    def is_square(self):
        r"""
        This function always returns ``True`` as `\CC` is algebraically closed.

        EXAMPLES::

            sage: CIF(2, 1).is_square()
            True
        """
        return True

#     def algdep(self, n, **kwds):
#         """
#         Returns a polynomial of degree at most $n$ which is approximately
#         satisfied by this complex number.  Note that the returned polynomial
#         need not be irreducible, and indeed usually won't be if $z$ is a good
#         approximation to an algebraic number of degree less than $n$.

#         ALGORITHM: Uses the PARI C-library algdep command.

#         INPUT: Type algdep? at the top level prompt. All additional
#         parameters are passed onto the top-level algdep command.

#         EXAMPLES::
#
#             sage: C = ComplexIntervalField()
#             sage: z = (1/2)*(1 + sqrt(3.0) *C.0); z
#             0.500000000000000 + 0.866025403784439*I
#             sage: p = z.algdep(5); p
#             x^5 + x^2
#             sage: p.factor()
#             (x + 1) * x^2 * (x^2 - x + 1)
#             sage: z^2 - z + 1
#             0.000000000000000111022302462516
#         """
#         import sage.rings.arith
#         return sage.rings.arith.algdep(self,n, **kwds)

#     def algebraic_dependancy( self, n ):
#         return self.algdep( n )

    def cos(self):
        r"""
        Compute the cosine of this complex interval.

        EXAMPLES::

            sage: CIF(1,1).cos()
            0.833730025131149? - 0.988897705762865?*I
            sage: CIF(3).cos()
            -0.9899924966004455?
            sage: CIF(0,2).cos()
            3.762195691083632?

        Check that :trac:`17285` is fixed::

            sage: CIF(cos(2/3))
            0.7858872607769480?

        ALGORITHM:

        The implementation uses the following trigonometric identity

        .. MATH::

            \cos(x + iy) = \cos(x) \cosh(y) - i \sin(x) \sinh(y)
        """
        cdef ComplexIntervalFieldElement res = self._new()
        cdef mpfi_t tmp
        mpfi_init2(tmp, self._parent.prec())
        sig_on()
        mpfi_cos(res.__re, self.__re)
        mpfi_cosh(tmp, self.__im)
        mpfi_mul(res.__re, res.__re, tmp)

        mpfi_sin(res.__im, self.__re)
        mpfi_sinh(tmp, self.__im)
        mpfi_mul(res.__im, res.__im, tmp)
        mpfi_neg(res.__im, res.__im)
        sig_off()
        mpfi_clear(tmp)
        return res

    def sin(self):
        r"""
        Compute the sine of this complex interval.

        EXAMPLES::

            sage: CIF(1,1).sin()
            1.298457581415978? + 0.634963914784736?*I
            sage: CIF(2).sin()
            0.909297426825682?
            sage: CIF(0,2).sin()
            3.626860407847019?*I

        Check that :trac:`17825` is fixed::

            sage: CIF(sin(2/3))
            0.618369803069737?

        ALGORITHM:

        The implementation uses the following trigonometric identity

        .. MATH::

            \sin(x + iy) = \sin(x) \cosh(y) + i \cos (x) \sinh(y)
        """
        cdef ComplexIntervalFieldElement res = self._new()
        cdef mpfi_t tmp
        mpfi_init2(tmp, self._parent.prec())
        sig_on()
        mpfi_sin(res.__re, self.__re)
        mpfi_cosh(tmp, self.__im)
        mpfi_mul(res.__re, res.__re, tmp)

        mpfi_cos(res.__im, self.__re)
        mpfi_sinh(tmp, self.__im)
        mpfi_mul(res.__im, res.__im, tmp)
        sig_off()
        mpfi_clear(tmp)
        return res

    def tan(self):
        r"""
        Return the tangent of this complex interval.

        EXAMPLES::

            sage: CIF(1,1).tan()
            0.27175258531952? + 1.08392332733870?*I
            sage: CIF(2).tan()
            -2.18503986326152?
            sage: CIF(0,2).tan()
            0.964027580075817?*I
        """
        return self.sin() / self.cos()

    def cosh(self):
        r"""
        Return the hyperbolic cosine of this complex interval.

        EXAMPLES::

            sage: CIF(1,1).cosh()
            0.833730025131149? + 0.988897705762865?*I
            sage: CIF(2).cosh()
            3.762195691083632?
            sage: CIF(0,2).cosh()
            -0.4161468365471424?

        ALGORITHM:

        The implementation uses the following trigonometric identity

        .. MATH::

            \cosh(x+iy) = \cos(y) \cosh(x) + i \sin(y) \sinh(x)
        """
        cdef ComplexIntervalFieldElement res = self._new()
        cdef mpfi_t tmp
        mpfi_init2(tmp, self._parent.prec())
        sig_on()
        mpfi_cos(res.__re, self.__im)
        mpfi_cosh(tmp, self.__re)
        mpfi_mul(res.__re, res.__re, tmp)

        mpfi_sin(res.__im, self.__im)
        mpfi_sinh(tmp, self.__re)
        mpfi_mul(res.__im, res.__im, tmp)
        sig_off()
        mpfi_clear(tmp)
        return res

    def sinh(self):
        r"""
        Return the hyperbolic sine of this complex interval.

        EXAMPLES::

            sage: CIF(1,1).sinh()
            0.634963914784736? + 1.298457581415978?*I
            sage: CIF(2).sinh()
            3.626860407847019?
            sage: CIF(0,2).sinh()
            0.909297426825682?*I

        ALGORITHM:

        The implementation uses the following trigonometric identity

        .. MATH::

            \sinh(x+iy) = \cos(y) \sinh(x) + i \sin(y) \cosh(x)
        """
        cdef ComplexIntervalFieldElement res = self._new()
        cdef mpfi_t tmp
        mpfi_init2(tmp, self._parent.prec())
        sig_on()
        mpfi_cos(res.__re, self.__im)
        mpfi_sinh(tmp, self.__re)
        mpfi_mul(res.__re, res.__re, tmp)

        mpfi_sin(res.__im, self.__im)
        mpfi_cosh(tmp, self.__re)
        mpfi_mul(res.__im, res.__im, tmp)
        sig_off()
        mpfi_clear(tmp)
        return res

    def tanh(self):
        r"""
        Return the hyperbolic tangent of this complex interval.

        EXAMPLES::

            sage: CIF(1,1).tanh()
            1.08392332733870? + 0.27175258531952?*I
            sage: CIF(2).tanh()
            0.964027580075817?
            sage: CIF(0,2).tanh()
            -2.18503986326152?*I
        """
        return self.sinh() / self.cosh()


def make_ComplexIntervalFieldElement0( fld, re, im ):
    """
    Construct a :class:`ComplexIntervalFieldElement` for pickling.

    TESTS::

        sage: a = CIF(1 + I)
        sage: loads(dumps(a)) == a # indirect doctest
        True
    """
    x = ComplexIntervalFieldElement( fld, re, im )
    return x



def create_ComplexIntervalFieldElement(s_real, s_imag=None, int pad=0, min_prec=53):
    r"""
    Return the complex number defined by the strings ``s_real`` and ``s_imag``
    as an element of ``ComplexIntervalField(prec=n)``, where `n` potentially
    has slightly more (controlled by pad) bits than given by `s`.

    INPUT:

    - ``s_real`` -- a string that defines a real number (or something whose
      string representation defines a number)

    - ``s_imag`` -- a string that defines a real number (or something whose
      string representation defines a number)

    - ``pad`` -- an integer at least 0.

    - ``min_prec`` -- number will have at least this many bits of precision,
      no matter what.

    EXAMPLES::

        sage: ComplexIntervalFieldElement('2.3')
        2.300000000000000?
        sage: ComplexIntervalFieldElement('2.3','1.1')
        2.300000000000000? + 1.100000000000000?*I
        sage: ComplexIntervalFieldElement(10)
        10
        sage: ComplexIntervalFieldElement(10,10)
        10 + 10*I
        sage: ComplexIntervalFieldElement(1.000000000000000000000000000,2)
        1 + 2*I
        sage: ComplexIntervalFieldElement(1,2.000000000000000000000)
        1 + 2*I
        sage: ComplexIntervalFieldElement(1.234567890123456789012345, 5.4321098654321987654321)
        1.234567890123456789012350? + 5.432109865432198765432000?*I

    TESTS:

    Make sure we've rounded up ``log(10,2)`` enough to guarantee
    sufficient precision (:trac:`10164`).  This is a little tricky
    because at the time of writing, we don't support intervals long
    enough to trip the error.  However, at least we can make sure that
    we either do it correctly or fail noisily::

        sage: c_CIFE = sage.rings.complex_interval.create_ComplexIntervalFieldElement
        sage: for kp in range(2,6):
        ...       s = '1.' + '0'*10**kp + '1'
        ...       try:
        ...           assert c_CIFE(s,0).real()-1 != 0
        ...           assert c_CIFE(0,s).imag()-1 != 0
        ...       except TypeError:
        ...           pass

    """
    if s_imag is None:
        s_imag = 0

    if not isinstance(s_real, str):
        s_real = str(s_real).strip()
    if not isinstance(s_imag, str):
        s_imag = str(s_imag).strip()
    #if base == 10:
    bits = max(int(LOG_TEN_TWO_PLUS_EPSILON*len(s_real)),
               int(LOG_TEN_TWO_PLUS_EPSILON*len(s_imag)))
    #else:
    #    bits = max(int(math.log(base,2)*len(s_imag)),int(math.log(base,2)*len(s_imag)))

    C = complex_interval_field.ComplexIntervalField(prec=max(bits+pad, min_prec))
    return ComplexIntervalFieldElement(C, s_real, s_imag)<|MERGE_RESOLUTION|>--- conflicted
+++ resolved
@@ -49,12 +49,7 @@
 
 import complex_interval_field
 from complex_field import ComplexField
-<<<<<<< HEAD
 from sage.rings.integer cimport Integer
-=======
-import sage.misc.misc
-cimport integer
->>>>>>> 792aab72
 import infinity
 cimport real_mpfi
 cimport real_mpfr
