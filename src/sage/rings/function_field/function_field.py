"""
Function Fields

AUTHORS:

- William Stein (2010): initial version

- Robert Bradshaw (2010-05-30): added is_finite()

<<<<<<< HEAD
- Julian Rueth (2011-06-08, 2011-09-14, 2014-06-23): fixed hom(), extension();
use @cached_method; added derivation()
=======
- Julian Rueth (2011-06-08, 2011-09-14, 2014-06-24, 2014-06-27): fixed hom(),
  extension(); use @cached_method; added support for relative vector spaces;
  added change_variable_name(), separable_model()
>>>>>>> ad12f886

- Maarten Derickx (2011-09-11): added doctests

- Syed Ahmad Lavasani (2011-12-16): added genus(), is_RationalFunctionField()

EXAMPLES:

We create an extension of a rational function fields, and do some
simple arithmetic in it::

    sage: K.<x> = FunctionField(GF(5^2,'a')); K
    Rational function field in x over Finite Field in a of size 5^2
    sage: R.<y> = K[]
    sage: L.<y> = K.extension(y^3 - (x^3 + 2*x*y + 1/x)); L
    Function field in y defined by y^3 + 3*x*y + (4*x^4 + 4)/x
    sage: y^2
    y^2
    sage: y^3
    2*x*y + (x^4 + 1)/x
    sage: a = 1/y; a
    (4*x/(4*x^4 + 4))*y^2 + 2*x^2/(4*x^4 + 4)
    sage: a * y
    1

We next make an extension of the above function field, illustrating
that arithmetic with a tower of 3 fields is fully supported::

    sage: S.<t> = L[]
    sage: M.<t> = L.extension(t^2 - x*y)
    sage: M
    Function field in t defined by t^2 + 4*x*y
    sage: t^2
    x*y
    sage: 1/t
    ((1/(x^4 + 1))*y^2 + 2*x/(4*x^4 + 4))*t
    sage: M.base_field()
    Function field in y defined by y^3 + 3*x*y + (4*x^4 + 4)/x
    sage: M.base_field().base_field()
    Rational function field in x over Finite Field in a of size 5^2

TESTS::

    sage: TestSuite(K).run()
    sage: TestSuite(L).run()  # long time (8s on sage.math, 2012)
    sage: TestSuite(M).run()  # long time (52s on sage.math, 2012)

The following two test suites do not pass ``_test_elements`` yet since
``R.an_element()`` has a ``_test_category`` method wich it should not have.
It is not the fault of the function field code so this will
be fixed in another ticket::

    sage: TestSuite(R).run(skip = '_test_elements')
    sage: TestSuite(S).run(skip = '_test_elements')
"""
#*****************************************************************************
#       Copyright (C) 2010 William Stein <wstein@gmail.com>
#       Copyright (C) 2010 Robert Bradshaw <robertwb@math.washington.edu>
#       Copyright (C) 2011-2014 Julian Rueth <julian.rueth@gmail.com>
#       Copyright (C) 2011 Maarten Derickx <m.derickx.student@gmail.com>
#
#  Distributed under the terms of the GNU General Public License (GPL)
#  as published by the Free Software Foundation; either version 2 of
#  the License, or (at your option) any later version.
#                  http://www.gnu.org/licenses/
#*****************************************************************************

from sage.rings.ring import Field
from function_field_element import FunctionFieldElement, FunctionFieldElement_rational, FunctionFieldElement_polymod

from sage.misc.cachefunc import cached_method

#is needed for genus computation
from sage.rings.polynomial.polynomial_ring_constructor import PolynomialRing
from sage.interfaces.all import singular

from sage.categories.function_fields import FunctionFields
CAT = FunctionFields()

def is_FunctionField(x):
    """
    Return True if ``x`` is of function field type.

    EXAMPLES::

        sage: from sage.rings.function_field.function_field import is_FunctionField
        sage: is_FunctionField(QQ)
        False
        sage: is_FunctionField(FunctionField(QQ,'t'))
        True
    """
    if isinstance(x, FunctionField): return True
    return x in FunctionFields()

class FunctionField(Field):
    """
    The abstract base class for all function fields.

    EXAMPLES::

        sage: K.<x> = FunctionField(QQ)
        sage: isinstance(K, sage.rings.function_field.function_field.FunctionField)
        True
    """
    def is_perfect(self):
        r"""
        Return whether this field is perfect, i.e., its characteristic is `p=0`
        or every element has a `p`-th root.

        EXAMPLES::

            sage: FunctionField(QQ, 'x').is_perfect()
            True
            sage: FunctionField(GF(2), 'x').is_perfect()
            False

        """
        return self.characteristic() == 0

    def some_elements(self):
         """
         Return a list of elements in the function field.

         EXAMPLES::

            sage: K.<x> = FunctionField(QQ)
            sage: elements = K.some_elements()
            sage: elements # random output
            [(x - 3/2)/(x^2 - 12/5*x + 1/18)]
            sage: False in [e in K for e in elements]
            False
         """
         return [self.random_element(), self.random_element(), self.random_element()]

    def characteristic(self):
        """
        Return the characteristic of this function field.

        EXAMPLES::

            sage: K.<x> = FunctionField(QQ)
            sage: K.characteristic()
            0
            sage: K.<x> = FunctionField(GF(7))
            sage: K.characteristic()
            7
            sage: R.<y> = K[]
            sage: L.<y> = K.extension(y^2 - x)
            sage: L.characteristic()
            7
        """
        return self.constant_base_field().characteristic()

    def is_finite(self):
        """
        Return whether this function field is finite, which it is not.

        EXAMPLES::

            sage: R.<t> = FunctionField(QQ)
            sage: R.is_finite()
            False
            sage: R.<t> = FunctionField(GF(7))
            sage: R.is_finite()
            False
        """
        return False

    def extension(self, f, names=None):
        """
        Create an extension L = K[y]/(f(y)) of a function field,
        defined by a univariate polynomial in one variable over this
        function field K.

        INPUT:

            - ``f`` -- a univariate polynomial over self
            - ``names`` -- None or string or length-1 tuple

        OUTPUT:

            - a function field

        EXAMPLES::

            sage: K.<x> = FunctionField(QQ); R.<y> = K[]
            sage: K.extension(y^5 - x^3 - 3*x + x*y)
            Function field in y defined by y^5 + x*y - x^3 - 3*x

        A nonintegral defining polynomial::

            sage: K.<t> = FunctionField(QQ); R.<y> = K[]
            sage: K.extension(y^3 + (1/t)*y + t^3/(t+1))
            Function field in y defined by y^3 + 1/t*y + t^3/(t + 1)

        The defining polynomial need not be monic or integral::

            sage: K.extension(t*y^3 + (1/t)*y + t^3/(t+1))
            Function field in y defined by t*y^3 + 1/t*y + t^3/(t + 1)
        """
        from constructor import FunctionField_polymod as FunctionField_polymod_Constructor
        return FunctionField_polymod_Constructor(f, names)

    def order_with_basis(self, basis, check=True):
        """
        Return the order with given basis over the maximal order of
        the base field.

        INPUT:

           - ``basis`` -- a list of elements of self
           - ``check`` -- bool (default: True); if True, check that
             the basis is really linearly independent and that the
             module it spans is closed under multiplication, and
             contains the identity element.

        OUTPUT:

            - an order in this function field

        EXAMPLES::

            sage: K.<x> = FunctionField(QQ); R.<y> = K[]; L.<y> = K.extension(y^3 + x^3 + 4*x + 1)
            sage: O = L.order_with_basis([1, y, y^2]); O
            Order in Function field in y defined by y^3 + x^3 + 4*x + 1
            sage: O.basis()
            (1, y, y^2)

        Note that 1 does not need to be an element of the basis, as long it is in the module spanned by it::

            sage: O = L.order_with_basis([1+y, y, y^2]); O
            Order in Function field in y defined by y^3 + x^3 + 4*x + 1
            sage: O.basis()
            (y + 1, y, y^2)

        The following error is raised when the module spanned by the basis is not closed under multiplication::

            sage: O = L.order_with_basis([1, x^2 + x*y, (2/3)*y^2]); O
            Traceback (most recent call last):
            ...
            ValueError: The module generated by basis [1, x*y + x^2, 2/3*y^2] must be closed under multiplication

        and this happens when the identity is not in the module spanned by the basis::

            sage: O = L.order_with_basis([x, x^2 + x*y, (2/3)*y^2])
            Traceback (most recent call last):
            ...
            ValueError: The identity element must be in the module spanned by basis [x, x*y + x^2, 2/3*y^2]
        """
        from function_field_order import FunctionFieldOrder_basis
        return FunctionFieldOrder_basis([self(a) for a in basis], check=check)

    def order(self, x, check=True):
        """
        Return the order in this function field generated over the
        maximal order by x or the elements of x if x is a list.

        INPUT:

           - ``x`` -- element of self, or a list of elements of self
           - ``check`` -- bool (default: True); if True, check that
             x really generates an order

        EXAMPLES::

            sage: K.<x> = FunctionField(QQ); R.<y> = K[]; L.<y> = K.extension(y^3 + x^3 + 4*x + 1)
            sage: O = L.order(y); O
            Order in Function field in y defined by y^3 + x^3 + 4*x + 1
            sage: O.basis()
            (1, y, y^2)

            sage: Z = K.order(x); Z
            Order in Rational function field in x over Rational Field
            sage: Z.basis()
            (1,)

        Orders with multiple generators, not yet supported::

            sage: Z = K.order([x,x^2]); Z
            Traceback (most recent call last):
            ...
            NotImplementedError
        """
        if not isinstance(x, (list, tuple)):
            x = [x]
        if len(x) == 1:
            g = x[0]
            basis = [self(1)]
            for i in range(self.degree()-1):
                basis.append(basis[-1]*g)
        else:
            raise NotImplementedError
        return self.order_with_basis(basis, check=check)

    def _coerce_map_from_(self, R):
        """
        Return True if there is a coerce map from R to self.

        EXAMPLES::

            sage: K.<x> = FunctionField(QQ); R.<y> = K[]; L.<y> = K.extension(y^3 + x^3 + 4*x + 1)
            sage: L.equation_order()
            Order in Function field in y defined by y^3 + x^3 + 4*x + 1
            sage: L._coerce_map_from_(L.equation_order())
            True
            sage: L._coerce_map_from_(GF(7))
            False
        """
        from function_field_order import FunctionFieldOrder
        if isinstance(R, FunctionFieldOrder) and R.fraction_field() == self:
            return True
        return False

    def _intermediate_fields(self, base):
        r"""
        Return the fields which lie in between ``base`` and this field in the
        tower of function fields.

        INPUT:

        - ``base`` -- a function field, either this field or a field from which
          this field has been created as an extension

        OUTPUT:

        A list of fields. The first entry is ``base``, the last entry is this field.

        EXAMPLES::

            sage: K.<x> = FunctionField(QQ)
            sage: K._intermediate_fields(K)
            [Rational function field in x over Rational Field]

            sage: R.<y> = K[]
            sage: L.<y> = K.extension(y^2-x)
            sage: L._intermediate_fields(K)
            [Function field in y defined by y^2 - x, Rational function field in x over Rational Field]

            sage: R.<z> = L[]
            sage: M.<z> = L.extension(z^2-y)
            sage: M._intermediate_fields(L)
            [Function field in z defined by z^2 - y, Function field in y defined by y^2 - x]
            sage: M._intermediate_fields(K)
            [Function field in z defined by z^2 - y, Function field in y defined by y^2 - x, Rational function field in x over Rational Field]

        TESTS::

            sage: K._intermediate_fields(M)
            Traceback (most recent call last):
            ...
            ValueError: field has not been constructed as a finite extension of base
            sage: K._intermediate_fields(QQ)
            Traceback (most recent call last):
            ...
            TypeError: base must be a function field

        """
        if not is_FunctionField(base):
            raise TypeError("base must be a function field")

        ret = [self]
        while ret[-1] is not base:
            ret.append(ret[-1].base_field())
            if ret[-1] is ret[-2]:
                raise ValueError("field has not been constructed as a finite extension of base")
        return ret

    def rational_function_field(self):
        r"""
        Return the rational function field from which this field has been
        created as an extension.

        EXAMPLES::

            sage: K.<x> = FunctionField(QQ)
            sage: K.rational_function_field()
            Rational function field in x over Rational Field

            sage: R.<y> = K[]
            sage: L.<y> = K.extension(y^2-x)
            sage: L.rational_function_field()
            Rational function field in x over Rational Field

            sage: R.<z> = L[]
            sage: M.<z> = L.extension(z^2-y)
            sage: M.rational_function_field()
            Rational function field in x over Rational Field
        """
        return self if is_RationalFunctionField(self) else self.base_field().rational_function_field()

class FunctionField_polymod(FunctionField):
    """
    A function field defined by a univariate polynomial, as an
    extension of the base field.

    EXAMPLES:

    We make a function field defined by a degree 5 polynomial over the
    rational function field over the rational numbers::

        sage: K.<x> = FunctionField(QQ)
        sage: R.<y> = K[]
        sage: L.<y> = K.extension(y^5 - (x^3 + 2*x*y + 1/x)); L
        Function field in y defined by y^5 - 2*x*y + (-x^4 - 1)/x

    We next make a function field over the above nontrivial function
    field L::

        sage: S.<z> = L[]
        sage: M.<z> = L.extension(z^2 + y*z + y); M
        Function field in z defined by z^2 + y*z + y
        sage: 1/z
        ((x/(-x^4 - 1))*y^4 - 2*x^2/(-x^4 - 1))*z - 1
        sage: z * (1/z)
        1

    We drill down the tower of function fields::

        sage: M.base_field()
        Function field in y defined by y^5 - 2*x*y + (-x^4 - 1)/x
        sage: M.base_field().base_field()
        Rational function field in x over Rational Field
        sage: M.base_field().base_field().constant_field()
        Rational Field
        sage: M.constant_base_field()
        Rational Field

    .. WARNING::

        It is not checked if the polynomial used to define this function field is irreducible
        Hence it is not guaranteed that this object really is a field!
        This is illustrated below.

    ::

        sage: K.<x>=FunctionField(QQ)
        sage: R.<y> = K[]
        sage: L.<y>=K.extension(x^2-y^2)
        sage: (y-x)*(y+x)
        0
        sage: 1/(y-x)
        1
        sage: y-x==0; y+x==0
        False
        False
    """
    def __init__(self, polynomial, names,
            element_class = FunctionFieldElement_polymod,
            category=CAT):
        """
        Create a function field defined as an extension of another
        function field by adjoining a root of a univariate polynomial.

        INPUT:

            - ``polynomial`` -- a univariate polynomial over a function field
            - ``names`` -- variable names (as a tuple of length 1 or string)
            - ``category`` -- a category (defaults to category of function fields)

        EXAMPLES::

        We create an extension of a function field::

            sage: K.<x> = FunctionField(QQ); R.<y> = K[]
            sage: L = K.extension(y^5 - x^3 - 3*x + x*y); L
            Function field in y defined by y^5 + x*y - x^3 - 3*x

        Note the type::

            sage: type(L)
            <class 'sage.rings.function_field.function_field.FunctionField_polymod_with_category'>

        We can set the variable name, which doesn't have to be y::

            sage: L.<w> = K.extension(y^5 - x^3 - 3*x + x*y); L
            Function field in w defined by y^5 + x*y - x^3 - 3*x
        """
        from sage.rings.polynomial.polynomial_element import is_Polynomial
        if polynomial.parent().ngens()>1 or not is_Polynomial(polynomial):
            raise TypeError("polynomial must be univariate a polynomial")
        if names is None:
            names = (polynomial.variable_name(), )
        if polynomial.degree() <= 0:
            raise ValueError("polynomial must have positive degree")
        base_field = polynomial.base_ring()
        if not isinstance(base_field, FunctionField):
            raise TypeError("polynomial must be over a FunctionField")
        self._element_class = element_class
        self._element_init_pass_parent = False
        self._base_field = base_field
        self._polynomial = polynomial

        Field.__init__(self, base_field,
                                names=names, category = category)

        self._hash = hash(polynomial)
        self._ring = self._polynomial.parent()
        self._populate_coercion_lists_(coerce_list=[base_field, self._ring])
        self._gen = self(self._ring.gen())

    def __reduce__(self):
        """
        Returns the arguments which were used to create this instance. The rationale for this is explained in the documentation of ``UniqueRepresentation``.

        EXAMPLES::

            sage: K.<x> = FunctionField(QQ); R.<y> = K[]
            sage: L = K.extension(y^2 - x)
            sage: clazz,args = L.__reduce__()
            sage: clazz(*args)
            Function field in y defined by y^2 - x
        """
        from constructor import FunctionField_polymod as FunctionField_polymod_Constructor
        return  FunctionField_polymod_Constructor, (self._polynomial, self._names)

    def __hash__(self):
        """
        Return hash of this function field.

        EXAMPLES::

            sage: K.<x> = FunctionField(QQ); R.<y> = K[]
            sage: L = K.extension(y^5 - x^3 - 3*x + x*y); hash(L)
            3183366741743088279             # 64-bit
            2003022487                      # 32-bit
        """
        return self._hash

    def monic_integral_model(self, names=None):
        """
        Return a function field isomorphic to this field but which is an
        extension of a rational function field with defining polynomial that is
        monic and integral over the constant base field.

        INPUT:

        - ``names`` -- a string, a tuple of up to two strings, or ``None``
          (default: ``None``), the name of the generator of the field, and
          the name of the generator of the underlying rational function
          field (if a tuple); if ``None``, then the names are chosen
          automatically.

        OUTPUT:

        A triple ``(F,f,t)`` where ``F`` is a function field, ``f`` is an
        isomorphism from ``F`` to this field, and ``t`` is the inverse of
        ``f``.

        EXAMPLES::

            sage: K.<x> = FunctionField(QQ)
            sage: R.<y> = K[]
            sage: L.<y> = K.extension(x^2*y^5 - 1/x); L
            Function field in y defined by x^2*y^5 - 1/x
            sage: A, from_A, to_A = L.monic_integral_model('z')
            sage: A
            Function field in z defined by y^5 - x^12
            sage: from_A
            Function Field morphism:
              From: Function field in z defined by y^5 - x^12
              To:   Function field in y defined by x^2*y^5 - 1/x
              Defn: z |--> x^3*y
                    x |--> x
            sage: to_A
            Function Field morphism:
              From: Function field in y defined by x^2*y^5 - 1/x
              To:   Function field in z defined by y^5 - x^12
              Defn: y |--> 1/x^3*z
                    x |--> x
            sage: to_A(y)
            1/x^3*z
            sage: from_A(to_A(y))
            y
            sage: from_A(to_A(1/y))
            x^3*y^4
            sage: from_A(to_A(1/y)) == 1/y
            True

        This also works for towers of function fields::

            sage: R.<z> = L[]
            sage: M.<z> = L.extension(z^2*y - 1/x)
            sage: M.monic_integral_model()
            (Function field in z_ defined by x^10 - x^18, Function Field morphism:
              From: Function field in z_ defined by x^10 - x^18
              To:   Function field in z defined by y*z^2 - 1/x
              Defn: z_ |--> x^2*z
                    x |--> x, Function Field morphism:
              From: Function field in z defined by y*z^2 - 1/x
              To:   Function field in z_ defined by x^10 - x^18
              Defn: z |--> 1/x^2*z_
                    y |--> 1/x^15*z_^8
                    x |--> x)

        TESTS:

        If the field is already a monic integral extension, then it is returned
        unchanged::

            sage: K.<x> = FunctionField(QQ)
            sage: R.<y> = K[]
            sage: L.<y> = K.extension(y^2-x)
            sage: L.monic_integral_model()
            (Function field in y defined by y^2 - x, Function Field endomorphism of Function field in y defined by y^2 - x
              Defn: y |--> y
                    x |--> x, Function Field endomorphism of Function field in y defined by y^2 - x
              Defn: y |--> y
                    x |--> x)

        Unless ``names`` does not match with the current names::

            sage: L.monic_integral_model(names=('yy','xx'))
            (Function field in yy defined by y^2 - xx, Function Field morphism:
              From: Function field in yy defined by y^2 - xx
              To:   Function field in y defined by y^2 - x
              Defn: yy |--> y
                    xx |--> x, Function Field morphism:
              From: Function field in y defined by y^2 - x
              To:   Function field in yy defined by y^2 - xx
              Defn: y |--> yy
                    x |--> xx)

        """
        if names is None:
            pass
        elif not isinstance(names, tuple):
            names = (names,)
        elif len(names) > 2:
            raise ValueErorr("names must contain at most 2 entries")

        if self.base_field() is not self.rational_function_field():
            L,from_L,to_L = self.simple_model()
            ret,ret_to_L,L_to_ret = L.monic_integral_model(names)
            from_ret = ret.hom( [from_L(ret_to_L(ret.gen())), from_L(ret_to_L(ret.base_field().gen()))] )
            to_ret = self.hom( [L_to_ret(to_L(k.gen())) for k in self._intermediate_fields(self.rational_function_field())] )
            return ret, from_ret, to_ret
        else:
            if self.polynomial().is_monic() and all([c.denominator().is_one() for c in self.polynomial()]):
                # self is already monic and integral
                if names is None or names == ():
                    names = (self.variable_name(),)
                return self.change_variable_name(names)
            else:
                if names is None or names == ():
                    names = (self.variable_name()+"_",)
                if len(names) == 1:
                    names = (names[0], self.rational_function_field().variable_name())

                g, d = self._make_monic_integral(self.polynomial())
                K,from_K,to_K = self.base_field().change_variable_name(names[1])
                g = g.map_coefficients(to_K)
                ret = K.extension(g, names=names[0])
                from_ret = ret.hom([self.gen() * d, self.base_field().gen()])
                to_ret = self.hom([ret.gen() / d, ret.base_field().gen()])
                return ret, from_ret, to_ret

    def _make_monic_integral(self, f):
        r"""
        Let y be a root of ``f``.  This function returns a monic
        integral polynomial g and an element d of the base field such
        that g(y*d)=0.

        EXAMPLES::

            sage: K.<x> = FunctionField(QQ); R.<y> = K[];
            sage: L.<y> = K.extension(x^2*y^5 - 1/x)
            sage: g, d = L._make_monic_integral(L.polynomial()); g,d
            (y^5 - x^12, x^3)
            sage: (y*d).is_integral()
            True
            sage: g.is_monic()
            True
            sage: g(y*d)
            0
        """
        R = f.base_ring()
        if not isinstance(R, RationalFunctionField):
            raise NotImplementedError

        # make f monic
        n = f.degree()
        c = f.leading_coefficient()
        if c != 1:
            f = f / c

        # find lcm of denominators
        from sage.rings.arith import lcm
        # would be good to replace this by minimal...
        d = lcm([b.denominator() for b in f.list() if b])
        if d != 1:
            x = f.parent().gen()
            g = (d**n) * f(x/d)
        else:
            g = f
        return g, d

    def constant_field(self):
        """
        Return the algebraic closure of the constant field of the base
        field in this function field.

        EXAMPLES::

            sage: K.<x> = FunctionField(QQ); R.<y> = K[]
            sage: L.<y> = K.extension(y^5 - (x^3 + 2*x*y + 1/x))
            sage: L.constant_field()
            Traceback (most recent call last):
            ...
            NotImplementedError
        """
        raise NotImplementedError

    def constant_base_field(self):
        """
        Return the constant field of the base rational function field.

        EXAMPLES::

            sage: K.<x> = FunctionField(QQ); R.<y> = K[]
            sage: L.<y> = K.extension(y^5 - (x^3 + 2*x*y + 1/x)); L
            Function field in y defined by y^5 - 2*x*y + (-x^4 - 1)/x
            sage: L.constant_base_field()
            Rational Field
            sage: S.<z> = L[]
            sage: M.<z> = L.extension(z^2 - y)
            sage: M.constant_base_field()
            Rational Field
        """
        return self.base_field().constant_base_field()

    @cached_method(key=lambda self, base: self.base_field() if base is None else base)
    def degree(self, base=None):
        """
        Return the degree of this function field over the function field
        ``base``.

        INPUT:

        - ``base`` -- a function field or ``None`` (default: ``None``), a
          function field from which this field has been constructed as a finite
          extension.

        EXAMPLES::

            sage: K.<x> = FunctionField(QQ)
            sage: R.<y> = K[]
            sage: L.<y> = K.extension(y^5 - (x^3 + 2*x*y + 1/x)); L
            Function field in y defined by y^5 - 2*x*y + (-x^4 - 1)/x
            sage: L.degree()
            5
            sage: L.degree(L)
            1

            sage: R.<z> = L[]
            sage: M.<z> = L.extension(z^2 - y)
            sage: M.degree(L)
            2
            sage: M.degree(K)
            10

        TESTS::

            sage: L.degree(M)
            Traceback (most recent call last):
            ...
            ValueError: base must be None or the rational function field

        """
        if base is None:
            base = self.base_field()
        if base is self:
            from sage.rings.integer_ring import ZZ
            return ZZ(1)
        return self._polynomial.degree() * self.base_field().degree(base)

    def _repr_(self):
        """
        Return string representation of this function field.

        EXAMPLES::

            sage: K.<x> = FunctionField(QQ); R.<y> = K[]
            sage: L.<y> = K.extension(y^5 - (x^3 + 2*x*y + 1/x))
            sage: L._repr_()
            'Function field in y defined by y^5 - 2*x*y + (-x^4 - 1)/x'
        """
        return "Function field in %s defined by %s"%(self.variable_name(), self._polynomial)

    def base_field(self):
        """
        Return the base field of this function field.  This function
        field is presented as L = K[y]/(f(y)), and the base field is
        by definition the field K.

        EXAMPLES::

            sage: K.<x> = FunctionField(QQ); R.<y> = K[]
            sage: L.<y> = K.extension(y^5 - (x^3 + 2*x*y + 1/x))
            sage: L.base_field()
            Rational function field in x over Rational Field
        """
        return self._base_field

    def random_element(self, *args, **kwds):
        """
        Create a random element of this function field.  Parameters
        are passed onto the random_element method of the base_field.

        EXAMPLES::

            sage: K.<x> = FunctionField(QQ); R.<y> = K[]
            sage: L.<y> = K.extension(y^2 - (x^2 + x))
            sage: L.random_element() # random
            ((x^2 - x + 2/3)/(x^2 + 1/3*x - 1))*y^2 + ((-1/4*x^2 + 1/2*x - 1)/(-5/2*x + 2/3))*y + (-1/2*x^2 - 4)/(-12*x^2 + 1/2*x - 1/95)
        """
        return self(self._ring.random_element(degree=self.degree(), *args, **kwds))

    def polynomial(self):
        """
        Return the univariate polynomial that defines this function
        field, i.e., the polynomial f(y) so that this function field
        is of the form K[y]/(f(y)).

        EXAMPLES::

            sage: K.<x> = FunctionField(QQ); R.<y> = K[]
            sage: L.<y> = K.extension(y^5 - (x^3 + 2*x*y + 1/x))
            sage: L.polynomial()
            y^5 - 2*x*y + (-x^4 - 1)/x
        """
        return self._polynomial

    def polynomial_ring(self):
        """
        Return the polynomial ring used to represent elements of this
        function field.  If we view this function field as being presented
        as K[y]/(f(y)), then this function returns the ring K[y].

        EXAMPLES::

            sage: K.<x> = FunctionField(QQ); R.<y> = K[]
            sage: L.<y> = K.extension(y^5 - (x^3 + 2*x*y + 1/x))
            sage: L.polynomial_ring()
            Univariate Polynomial Ring in y over Rational function field in x over Rational Field
        """
        return self._ring

    @cached_method(key=lambda self, base: self.base_field() if base is None else base)
    def vector_space(self, base=None):
        """
        Return a vector space `V` and isomorphisms from this field to `V` and
        from `V` to this field.

        This function allows us to identify the elements of this field with
        elements of a vector space over the base field, which is useful for
        representation and arithmetic with orders, ideals, etc.

        INPUT:

        - ``base`` -- a function field or ``None`` (default: ``None``), the
          returned vector space is over ``base`` which defaults to the base
          field of this function field.

        OUTPUT:

        - ``V`` -- a vector space over base field
        - ``from_V`` -- an isomorphism from V to this field
        - ``to_V`` -- an isomorphism from this field to V

        EXAMPLES:

        We define a function field::

            sage: K.<x> = FunctionField(QQ); R.<y> = K[]
            sage: L.<y> = K.extension(y^5 - (x^3 + 2*x*y + 1/x)); L
            Function field in y defined by y^5 - 2*x*y + (-x^4 - 1)/x

        We get the vector spaces, and maps back and forth::

            sage: V, from_V, to_V = L.vector_space()
            sage: V
            Vector space of dimension 5 over Rational function field in x over Rational Field
            sage: from_V
            Isomorphism morphism:
              From: Vector space of dimension 5 over Rational function field in x over Rational Field
              To:   Function field in y defined by y^5 - 2*x*y + (-x^4 - 1)/x
            sage: to_V
            Isomorphism morphism:
              From: Function field in y defined by y^5 - 2*x*y + (-x^4 - 1)/x
              To:   Vector space of dimension 5 over Rational function field in x over Rational Field

        We convert an element of the vector space back to the function field::

            sage: from_V(V.1)
            y

        We define an interesting element of the function field::

            sage: a = 1/L.0; a
            (-x/(-x^4 - 1))*y^4 + 2*x^2/(-x^4 - 1)

        We convert it to the vector space, and get a vector over the base field::

            sage: to_V(a)
            (2*x^2/(-x^4 - 1), 0, 0, 0, -x/(-x^4 - 1))

        We convert to and back, and get the same element::

            sage: from_V(to_V(a)) == a
            True

        In the other direction::

            sage: v = x*V.0 + (1/x)*V.1
            sage: to_V(from_V(v)) == v
            True

        And we show how it works over an extension of an extension field::

            sage: R2.<z> = L[]; M.<z> = L.extension(z^2 -y)
            sage: M.vector_space()
            (Vector space of dimension 2 over Function field in y defined by y^5 - 2*x*y + (-x^4 - 1)/x, Isomorphism morphism:
              From: Vector space of dimension 2 over Function field in y defined by y^5 - 2*x*y + (-x^4 - 1)/x
              To:   Function field in z defined by z^2 - y, Isomorphism morphism:
              From: Function field in z defined by z^2 - y
              To:   Vector space of dimension 2 over Function field in y defined by y^5 - 2*x*y + (-x^4 - 1)/x)

        We can also get the vector space of ``M`` over ``K``::

            sage: M.vector_space(K)
            (Vector space of dimension 10 over Rational function field in x over Rational Field, Isomorphism morphism:
              From: Vector space of dimension 10 over Rational function field in x over Rational Field
              To:   Function field in z defined by z^2 - y, Isomorphism morphism:
              From: Function field in z defined by z^2 - y
              To:   Vector space of dimension 10 over Rational function field in x over Rational Field)

        """
        from maps import MapVectorSpaceToFunctionField, MapFunctionFieldToVectorSpace
        if base is None:
            base = self.base_field()
        degree = self.degree(base)
        V = base**degree;
        from_V = MapVectorSpaceToFunctionField(V, self)
        to_V   = MapFunctionFieldToVectorSpace(self, V)
        return (V, from_V, to_V)

    def maximal_order(self):
        """
        Return the maximal_order of self.  If we view self as L =
        K[y]/(f(y)), then this is the ring of elements of L that are
        integral over K.

        EXAMPLES:

        This is not yet implemented...::

            sage: K.<x> = FunctionField(QQ); R.<y> = K[]
            sage: L.<y> = K.extension(y^5 - (x^3 + 2*x*y + 1/x))
            sage: L.maximal_order()
            Traceback (most recent call last):
            ...
            NotImplementedError
        """
        raise NotImplementedError

    def _element_constructor_(self, x):
        r"""
        Make ``x`` into an element of this function field, possibly not canonically.

        INPUT:

            - ``x`` -- the element

        OUTPUT:

            ``x``, as an element of this function field

        TESTS::

            sage: K.<x> = FunctionField(QQ); R.<y> = K[]
            sage: L.<y> = K.extension(y^5 - (x^3 + 2*x*y + 1/x))
            sage: L._element_constructor_(L.polynomial_ring().gen())
            y
        """
        if x.parent() is self._ring:
            return FunctionFieldElement_polymod(self, x)
        if isinstance(x, FunctionFieldElement):
            return FunctionFieldElement_polymod(self, self._ring(x.element()))
        return FunctionFieldElement_polymod(self, self._ring(x))

    def gen(self, n=0):
        """
        Return the ``n``-th generator of this function field. By default ``n`` is 0; any other
        value of ``n`` leads to an error. The generator is the class of y, if we view
        self as being presented as K[y]/(f(y)).

        EXAMPLES::

            sage: K.<x> = FunctionField(QQ); R.<y> = K[]
            sage: L.<y> = K.extension(y^5 - (x^3 + 2*x*y + 1/x))
            sage: L.gen()
            y
            sage: L.gen(1)
            Traceback (most recent call last):
            ...
            IndexError: Only one generator.
        """
        if n != 0: raise IndexError("Only one generator.")
        return self._gen

    def ngens(self):
        """
        Return the number of generators of this function field over
        its base field.  This is by definition 1.

        EXAMPLES::

            sage: K.<x> = FunctionField(QQ); R.<y> = K[]
            sage: L.<y> = K.extension(y^5 - (x^3 + 2*x*y + 1/x))
            sage: L.ngens()
            1
        """
        return 1

    def equation_order(self):
        """
        If we view self as being presented as K[y]/(f(y)), then this
        function returns the order generated by the class of y.  If f
        is not monic, then :meth:`_make_monic_integral` is called, and instead we
        get the order generated by some integral multiple of a root of f.

        EXAMPLES::

            sage: K.<x> = FunctionField(QQ); R.<y> = K[]
            sage: L.<y> = K.extension(y^5 - (x^3 + 2*x*y + 1/x))
            sage: O = L.equation_order()
            sage: O.basis()
            (1, x*y, x^2*y^2, x^3*y^3, x^4*y^4)

        We try an example, in which the defining polynomial is not
        monic and is not integral::

            sage: K.<x> = FunctionField(QQ); R.<y> = K[]
            sage: L.<y> = K.extension(x^2*y^5 - 1/x); L
            Function field in y defined by x^2*y^5 - 1/x
            sage: O = L.equation_order()
            sage: O.basis()
            (1, x^3*y, x^6*y^2, x^9*y^3, x^12*y^4)
        """
        d = self._make_monic_integral(self.polynomial())[1]
        return self.order(d*self.gen(), check=False)

    def hom(self, im_gens, base_morphism=None):
        """
        Create a homomorphism from self to another function field.

        INPUT:

           - ``im_gens`` -- a list of images of the generators of self
             and of successive base rings.

           - ``base_morphism`` -- (default: None) a homomorphism of
             the base ring, after the im_gens are used.  Thus if
             im_gens has length 2, then base_morphism should be a morphism
             from self.base_ring().base_ring().

        EXAMPLES:

        We create a rational function field, and a quadratic extension of it::

            sage: K.<x> = FunctionField(QQ); R.<y> = K[]
            sage: L.<y> = K.extension(y^2 - x^3 - 1)

        We make the field automorphism that sends y to -y::

            sage: f = L.hom(-y); f
            Function Field endomorphism of Function field in y defined by y^2 - x^3 - 1
              Defn: y |--> -y

        Evaluation works::

            sage: f(y*x - 1/x)
            -x*y - 1/x

        We try to define an invalid morphism::

            sage: f = L.hom(y+1)
            Traceback (most recent call last):
            ...
            ValueError: invalid morphism

        We make a morphism of the base rational function field::

            sage: phi = K.hom(x+1); phi
            Function Field endomorphism of Rational function field in x over Rational Field
              Defn: x |--> x + 1
            sage: phi(x^3 - 3)
            x^3 + 3*x^2 + 3*x - 2
            sage: (x+1)^3-3
            x^3 + 3*x^2 + 3*x - 2

        We make a morphism by specifying where the generators and the
        base generators go::

            sage: L.hom([-y, x])
            Function Field endomorphism of Function field in y defined by y^2 - x^3 - 1
              Defn: y |--> -y
                    x |--> x

        The usage of the keyword base_morphism is not implemented yet::

            sage: L.hom([-y, x-1], base_morphism=phi)
            Traceback (most recent call last):
            ...
            NotImplementedError: Function field homorphisms with optional argument base_morphism are not implemented yet. Please specify the images of the generators of the base fields manually.

        We make another extension of a rational function field::

            sage: K2.<t> = FunctionField(QQ); R2.<w> = K2[]
            sage: L2.<w> = K2.extension((4*w)^2 - (t+1)^3 - 1)

        We define a morphism, by giving the images of generators::

            sage: f = L.hom([4*w, t+1]); f
            Function Field morphism:
              From: Function field in y defined by y^2 - x^3 - 1
              To:   Function field in w defined by 16*w^2 - t^3 - 3*t^2 - 3*t - 2
              Defn: y |--> 4*w
                    x |--> t + 1

        Evaluation works, as expected::

            sage: f(y+x)
            4*w + t + 1
            sage: f(x*y + x/(x^2+1))
            (4*t + 4)*w + (t + 1)/(t^2 + 2*t + 2)

        We make another extension of a rational function field::

            sage: K3.<yy> = FunctionField(QQ); R3.<xx> = K3[]
            sage: L3.<xx> = K3.extension(yy^2 - xx^3 - 1)

        This is the function field L with the generators exchanged. We define a morphism to L::

            sage: g = L3.hom([x,y]); g
            Function Field morphism:
              From: Function field in xx defined by -xx^3 + yy^2 - 1
              To:   Function field in y defined by y^2 - x^3 - 1
              Defn: xx |--> x
                    yy |--> y

        """
        if base_morphism is not None:
            raise NotImplementedError("Function field homorphisms with optional argument base_morphism are not implemented yet. Please specify the images of the generators of the base fields manually.")

        if not isinstance(im_gens, (list,tuple)):
            im_gens = [im_gens]
        if len(im_gens) == 0:
            raise ValueError("no images specified")

        if len(im_gens) > 1:
            base_morphism = self.base_field().hom(im_gens[1:], base_morphism)

        # the codomain of this morphism is the field containing all the im_gens
        codomain = im_gens[0].parent();
        if base_morphism is not None:
            if base_morphism.codomain().has_coerce_map_from(codomain):
                codomain = base_morphism.codomain();

        from maps import FunctionFieldMorphism_polymod
        return FunctionFieldMorphism_polymod(self.Hom(codomain), im_gens[0], base_morphism)

    @cached_method
    def genus(self):
        """
        Return the genus of this function field
        For now, the genus is computed using singular

        EXAMPLES::

            sage: K.<x> = FunctionField(QQ); R.<y> = K[]
            sage: L.<y> = K.extension(y^3 - (x^3 + 2*x*y + 1/x))
            sage: L.genus()
            3
        """
        # unfortunately singular can not compute the genus with the polynomial_ring()._singular_
        # object because genus method only accepts a ring of transdental degree 2 over a prime field
        # not a ring of transdental degree 1 over a rational function field of one variable

        if is_RationalFunctionField(self._base_field) and self._base_field.constant_field().is_prime_field():

            #Making the auxiliary ring which only has polynomials with integral coefficients.
            tmpAuxRing = PolynomialRing(self._base_field.constant_field(), str(self._base_field.gen())+','+str(self._ring.gen()))
            intMinPoly, d = self._make_monic_integral(self._polynomial)
            curveIdeal = tmpAuxRing.ideal(intMinPoly)

            singular.lib('normal.lib') #loading genus method in singular
            return int(curveIdeal._singular_().genus())

        else:
            raise NotImplementedError("Computation of genus over this rational function field not implemented yet")

<<<<<<< HEAD
    @cached_method
    def derivation(self):
        r"""
        Return a generator of the space of derivations over the constant base
        ring of this function field.

        A derivation on `R` is map `R\to R` with
        `D(\alpha+\beta)=D(\alpha)+D(\beta)` and `D(\alpha\beta)=\beta
        D(\alpha)+\alpha D(\beta)` for all `\alpha,\beta\in R`. For a function
        field which is a finite extension of `K(x)` with `K` perfect, the
        derivations form a one-dimensional `K`-vector space generated by the
        derivation returned by this method.

        ALGORITHM:

        If this field is a separable extension of another function field `F`,
        then Proposition 11 of [GT1996]_ describes how to compute the unique
        extension of a derivation on `F` to this field; we apply this algorithm
        to the generator of the space of derivations on `F`.
        If this field has not been generated as a separable extension, then we
        find an isomorphic field which is a separable extension of a rational
        function field, see :meth:`separable_model`.

        OUTPUT:

        An endofunction on this function field.

        REFERENCES::

        .. [GT1996] Gianni, P., & Trager, B. (1996). Square-free algorithms in
        positive characteristic. Applicable Algebra in Engineering,
        Communication and Computing, 7(1), 1-14.

        EXAMPLES::

            sage: K.<x> = FunctionField(GF(3))
            sage: R.<y> = K[]
            sage: L.<y> = K.extension(y^2 - x)
            sage: d = L.derivation(); d
            Derivation map:
                From: Function field in y defined by y^2 + 2*x
                To:   Function field in y defined by y^2 + 2*x
                Defn: y |--> 2/x*y
            sage: d(x)
            1
            sage: d(x^3)
            0
            sage: d(x*y)
            0
            sage: d(y)
            2/x*y

        Currently the functionality for finding a separable model is not
        implemented (see :trac:`16562`, :trac:`16564`)

            sage: R.<y> = K[]
            sage: L.<y> = K.extension(y^3 - x)
            sage: L.derivation()
            Traceback (most recent call last):
            ...
            NotImplementedError: construction of separable models not implemented

        """
        from maps import FunctionFieldDerivation_separable
        if self.polynomial().gcd(self.polynomial().derivative()).is_one():
            return FunctionFieldDerivation_separable(self, self.base_ring().derivation())
        else:
            raise NotImplementedError("construction of separable models not implemented")
=======
    def _simple_model(self, name='v'):
        r"""
        Helper method for :meth:`simple_model` which, for a tower of extensions
        `M/L/K(x)` over a rational function field `K(x)` with `K` perfect,
        finds a finite extension `N/K(x)` isomorphic to `M`.

        INPUT:

        - ``name`` -- a string, the name of the generator of `N`

        ALGORITHM:

        Since `K` is perfect, the extension `M/K(x)` is simple, i.e., generated
        by a single element [BM1940]_. Therefore, there are only finitely many
        intermediate fields (Exercise 3.6.7 in [Bosch2009]_).
        Let `a` be a generator of `M/L` and let `a` be a generator of `L/K(x)`.
        For some `i` the field `N_i=K(x)(a+x^ib)` is isomorphic to `M` and so
        it is enough to test for all terms of the form `a+x^ib` whether they
        generate a field of the right degree.
        Indeed, suppose for contradiction that for all `i` we had `N_i\neq M`.
        Then `N_i=N_j` for some `i,j`.  Thus `(a+x^ib)-(a+x^jb)=b(x^i-x^j)\in
        N_j` and so `b\in N_j`.  Similarly,
        `a+x^ib-x^{i-j}(a+x^jb)=a(1+x^{i-j})\in N_j` and so `a\in N_j`.
        Therefore, `N_j=M`.

        REFERENCES:

        .. [BM1940] Becker, M. F., and Saunders MacLane. The minimum number of
        generators for inseparable algebraic extensions. Bulletin of the
        American Mathematical Society 46, no. 2 (1940): 182-186.

        .. [Bosch2009] Bosch, S., Algebra, Springer 2009

        TESTS::

            sage: K.<x> = FunctionField(QQ)
            sage: R.<y> = K[]
            sage: L.<y> = K.extension(y^2-x)
            sage: R.<z> = L[]
            sage: M.<z> = L.extension(z^2-y)
            sage: M._simple_model()
            (Function field in v defined by x^4 - x,
             Function Field morphism:
              From: Function field in v defined by x^4 - x
              To:   Function field in z defined by z^2 - y
              Defn: v |--> z,
             Function Field morphism:
              From: Function field in z defined by z^2 - y
              To:   Function field in v defined by x^4 - x
              Defn: z |--> v
                    y |--> v^2)

        Check that this also works for inseparable extensions::

            sage: K.<x> = FunctionField(GF(2))
            sage: R.<y> = K[]
            sage: L.<y> = K.extension(y^2-x)
            sage: R.<z> = L[]
            sage: M.<z> = L.extension(z^2-y)
            sage: M._simple_model()
            (Function field in v defined by x^4 + x,
             Function Field morphism:
              From: Function field in v defined by x^4 + x
              To:   Function field in z defined by z^2 + y
              Defn: v |--> z,
             Function Field morphism:
              From: Function field in z defined by z^2 + y
              To:   Function field in v defined by x^4 + x
              Defn: z |--> v
                    y |--> v^2)

        An example where the generator of the last extension does not generate
        the extension of the rational function field::

            sage: K.<x> = FunctionField(GF(2))
            sage: R.<y> = K[]
            sage: L.<y> = K.extension(y^2-x)
            sage: R.<z> = L[]
            sage: M.<z> = L.extension(z^3-1)
            sage: M._simple_model()
            (Function field in v defined by x^6 + x*x^4 + x^2*x^2 + x^3 + 1,
             Function Field morphism:
               From: Function field in v defined by x^6 + x*x^4 + x^2*x^2 + x^3 + 1
               To:   Function field in z defined by z^3 + 1
               Defn: v |--> z + y,
             Function Field morphism:
               From: Function field in z defined by z^3 + 1
               To:   Function field in v defined by x^6 + x*x^4 + x^2*x^2 + x^3 + 1
               Defn: z |--> v^4 + x^2
                     y |--> v^4 + v + x^2)

        """
        M = self
        L = M.base_field()
        K = L.base_field()

        assert(is_RationalFunctionField(K))
        assert(K is not L)
        assert(L is not M)

        if not K.constant_field().is_perfect():
            raise NotImplementedError("simple_model() only implemented over perfect constant fields")

        x = K.gen()
        b = L.gen()
        a = M.gen()

        # using a+x^i*b tends to lead to huge powers of x in the minimal
        # polynomial of the resulting field; it is better to try terms of
        # the form a+i*b first (but in characteristic p>0 there are only
        # finitely many of these)
        # We systematically try elements of the form a+b*factor*x^exponent
        factor = self.constant_base_field().zero()
        exponent = 0
        while True:
            v = M(a+b*factor*x**exponent)
            minpoly = v.matrix(K).minpoly()
            if minpoly.degree() == M.degree()*L.degree():
                break
            factor += 1
            if factor == 0:
                factor = self.constant_base_field().one()
                exponent += 1

        N = K.extension(minpoly, names=(name,))

        # the morphism N -> M, v |-> v
        N_to_M = N.hom(v)

        # the morphism M -> N, b |-> M_b, a |-> M_a
        V, V_to_M, M_to_V = M.vector_space(K)
        V, V_to_N, N_no_V = N.vector_space(K)
        from sage.matrix.matrix_space import MatrixSpace
        MS = MatrixSpace(V.base_field(), V.dimension())
        # the power basis of v over K
        B = [M_to_V(v**i) for i in range(V.dimension())]
        B = MS(B)
        M_b = V_to_N(B.solve_left(M_to_V(b)))
        M_a = V_to_N(B.solve_left(M_to_V(a)))
        M_to_N = M.hom([M_a,M_b])

        return N, N_to_M, M_to_N

    @cached_method
    def simple_model(self, name=None):
        """
        Return a function field isomorphic to this field which is a simple
        extension of a rational function field.

        INPUT:

        - ``name`` -- a string or ``None`` (default: ``None``), the name of generator of the
          simple extension. If ``None``, then the name of the generator will be
          the same as the name of the generator of this function field.

        OUTPUT:

        A triple ``(F,f,t)`` where ``F`` is a field isomorphic to this field,
        ``f`` is an isomorphism from ``F`` to this function field and ``t`` is
        the inverse of ``f``.

        EXAMPLES::

        A tower of four function fields::

            sage: K.<x> = FunctionField(QQ); R.<z> = K[]
            sage: L.<z> = K.extension(z^2-x); R.<u> = L[]
            sage: M.<u> = L.extension(u^2-z); R.<v> = M[]
            sage: N.<v> = M.extension(v^2-u)

        The fields N and M as simple extensions of K::

            sage: N.simple_model()
            (Function field in v defined by x^8 - x,
             Function Field morphism:
              From: Function field in v defined by x^8 - x
              To:   Function field in v defined by v^2 - u
              Defn: v |--> v,
             Function Field morphism:
              From: Function field in v defined by v^2 - u
              To:   Function field in v defined by x^8 - x
              Defn: v |--> v
                    u |--> v^2
                    z |--> v^4
                    x |--> x)
            sage: M.simple_model()
            (Function field in u defined by x^4 - x,
             Function Field morphism:
              From: Function field in u defined by x^4 - x
              To:   Function field in u defined by u^2 - z
              Defn: u |--> u,
             Function Field morphism:
              From: Function field in u defined by u^2 - z
              To:   Function field in u defined by x^4 - x
              Defn: u |--> u
                    z |--> u^2
                    x |--> x)

        An optional parameter ``name`` can be used to set the name of the
        generator of the simple extension::

            sage: M.simple_model(name='t')
            (Function field in t defined by x^4 - x, Function Field morphism:
              From: Function field in t defined by x^4 - x
              To:   Function field in u defined by u^2 - z
              Defn: t |--> u, Function Field morphism:
              From: Function field in u defined by u^2 - z
              To:   Function field in t defined by x^4 - x
              Defn: u |--> t
                    z |--> t^2
                    x |--> x)

        An example with higher degrees::

            sage: K.<x> = FunctionField(GF(3)); R.<y> = K[]
            sage: L.<y> = K.extension(y^5-x); R.<z> = L[]
            sage: M.<z> = L.extension(z^3-x)
            sage: M.simple_model()
            (Function field in z defined by x^15 + x*x^12 + x^2*x^9 + 2*x^3*x^6 + 2*x^4*x^3 + 2*x^5 + 2*x^3,
             Function Field morphism:
               From: Function field in z defined by x^15 + x*x^12 + x^2*x^9 + 2*x^3*x^6 + 2*x^4*x^3 + 2*x^5 + 2*x^3
               To:   Function field in z defined by z^3 + 2*x
               Defn: z |--> z + y,
             Function Field morphism:
               From: Function field in z defined by z^3 + 2*x
               To:   Function field in z defined by x^15 + x*x^12 + x^2*x^9 + 2*x^3*x^6 + 2*x^4*x^3 + 2*x^5 + 2*x^3
               Defn: z |--> 2/x*z^6 + 2*z^3 + z + 2*x
                     y |--> 1/x*z^6 + z^3 + x
                     x |--> x)

        This also works for inseparable extensions::

            sage: K.<x> = FunctionField(GF(2)); R.<y> = K[]
            sage: L.<y> = K.extension(y^2-x); R.<z> = L[]
            sage: M.<z> = L.extension(z^2-y)
            sage: M.simple_model()
            (Function field in z defined by x^4 + x, Function Field morphism:
               From: Function field in z defined by x^4 + x
               To:   Function field in z defined by z^2 + y
               Defn: z |--> z, Function Field morphism:
               From: Function field in z defined by z^2 + y
               To:   Function field in z defined by x^4 + x
               Defn: z |--> z
                     y |--> z^2
                     x |--> x)

        """
        if name is None:
            name = self.variable_name()

        if is_RationalFunctionField(self.base_field()):
            # the extension is simple already
            if name == self.variable_name():
                from sage.categories.homset import Hom
                id = Hom(self,self).identity()
                return self, id, id
            else:
                ret = self.base_field().extension(self.polynomial(), names=(name,))
                f = ret.hom(self.gen())
                t = self.hom(ret.gen())
                return ret, f, t
        else:
            # recursively collapse the tower of fields
            base = self.base_field()
            base_, from_base_, to_base_ = base.simple_model()
            self_ = base_.extension(self.polynomial().map_coefficients(to_base_), names=(name,))
            gens_in_base_ = [to_base_(k.gen()) for k in base._intermediate_fields(base.rational_function_field())]
            to_self_ = self.hom([self_.gen()]+gens_in_base_)
            from_self_ = self_.hom([self.gen(),from_base_(base_.gen())])

            # now collapse self_/base_/K(x)
            ret, ret_to_self_, self__to_ret = self_._simple_model(name)
            ret_to_self = ret.hom(from_self_(ret_to_self_(ret.gen())))
            gens_in_ret = [self__to_ret(to_self_(k.gen())) for k in self._intermediate_fields(self.rational_function_field())]
            self_to_ret = self.hom(gens_in_ret)
            return ret, ret_to_self, self_to_ret

    @cached_method
    def primitive_element(self):
        r"""
        Return a primitive element over the underlying rational function field.

        If this is a finite extension of a rational function field `K(x)` with
        `K` perfect, then this is a simple extension of `K(x)`, i.e., there is
        a primitive element `y` which generates this field over `K(x)`. This
        method returns such an element `y`.

        EXAMPLES::

            sage: K.<x> = FunctionField(QQ)
            sage: R.<y> = K[]
            sage: L.<y> = K.extension(y^2-x)
            sage: R.<z> = L[]
            sage: M.<z> = L.extension(z^2-y)
            sage: R.<z> = L[]
            sage: N.<u> = L.extension(z^2-x-1)
            sage: N.primitive_element()
            u + y
            sage: M.primitive_element()
            z
            sage: L.primitive_element()
            y

        This also works for inseparable extensions::

            sage: K.<x> = FunctionField(GF(2))
            sage: R.<Y> = K[]
            sage: L.<y> = K.extension(Y^2-x)
            sage: R.<Z> = L[]
            sage: M.<z> = L.extension(Z^2-y)
            sage: M.primitive_element()
            z

        """
        N,f,t = self.simple_model()
        return f(N.gen())

    @cached_method
    def separable_model(self, names=None):
        r"""
        Return a function field isomorphic to this field which is a separable
        extension of a rational function field.

        INPUT:

        - ``names`` -- a tuple of two strings or ``None`` (default: ``None``);
          the second entry will be used as the variable name of the rational
          function field, the first entry will be used as the variable name of
          its separable extension. If ``None``, then the variable names will be
          chosen automatically.

        OUTPUT:

        A triple ``(F,f,t)`` where ``F`` is a function field, ``f`` is an
        isomorphism from ``F`` to this function field, and ``t`` is the inverse
        of ``f``.

        ALGORITHM:

        Suppose that the constant base field is perfect. If this is a monic
        integral inseparable extension of a rational function field, then the
        defining polynomial is separable if we swap the variables (Proposition
        4.1 in Chapter VIII of [Lang2002]_.)
        The algorithm reduces to this case with :meth:`monic_integral_model`.

        REFERENCES::

        .. [Lang2002] Serge Lang. Algebra. Springer, 2002.

        EXAMPLES::

            sage: K.<x> = FunctionField(GF(2))
            sage: R.<y> = K[]
            sage: L.<y> = K.extension(y^2 - x^3)
            sage: L.separable_model(('t','w'))
            (Function field in t defined by t^3 + w^2,
             Function Field morphism:
               From: Function field in t defined by t^3 + w^2
               To:   Function field in y defined by y^2 + x^3
               Defn: t |--> x
                     w |--> y,
             Function Field morphism:
               From: Function field in y defined by y^2 + x^3
               To:   Function field in t defined by t^3 + w^2
               Defn: y |--> w
                     x |--> t)

        This also works for non-integral polynomials::

            sage: K.<x> = FunctionField(GF(2))
            sage: R.<y> = K[]
            sage: L.<y> = K.extension(y^2/x - x^2)
            sage: L.separable_model()
            (Function field in y_ defined by y_^3 + x_^2,
             Function Field morphism:
               From: Function field in y_ defined by y_^3 + x_^2
               To:   Function field in y defined by 1/x*y^2 + x^2
               Defn: y_ |--> x
                     x_ |--> y,
             Function Field morphism:
               From: Function field in y defined by 1/x*y^2 + x^2
               To:   Function field in y_ defined by y_^3 + x_^2
               Defn: y |--> x_
                     x |--> y_)

        TESTS:

        Check that this also works in characteristic zero::

            sage: K.<x> = FunctionField(QQ)
            sage: R.<y> = K[]
            sage: L.<y> = K.extension(y^2 - x^3)
            sage: L.separable_model()
            (Function field in y defined by y^2 - x^3,
             Function Field endomorphism of Function field in y defined by y^2 - x^3
               Defn: y |--> y
                     x |--> x,
             Function Field endomorphism of Function field in y defined by y^2 - x^3
               Defn: y |--> y
                     x |--> x)

        Check that this works for towers of inseparable extensions::

            sage: K.<x> = FunctionField(GF(2))
            sage: R.<y> = K[]
            sage: L.<y> = K.extension(y^2 - x)
            sage: R.<z> = L[]
            sage: M.<z> = L.extension(z^2 - y)
            sage: M.separable_model()
            (Function field in z_ defined by z_ + x_^4,
             Function Field morphism:
               From: Function field in z_ defined by z_ + x_^4
               To:   Function field in z defined by z^2 + y
               Defn: z_ |--> x
                     x_ |--> z,
             Function Field morphism:
               From: Function field in z defined by z^2 + y
               To:   Function field in z_ defined by z_ + x_^4
               Defn: z |--> x_
                     y |--> x_^2
                     x |--> x_^4)

        Check that this also works if only the first extension is inseparable::

            sage: K.<x> = FunctionField(GF(2))
            sage: R.<y> = K[]
            sage: L.<y> = K.extension(y^2 - x)
            sage: R.<z> = L[]
            sage: M.<z> = L.extension(z^3 - y)
            sage: M.separable_model()
            (Function field in z_ defined by z_ + x_^6, Function Field morphism:
               From: Function field in z_ defined by z_ + x_^6
               To:   Function field in z defined by z^3 + y
               Defn: z_ |--> x
                     x_ |--> z, Function Field morphism:
               From: Function field in z defined by z^3 + y
               To:   Function field in z_ defined by z_ + x_^6
               Defn: z |--> x_
                     y |--> x_^3
                     x |--> x_^6)

        """
        if names is None:
            pass
        elif not isinstance(names, tuple):
            raise TypeError("names must be a tuple consisting of two strings")
        elif len(names) != 2:
            raise ValueError("must provide exactly two variable names")

        if self.base_ring() is not self.rational_function_field():
            L, from_L, to_L = self.simple_model()
            K, from_K, to_K = L.separable_model(names=names)
            f = K.hom([from_L(from_K(K.gen())), from_L(from_K(K.base_field().gen()))])
            t = self.hom([to_K(to_L(k.gen())) for k in self._intermediate_fields(self.rational_function_field())])
            return K, f, t

        if self.polynomial().gcd(self.polynomial().derivative()).is_one():
            # the model is already separable
            if names is None:
                names = self.variable_name(), self.base_field().variable_name()
            return self.change_variable_name(names)

        if not self.constant_base_field().is_perfect():
            raise NotImplementedError("constructing a separable model is only implemented for function fields over a perfect constant base field")

        if names is None:
            names = (self.variable_name()+"_", self.rational_function_field().variable_name()+"_")

        L, from_L, to_L = self.monic_integral_model()

        if L.polynomial().gcd(L.polynomial().derivative()).is_one():
            # L is separable
            ret, ret_to_L, L_to_ret = L.change_variable_name(names)
            f = ret.hom([from_L(ret_to_L(ret.gen())), from_L(ret_to_L(ret.base_field().gen()))])
            t = self.hom([L_to_ret(to_L(self.gen())), L_to_ret(to_L(self.base_field().gen()))])
            return ret, f, t
        else:
            # otherwise, the polynomial of L must be separable in the other variable
            from constructor import FunctionField
            K = FunctionField(self.constant_base_field(), names=(names[1],))
            # construct a field isomorphic to L on top of K

            # turn the minpoly of K into a bivariate polynomial
            if names[0] == names[1]:
                raise ValueError("names of generators must be distinct")
            from sage.rings.all import PolynomialRing
            R = PolynomialRing(self.constant_base_field(), names=names)
            S = R.remove_var(names[1])
            f = R( L.polynomial().change_variable_name(names[1]).map_coefficients(
                     lambda c:c.numerator().change_variable_name(names[0]), S))
            f = f.polynomial(R.gen(0)).change_ring(K)
            f /= f.leading_coefficient()
            # f must be separable in the other variable (otherwise it would factor)
            assert f.gcd(f.derivative()).is_one()

            ret = K.extension(f, names=(names[0],))
            # isomorphisms between L and ret are given by swapping generators
            ret_to_L = ret.hom( [L(L.base_field().gen()), L.gen()] )
            L_to_ret = L.hom( [ret(K.gen()), ret.gen()] )
            # compose with from_L and to_L to get the desired isomorphisms between self and ret
            f = ret.hom( [from_L(ret_to_L(ret.gen())), from_L(ret_to_L(ret.base_field().gen()))] )
            t = self.hom( [L_to_ret(to_L(self.gen())), L_to_ret(to_L(self.base_field().gen()))] )
            return ret, f, t

    def change_variable_name(self, name):
        r"""
        Return a field isomorphic to this field with variable(s) ``name``.

        INPUT:

        - ``name`` -- a string or a tuple consisting of a strings, the names of
          the new variables starting with a generator of this field and going
          down to the rational function field.

        OUTPUT:

        A triple ``F,f,t`` where ``F`` is a function field, ``f`` is an
        isomorphism from ``F`` to this field, and ``t`` is the inverse of
        ``f``.

        EXAMPLES::

            sage: K.<x> = FunctionField(QQ)
            sage: R.<y> = K[]
            sage: L.<y> = K.extension(y^2 - x)
            sage: R.<z> = L[]
            sage: M.<z> = L.extension(z^2 - y)

            sage: M.change_variable_name('zz')
            (Function field in zz defined by z^2 - y,
             Function Field morphism:
              From: Function field in zz defined by z^2 - y
              To:   Function field in z defined by z^2 - y
              Defn: zz |--> z
                    y |--> y
                    x |--> x,
             Function Field morphism:
              From: Function field in z defined by z^2 - y
              To:   Function field in zz defined by z^2 - y
              Defn: z |--> zz
                    y |--> y
                    x |--> x)
            sage: M.change_variable_name(('zz','yy'))
            (Function field in zz defined by z^2 - yy, Function Field morphism:
              From: Function field in zz defined by z^2 - yy
              To:   Function field in z defined by z^2 - y
              Defn: zz |--> z
                    yy |--> y
                    x |--> x, Function Field morphism:
              From: Function field in z defined by z^2 - y
              To:   Function field in zz defined by z^2 - yy
              Defn: z |--> zz
                    y |--> yy
                    x |--> x)
            sage: M.change_variable_name(('zz','yy','xx'))
            (Function field in zz defined by z^2 - yy,
             Function Field morphism:
              From: Function field in zz defined by z^2 - yy
              To:   Function field in z defined by z^2 - y
              Defn: zz |--> z
                    yy |--> y
                    xx |--> x,
             Function Field morphism:
              From: Function field in z defined by z^2 - y
              To:   Function field in zz defined by z^2 - yy
              Defn: z |--> zz
                    y |--> yy
                    x |--> xx)

        """
        if not isinstance(name, tuple):
            name = (name,)
        if len(name) == 0:
            raise ValueError("name must contain at least one string")
        elif len(name) == 1:
            base = self.base_field()
            from sage.categories.homset import Hom
            from_base = to_base = Hom(base,base).identity()
        else:
            base, from_base, to_base = self.base_field().change_variable_name(name[1:])

        ret = base.extension(self.polynomial().map_coefficients(to_base), names=(name[0],))
        f = ret.hom( [k.gen() for k in self._intermediate_fields(self.rational_function_field())] )
        t = self.hom( [k.gen() for k in ret._intermediate_fields(ret.rational_function_field())] )
        return ret, f, t
>>>>>>> ad12f886

def is_RationalFunctionField(x):
    """
    Return ``True`` if ``x`` is of rational function field type.

    EXAMPLES::

        sage: from sage.rings.function_field.function_field import is_RationalFunctionField
        sage: is_RationalFunctionField(QQ)
        False
        sage: is_RationalFunctionField(FunctionField(QQ,'t'))
        True
    """
    return isinstance(x, RationalFunctionField)

class RationalFunctionField(FunctionField):
    """
    A rational function field K(t) in one variable, over an arbitrary
    base field.

    EXAMPLES::

        sage: K.<t> = FunctionField(GF(3)); K
        Rational function field in t over Finite Field of size 3
        sage: K.gen()
        t
        sage: 1/t + t^3 + 5
        (t^4 + 2*t + 1)/t

    There are various ways to get at the underlying fields and rings
    associated to a rational function field::

        sage: K.<t> = FunctionField(GF(7))
        sage: K.base_field()
        Rational function field in t over Finite Field of size 7
        sage: K.field()
        Fraction Field of Univariate Polynomial Ring in t over Finite Field of size 7
        sage: K.constant_field()
        Finite Field of size 7
        sage: K.maximal_order()
        Maximal order in Rational function field in t over Finite Field of size 7

    We define a morphism::

        sage: K.<t> = FunctionField(QQ)
        sage: L = FunctionField(QQ, 'tbar') # give variable name as second input
        sage: K.hom(L.gen())
        Function Field morphism:
          From: Rational function field in t over Rational Field
          To:   Rational function field in tbar over Rational Field
          Defn: t |--> tbar
    """
    def __init__(self, constant_field, names,
            element_class = FunctionFieldElement_rational,
            category=CAT):
        """
        Create a rational function field in one variable.

        INPUT:

            - ``constant_field`` -- an arbitrary field
            - ``names`` -- a string or tuple of length 1
            - ``category`` -- default: FunctionFields()

        EXAMPLES::

            sage: K.<t> = FunctionField(CC); K
            Rational function field in t over Complex Field with 53 bits of precision
            sage: K.category()
            Category of function fields
            sage: FunctionField(QQ[I], 'alpha')
            Rational function field in alpha over Number Field in I with defining polynomial x^2 + 1

        Must be over a field::

            sage: FunctionField(ZZ, 't')
            Traceback (most recent call last):
            ...
            TypeError: constant_field must be a field
        """
        if names is None:
            raise ValueError("variable name must be specified")
        elif not isinstance(names, tuple):
            names = (names, )
        if not constant_field.is_field():
            raise TypeError("constant_field must be a field")
        self._element_class = element_class
        self._element_init_pass_parent = False
        Field.__init__(self, self, names=names, category = category)
        R = constant_field[names[0]]
        self._hash = hash((constant_field, names))
        self._constant_field = constant_field
        self._ring = R
        self._field = R.fraction_field()
        self._populate_coercion_lists_(coerce_list=[self._field])
        self._gen = self(R.gen())

    def __reduce__(self):
        """
        Returns the arguments which were used to create this instance. The rationale for this is explained in the documentation of ``UniqueRepresentation``.

        EXAMPLES::

            sage: K.<x> = FunctionField(QQ)
            sage: clazz,args = K.__reduce__()
            sage: clazz(*args)
            Rational function field in x over Rational Field
        """
        from constructor import FunctionField
        return FunctionField, (self._constant_field, self._names)

    def __hash__(self):
        """
        Return hash of this function field.

        EXAMPLES::

            sage: K.<t> = FunctionField(QQ)
            sage: hash(K)
            502145503910697533              # 64-bit
            -500688323                      # 32-bit
        """
        return self._hash

    def _repr_(self):
        """
        Return string representation of this function field.

        EXAMPLES::

            sage: K.<t> = FunctionField(QQ)
            sage: K._repr_()
            'Rational function field in t over Rational Field'
        """
        return "Rational function field in %s over %s"%(
            self.variable_name(), self._constant_field)

    def _element_constructor_(self, x):
        r"""
        Coerce ``x`` into an element of this function field, possibly not canonically.

        INPUT:

            - ``x`` -- the element

        OUTPUT:

            ``x``, as an element of this function field

        EXAMPLES::

            sage: K.<t> = FunctionField(QQ)
            sage: a = K._element_constructor_(K.maximal_order().gen()); a
            t
            sage: a.parent()
            Rational function field in t over Rational Field

        """
        if x.parent() is self._field:
            return FunctionFieldElement_rational(self, x)
        if isinstance(x, FunctionFieldElement):
            return FunctionFieldElement_rational(self, self._field(x.element()))
        if x.parent() is self.polynomial_ring():
            return x[0]
        return FunctionFieldElement_rational(self, self._field(x))

    def _to_bivariate_polynomial(self, f):
        """
        Convert ``f`` from a univariate polynomial over the rational function
        field into a bivariate polynomial and a denominator.

        INPUT:

            - ``f`` -- a univariate polynomial over self.

        OUTPUT:

            - bivariate polynomial, denominator

        EXAMPLES::

            sage: R.<t> = FunctionField(GF(7))
            sage: S.<X> = R[]
            sage: f = (1/t)*(X^4 - 1/t^2)*(X^3 - t^3)
            sage: R._to_bivariate_polynomial(f)
            (X^7*t^2 - X^4*t^5 - X^3 + t^3, t^3)
        """
        v = f.list()
        from sage.rings.arith import LCM
        denom = LCM([a.denominator() for a in v])
        S = denom.parent()
        x,t = S.base_ring()['%s,%s'%(f.parent().variable_name(),self.variable_name())].gens()
        phi = S.hom([t])
        return sum([phi((denom * v[i]).numerator()) * x**i for i in range(len(v))]), denom

    def _factor_univariate_polynomial(self, f, proof=True):
        """
        Factor the univariate polynomial ``f`` over self.

        EXAMPLES::

        We do a factorization over the function field over the rationals::

            sage: R.<t> = FunctionField(QQ)
            sage: S.<X> = R[]
            sage: f = (1/t)*(X^4 - 1/t^2)*(X^3 - t^3)
            sage: f.factor()             # indirect doctest
            (1/t) * (X - t) * (X^2 - 1/t) * (X^2 + 1/t) * (X^2 + t*X + t^2)
            sage: f.factor().prod() == f
            True

        We do a factorization over a finite prime field::

            sage: R.<t> = FunctionField(GF(7))
            sage: S.<X> = R[]
            sage: f = (1/t)*(X^4 - 1/t^2)*(X^3 - t^3)
            sage: f.factor()
            (1/t) * (X + 3*t) * (X + 5*t) * (X + 6*t) * (X^2 + 1/t) * (X^2 + 6/t)
            sage: f.factor().prod() == f
            True

        Factoring over a function field over a non-prime finite field::

            sage: k.<a> = GF(9)
            sage: R.<t> = FunctionField(k)
            sage: S.<X> = R[]
            sage: f = (1/t)*(X^3 - a*t^3)
            sage: f.factor()
            (1/t) * (X + (a + 2)*t)^3
            sage: f.factor().prod() == f
            True
        """
        F, d = self._to_bivariate_polynomial(f)
        fac = F.factor()
        x = f.parent().gen()
        t = f.parent().base_ring().gen()
        phi = F.parent().hom([x, t])
        v = [(phi(P),e) for P, e in fac]
        unit = phi(fac.unit())/d
        w = []
        for a, e in v:
            c = a.leading_coefficient()
            a = a/c
            unit *= (c**e)
            w.append((a,e))
        from sage.structure.factorization import Factorization
        return Factorization(w, unit=unit)

    @cached_method
    def polynomial_ring(self, var='x'):
        """
        Return a polynomial ring in one variable over this rational function field.

        INPUT:

            - ``var`` -- a string (default: 'x')

        EXAMPLES::

            sage: K.<x> = FunctionField(QQ)
            sage: K.polynomial_ring()
            Univariate Polynomial Ring in x over Rational function field in x over Rational Field
            sage: K.polynomial_ring('T')
            Univariate Polynomial Ring in T over Rational function field in x over Rational Field
        """
        return self[var]

    @cached_method
    def vector_space(self):
        """
        Return a vector space V and isomorphisms self --> V and V --> self.

        OUTPUT:

            -  ``V`` -- a vector space over the rational numbers
            -  ``from_V`` -- an isomorphism from V to self
            -  ``to_V`` -- an isomorphism from self to V

        EXAMPLES::

            sage: K.<x> = FunctionField(QQ)
            sage: K.vector_space()
            (Vector space of dimension 1 over Rational function field in x over Rational Field, Isomorphism morphism:
              From: Vector space of dimension 1 over Rational function field in x over Rational Field
              To:   Rational function field in x over Rational Field, Isomorphism morphism:
              From: Rational function field in x over Rational Field
              To:   Vector space of dimension 1 over Rational function field in x over Rational Field)
        """
        V = self.base_field()**1
        from maps import MapVectorSpaceToFunctionField, MapFunctionFieldToVectorSpace
        from_V = MapVectorSpaceToFunctionField(V, self)
        to_V   = MapFunctionFieldToVectorSpace(self, V)
        return (V, from_V, to_V)

    def random_element(self, *args, **kwds):
        """
        Create a random element of this rational function field.
        Parameters are passed onto the random_element method of the
        underlying fraction field.

        EXAMPLES::

            sage: FunctionField(QQ,'alpha').random_element()
            (-1/2*alpha^2 - 4)/(-12*alpha^2 + 1/2*alpha - 1/95)
        """
        return self(self._field.random_element(*args, **kwds))

    def degree(self, base=None):
        """
        Return the degree over the base field of this rational
        function field. Since the base field is the rational function
        field itself, the degree is 1.

        INPUT:

        - ``base`` -- must be this field or ``None``; this parameter is ignored
          and exists to resemble the interface of
          :meth:`FunctionField_polymod.degree`.

        EXAMPLES::

            sage: K.<t> = FunctionField(QQ)
            sage: K.degree()
            1
        """
        if base is None:
            base = self
        if base is not self:
            raise ValueError("base must be None or the rational function field")
        from sage.rings.integer_ring import ZZ
        return ZZ(1)

    def gen(self, n=0):
        """
        Return the ``n``-th generator of this function field.  If ``n`` is not
        0, then an IndexError is raised.

        EXAMPLES::

            sage: K.<t> = FunctionField(QQ); K.gen()
            t
            sage: K.gen().parent()
            Rational function field in t over Rational Field
            sage: K.gen(1)
            Traceback (most recent call last):
            ...
            IndexError: Only one generator.
        """
        if n != 0:
            raise IndexError("Only one generator.")
        return self._gen

    def ngens(self):
        """
        Return the number of generators, which is 1.

        EXAMPLES::

            sage: K.<t> = FunctionField(QQ)
            sage: K.ngens()
            1
        """
        return 1

    def base_field(self):
        """
        Return the base field of this rational function field, which is just
        this function field itself.

        EXAMPLES::

            sage: K.<t> = FunctionField(GF(7))
            sage: K.base_field()
            Rational function field in t over Finite Field of size 7
        """
        return self

    def hom(self, im_gens, base_morphism=None):
        """
        Create a homomorphism from self to another function field.

        INPUT:

            - ``im_gens`` -- exactly one element of some function field
            - ``base_morphism`` -- ignored

        OUTPUT:

            - a map between function fields

        EXAMPLES:

        We make a map from a rational function field to itself::

            sage: K.<x> = FunctionField(GF(7))
            sage: K.hom( (x^4 + 2)/x)
            Function Field endomorphism of Rational function field in x over Finite Field of size 7
              Defn: x |--> (x^4 + 2)/x

        We construct a map from a rational function field into a
        non-rational extension field::

            sage: K.<x> = FunctionField(GF(7)); R.<y> = K[]
            sage: L.<y> = K.extension(y^3 + 6*x^3 + x)
            sage: f = K.hom(y^2 + y  + 2); f
            Function Field morphism:
              From: Rational function field in x over Finite Field of size 7
              To:   Function field in y defined by y^3 + 6*x^3 + x
              Defn: x |--> y^2 + y + 2
            sage: f(x)
            y^2 + y + 2
            sage: f(x^2)
            5*y^2 + (x^3 + 6*x + 4)*y + 2*x^3 + 5*x + 4
        """
        from sage.structure.category_object import CategoryObject
        if isinstance(im_gens, CategoryObject):
            return self.Hom(im_gens).natural_map()
        if not isinstance(im_gens, (list,tuple)):
            im_gens = [im_gens]
        if len(im_gens) != 1:
            raise ValueError("there must be exactly one generator")
        x = im_gens[0]
        from maps import FunctionFieldMorphism_rational
        return FunctionFieldMorphism_rational(self.Hom(x.parent()), x)

    def field(self):
        """
        Return the underlying field, forgetting the function field
        structure.

        EXAMPLES::

            sage: K.<t> = FunctionField(GF(7))
            sage: K.field()
            Fraction Field of Univariate Polynomial Ring in t over Finite Field of size 7
        """
        return self._field

    @cached_method
    def maximal_order(self):
        """
        Return the maximal order of this function field.  Since this
        is a rational function field it is of the form K(t), and the
        maximal order is by definition K[t].

        EXAMPLES::

            sage: K.<t> = FunctionField(QQ)
            sage: K.maximal_order()
            Maximal order in Rational function field in t over Rational Field
            sage: K.equation_order()
            Maximal order in Rational function field in t over Rational Field
        """
        from function_field_order import FunctionFieldOrder_rational
        return FunctionFieldOrder_rational(self)

    equation_order = maximal_order

    def constant_base_field(self):
        """
        Return the field that this rational function field is a
        transcendental extension of.

        EXAMPLES::

            sage: K.<t> = FunctionField(QQ)
            sage: K.constant_field()
            Rational Field

        """
        return self._constant_field

    constant_field = constant_base_field

    def genus(self):
        """
        Return the genus of this function field
        This is always equal 0 for a rational function field

        EXAMPLES::

            sage: K.<x> = FunctionField(QQ);
            sage: K.genus()
            0
        """
        return 0

<<<<<<< HEAD
    @cached_method
    def derivation(self):
        """
        Return a generator of the space of derivations over the constant base
        field of this function field.

        A derivation on `R` is map `R\to R` with
        `D(\alpha+\beta)=D(\alpha)+D(\beta)` and `D(\alpha\beta)=\beta
        D(\alpha)+\alpha D(\beta)` for all `\alpha,\beta\in R`. For a function
        field `K(x)` with `K` perfect, the derivations form a one-dimensional
        `K`-vector space generated by the extension of the usual derivation on
        `K[x]` (cf. Proposition 10 in [GT1996]_.)

        OUTPUT:

        An endofunction on this function field.

        REFERENCES::

        .. [GT1996] Gianni, P., & Trager, B. (1996). Square-free algorithms in
        positive characteristic. Applicable Algebra in Engineering,
        Communication and Computing, 7(1), 1-14.

        EXAMPLES::

            sage: K.<x> = FunctionField(GF(3))
            sage: K.derivation()
            Derivation map:
              From: Rational function field in x over Finite Field of size 3
              To:   Rational function field in x over Finite Field of size 3

        TESTS::

            sage: L.<y> = FunctionField(K)
            sage: L.derivation()
            Traceback (most recent call last):
            ...
            NotImplementedError: not implemented for non-perfect base fields

        """
        from maps import FunctionFieldDerivation_rational
        if not self.constant_base_field().is_perfect():
            raise NotImplementedError("not implemented for non-perfect base fields")
        return FunctionFieldDerivation_rational(self, self.one())
=======
    @cached_method(key=lambda self, base: None)
    def vector_space(self, base=None):
        """
        Return a vector space `V` and isomorphisms from this field to `V` and
        from `V` to this field.

        This function allows us to identify the elements of this field with
        elements of a one-dimensional vector space over the field itself. This
        method exists so that all function fields (rational or not) have the
        same interface.

        INPUT:

        - ``base`` -- must be this field or ``None`` (default: ``None``); this
          parameter is ignored and merely exists to have the same interface as
          :meth:`FunctionField_polymod.vector_space`.

        OUTPUT:

        - ``V`` -- a vector space over base field
        - ``from_V`` -- an isomorphism from V to this field
        - ``to_V`` -- an isomorphism from this field to V

        EXAMPLES::

            sage: K.<x> = FunctionField(QQ)
            sage: K.vector_space()
            (Vector space of dimension 1 over Rational function field in x over Rational Field, Isomorphism morphism:
              From: Vector space of dimension 1 over Rational function field in x over Rational Field
              To:   Rational function field in x over Rational Field, Isomorphism morphism:
              From: Rational function field in x over Rational Field
              To:   Vector space of dimension 1 over Rational function field in x over Rational Field)

        TESTS::

            sage: K.vector_space()
            (Vector space of dimension 1 over Rational function field in x over Rational Field, Isomorphism morphism:
              From: Vector space of dimension 1 over Rational function field in x over Rational Field
              To:   Rational function field in x over Rational Field, Isomorphism morphism:
              From: Rational function field in x over Rational Field
              To:   Vector space of dimension 1 over Rational function field in x over Rational Field)

        """
        from maps import MapVectorSpaceToFunctionField, MapFunctionFieldToVectorSpace
        if base is None:
            base = self
        if base is not self:
            raise ValueError("base must be the rational function field or None")
        V = base**1
        from_V = MapVectorSpaceToFunctionField(V, self)
        to_V   = MapFunctionFieldToVectorSpace(self, V)
        return (V, from_V, to_V)

    def change_variable_name(self, name):
        r"""
        Return a field isomorphic to this field with variable ``name``.

        INPUT:

        - ``name`` -- a string or a tuple consisting of a single string, the
          name of the new variable

        OUTPUT:

        A triple ``F,f,t`` where ``F`` is a rational function field, ``f`` is
        an isomorphism from ``F`` to this field, and ``t`` is the inverse of
        ``f``.

        EXAMPLES::

            sage: K.<x> = FunctionField(QQ)
            sage: L,f,t = K.change_variable_name('y')
            sage: L,f,t
            (Rational function field in y over Rational Field,
             Function Field morphism:
              From: Rational function field in y over Rational Field
              To:   Rational function field in x over Rational Field
              Defn: y |--> x,
             Function Field morphism:
              From: Rational function field in x over Rational Field
              To:   Rational function field in y over Rational Field
              Defn: x |--> y)
            sage: L.change_variable_name('x')[0] is K
            True

        """
        if isinstance(name, tuple):
            if len(name) != 1:
                raise ValueError("names must be a tuple with a single string")
            name = name[0]
        if name == self.variable_name():
            from sage.categories.homset import Hom
            id = Hom(self,self).identity()
            return self,id,id
        else:
            from constructor import FunctionField
            ret = FunctionField(self.constant_base_field(), name)
            return ret, ret.hom(self.gen()), self.hom(ret.gen())
>>>>>>> ad12f886
<|MERGE_RESOLUTION|>--- conflicted
+++ resolved
@@ -7,14 +7,10 @@
 
 - Robert Bradshaw (2010-05-30): added is_finite()
 
-<<<<<<< HEAD
-- Julian Rueth (2011-06-08, 2011-09-14, 2014-06-23): fixed hom(), extension();
-use @cached_method; added derivation()
-=======
-- Julian Rueth (2011-06-08, 2011-09-14, 2014-06-24, 2014-06-27): fixed hom(),
-  extension(); use @cached_method; added support for relative vector spaces;
-  added change_variable_name(), separable_model()
->>>>>>> ad12f886
+- Julian Rueth (2011-06-08, 2011-09-14, 2014-06-23, 2014-06-24, 2014-06-27):
+  fixed hom(), extension(); use @cached_method; added derivation(); added
+  support for relative vector spaces; added change_variable_name(),
+  separable_model()
 
 - Maarten Derickx (2011-09-11): added doctests
 
@@ -1216,7 +1212,6 @@
         else:
             raise NotImplementedError("Computation of genus over this rational function field not implemented yet")
 
-<<<<<<< HEAD
     @cached_method
     def derivation(self):
         r"""
@@ -1285,7 +1280,7 @@
             return FunctionFieldDerivation_separable(self, self.base_ring().derivation())
         else:
             raise NotImplementedError("construction of separable models not implemented")
-=======
+
     def _simple_model(self, name='v'):
         r"""
         Helper method for :meth:`simple_model` which, for a tower of extensions
@@ -1871,7 +1866,6 @@
         f = ret.hom( [k.gen() for k in self._intermediate_fields(self.rational_function_field())] )
         t = self.hom( [k.gen() for k in ret._intermediate_fields(ret.rational_function_field())] )
         return ret, f, t
->>>>>>> ad12f886
 
 def is_RationalFunctionField(x):
     """
@@ -2359,7 +2353,6 @@
         """
         return 0
 
-<<<<<<< HEAD
     @cached_method
     def derivation(self):
         """
@@ -2404,7 +2397,7 @@
         if not self.constant_base_field().is_perfect():
             raise NotImplementedError("not implemented for non-perfect base fields")
         return FunctionFieldDerivation_rational(self, self.one())
-=======
+
     @cached_method(key=lambda self, base: None)
     def vector_space(self, base=None):
         """
@@ -2502,5 +2495,4 @@
         else:
             from constructor import FunctionField
             ret = FunctionField(self.constant_base_field(), name)
-            return ret, ret.hom(self.gen()), self.hom(ret.gen())
->>>>>>> ad12f886
+            return ret, ret.hom(self.gen()), self.hom(ret.gen())