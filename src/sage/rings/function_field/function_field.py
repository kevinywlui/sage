"""
Function Fields

AUTHORS:

- William Stein (2010): initial version

- Robert Bradshaw (2010-05-30): added is_finite()

<<<<<<< HEAD
- Julian Rueth (2011-06-08, 2011-09-14, 2014-06-23, 2014-06-24): fixed hom(),
  extension(); use @cached_method; added derivation(); added support for
  relative vector spaces
=======
- Julian Rueth (2011-06-08, 2011-09-14, 2014-06-23, 2014-06-24, 2016-11-13):
  fixed hom(), extension(); use @cached_method; added derivation(); added
  support for relative vector spaces; fixed conversion to base fields
>>>>>>> 2600c921

- Maarten Derickx (2011-09-11): added doctests

- Syed Ahmad Lavasani (2011-12-16): added genus(), is_RationalFunctionField()

- Simon King (2014-10-29): Use the same generator names for a function field
  extension and the underlying polynomial ring.

EXAMPLES:

We create an extension of a rational function fields, and do some
simple arithmetic in it::

    sage: K.<x> = FunctionField(GF(5^2,'a')); K
    Rational function field in x over Finite Field in a of size 5^2
    sage: R.<y> = K[]
    sage: L.<y> = K.extension(y^3 - (x^3 + 2*x*y + 1/x)); L
    Function field in y defined by y^3 + 3*x*y + (4*x^4 + 4)/x
    sage: y^2
    y^2
    sage: y^3
    2*x*y + (x^4 + 1)/x
    sage: a = 1/y; a
    (4*x/(4*x^4 + 4))*y^2 + 2*x^2/(4*x^4 + 4)
    sage: a * y
    1

We next make an extension of the above function field, illustrating
that arithmetic with a tower of 3 fields is fully supported::

    sage: S.<t> = L[]
    sage: M.<t> = L.extension(t^2 - x*y)
    sage: M
    Function field in t defined by t^2 + 4*x*y
    sage: t^2
    x*y
    sage: 1/t
    ((1/(x^4 + 1))*y^2 + 2*x/(4*x^4 + 4))*t
    sage: M.base_field()
    Function field in y defined by y^3 + 3*x*y + (4*x^4 + 4)/x
    sage: M.base_field().base_field()
    Rational function field in x over Finite Field in a of size 5^2

TESTS::

    sage: TestSuite(K).run()
    sage: TestSuite(L).run()  # long time (8s on sage.math, 2012)
    sage: TestSuite(M).run()  # long time (52s on sage.math, 2012)

The following two test suites do not pass ``_test_elements`` yet since
``R.an_element()`` has a ``_test_category`` method which it should not have.
It is not the fault of the function field code so this will
be fixed in another ticket::

    sage: TestSuite(R).run(skip = '_test_elements')
    sage: TestSuite(S).run(skip = '_test_elements')
"""
from __future__ import absolute_import
#*****************************************************************************
#       Copyright (C) 2010 William Stein <wstein@gmail.com>
#       Copyright (C) 2010 Robert Bradshaw <robertwb@math.washington.edu>
#       Copyright (C) 2011-2016 Julian Rueth <julian.rueth@gmail.com>
#       Copyright (C) 2011 Maarten Derickx <m.derickx.student@gmail.com>
#
#  Distributed under the terms of the GNU General Public License (GPL)
#  as published by the Free Software Foundation; either version 2 of
#  the License, or (at your option) any later version.
#                  http://www.gnu.org/licenses/
#*****************************************************************************

from sage.rings.ring import Field
from .function_field_element import FunctionFieldElement, FunctionFieldElement_rational, FunctionFieldElement_polymod

from sage.misc.cachefunc import cached_method

#is needed for genus computation
from sage.rings.polynomial.polynomial_ring_constructor import PolynomialRing
from sage.interfaces.all import singular

from sage.categories.function_fields import FunctionFields
CAT = FunctionFields()

def is_FunctionField(x):
    """
    Return True if ``x`` is of function field type.

    EXAMPLES::

        sage: from sage.rings.function_field.function_field import is_FunctionField
        sage: is_FunctionField(QQ)
        False
        sage: is_FunctionField(FunctionField(QQ,'t'))
        True
    """
    if isinstance(x, FunctionField): return True
    return x in FunctionFields()

class FunctionField(Field):
    """
    The abstract base class for all function fields.

    EXAMPLES::

        sage: K.<x> = FunctionField(QQ)
        sage: isinstance(K, sage.rings.function_field.function_field.FunctionField)
        True
    """
    def __init__(self, base_field, names, category = CAT):
        r"""
        TESTS::

            sage: K.<x> = FunctionField(QQ)
            sage: from sage.rings.function_field.function_field import FunctionField
            sage: isinstance(K, FunctionField)
            True

        """
        Field.__init__(self, base_field, names=names, category=category)

        # allow conversion into the constant base field
        from sage.categories.homset import Hom
        from .maps import FunctionFieldConversionToConstantBaseField
        to_constant_base_field = FunctionFieldConversionToConstantBaseField(Hom(self, self.constant_base_field()))
        # the conversion map must not keep this field alive if that is the only reference to it
        to_constant_base_field._make_weak_references()
        self.constant_base_field().register_conversion(to_constant_base_field)

    def is_perfect(self):
        r"""
        Return whether this field is perfect, i.e., its characteristic is `p=0`
        or every element has a `p`-th root.

        EXAMPLES::

            sage: FunctionField(QQ, 'x').is_perfect()
            True
            sage: FunctionField(GF(2), 'x').is_perfect()
            False

        """
        return self.characteristic() == 0

    def some_elements(self):
         """
         Return a list of elements in the function field.

         EXAMPLES::

            sage: K.<x> = FunctionField(QQ)
            sage: elements = K.some_elements()
            sage: elements # random output
            [(x - 3/2)/(x^2 - 12/5*x + 1/18)]
            sage: False in [e in K for e in elements]
            False
         """
         return [self.random_element(), self.random_element(), self.random_element()]

    def characteristic(self):
        """
        Return the characteristic of this function field.

        EXAMPLES::

            sage: K.<x> = FunctionField(QQ)
            sage: K.characteristic()
            0
            sage: K.<x> = FunctionField(GF(7))
            sage: K.characteristic()
            7
            sage: R.<y> = K[]
            sage: L.<y> = K.extension(y^2-x)
            sage: L.characteristic()
            7
        """
        return self.constant_base_field().characteristic()

    def is_finite(self):
        """
        Return whether this function field is finite, which it is not.

        EXAMPLES::

            sage: R.<t> = FunctionField(QQ)
            sage: R.is_finite()
            False
            sage: R.<t> = FunctionField(GF(7))
            sage: R.is_finite()
            False
        """
        return False

    def extension(self, f, names=None):
        """
        Create an extension L = K[y]/(f(y)) of a function field,
        defined by a univariate polynomial in one variable over this
        function field K.

        INPUT:

            - ``f`` -- a univariate polynomial over self
            - ``names`` -- None or string or length-1 tuple

        OUTPUT:

            - a function field

        EXAMPLES::

            sage: K.<x> = FunctionField(QQ); R.<y> = K[]
            sage: K.extension(y^5 - x^3 - 3*x + x*y)
            Function field in y defined by y^5 + x*y - x^3 - 3*x

        A nonintegral defining polynomial::

            sage: K.<t> = FunctionField(QQ); R.<y> = K[]
            sage: K.extension(y^3 + (1/t)*y + t^3/(t+1))
            Function field in y defined by y^3 + 1/t*y + t^3/(t + 1)

        The defining polynomial need not be monic or integral::

            sage: K.extension(t*y^3 + (1/t)*y + t^3/(t+1))
            Function field in y defined by t*y^3 + 1/t*y + t^3/(t + 1)
        """
        from .constructor import FunctionField_polymod as FunctionField_polymod_Constructor
        return FunctionField_polymod_Constructor(f, names)

    def order_with_basis(self, basis, check=True):
        """
        Return the order with given basis over the maximal order of
        the base field.

        INPUT:

           - ``basis`` -- a list of elements of self
           - ``check`` -- bool (default: True); if True, check that
             the basis is really linearly independent and that the
             module it spans is closed under multiplication, and
             contains the identity element.

        OUTPUT:

            - an order in this function field

        EXAMPLES::

            sage: K.<x> = FunctionField(QQ); R.<y> = K[]; L.<y> = K.extension(y^3 + x^3 + 4*x + 1)
            sage: O = L.order_with_basis([1, y, y^2]); O
            Order in Function field in y defined by y^3 + x^3 + 4*x + 1
            sage: O.basis()
            (1, y, y^2)

        Note that 1 does not need to be an element of the basis, as long it is in the module spanned by it::

            sage: O = L.order_with_basis([1+y, y, y^2]); O
            Order in Function field in y defined by y^3 + x^3 + 4*x + 1
            sage: O.basis()
            (y + 1, y, y^2)

        The following error is raised when the module spanned by the basis is not closed under multiplication::

            sage: O = L.order_with_basis([1, x^2 + x*y, (2/3)*y^2]); O
            Traceback (most recent call last):
            ...
            ValueError: The module generated by basis [1, x*y + x^2, 2/3*y^2] must be closed under multiplication

        and this happens when the identity is not in the module spanned by the basis::

            sage: O = L.order_with_basis([x, x^2 + x*y, (2/3)*y^2])
            Traceback (most recent call last):
            ...
            ValueError: The identity element must be in the module spanned by basis [x, x*y + x^2, 2/3*y^2]
        """
        from .function_field_order import FunctionFieldOrder_basis
        return FunctionFieldOrder_basis([self(a) for a in basis], check=check)

    def order(self, x, check=True):
        """
        Return the order in this function field generated over the
        maximal order by x or the elements of x if x is a list.

        INPUT:

           - ``x`` -- element of self, or a list of elements of self
           - ``check`` -- bool (default: True); if True, check that
             x really generates an order

        EXAMPLES::

            sage: K.<x> = FunctionField(QQ); R.<y> = K[]; L.<y> = K.extension(y^3 + x^3 + 4*x + 1)
            sage: O = L.order(y); O
            Order in Function field in y defined by y^3 + x^3 + 4*x + 1
            sage: O.basis()
            (1, y, y^2)

            sage: Z = K.order(x); Z
            Order in Rational function field in x over Rational Field
            sage: Z.basis()
            (1,)

        Orders with multiple generators, not yet supported::

            sage: Z = K.order([x,x^2]); Z
            Traceback (most recent call last):
            ...
            NotImplementedError
        """
        if not isinstance(x, (list, tuple)):
            x = [x]
        if len(x) == 1:
            g = x[0]
            basis = [self(1)]
            for i in range(self.degree()-1):
                basis.append(basis[-1]*g)
        else:
            raise NotImplementedError
        return self.order_with_basis(basis, check=check)

    def _coerce_map_from_(self, R):
        """
        Return True if there is a coerce map from R to self.

        EXAMPLES::

            sage: K.<x> = FunctionField(QQ); R.<y> = K[]; L.<y> = K.extension(y^3 + x^3 + 4*x + 1)
            sage: L.equation_order()
            Order in Function field in y defined by y^3 + x^3 + 4*x + 1
            sage: L._coerce_map_from_(L.equation_order())
            True
            sage: L._coerce_map_from_(GF(7))
            False
        """
        from .function_field_order import FunctionFieldOrder
        if isinstance(R, FunctionFieldOrder) and R.fraction_field() == self:
            return True
        return False

<<<<<<< HEAD
=======
    def _convert_map_from_(self, R):
        r"""
        Return a conversion from ``R`` to this function field or ``None`` if
        none exists.

        EXAMPLES::

            sage: K.<x> = FunctionField(QQ)
            sage: R.<y> = K[]
            sage: L.<y> = K.extension(y^3 + x^3 + 4*x + 1)
            sage: K(L(x)) # indirect doctest
            x
        
        """
        if isinstance(R, FunctionField_polymod):
            base_conversion = self.convert_map_from(R.base_field())
            if base_conversion is not None:
                from sage.categories.morphism import SetMorphism
                return base_conversion * SetMorphism(R.Hom(R.base_field()), R._to_base_field)

>>>>>>> 2600c921
    def _intermediate_fields(self, base):
        r"""
        Return the fields which lie in between ``base`` and this field in the
        tower of function fields.

        INPUT:

        - ``base`` -- a function field, either this field or a field from which
          this field has been created as an extension

        OUTPUT:

        A list of fields. The first entry is ``base``, the last entry is this field.

        EXAMPLES::

            sage: K.<x> = FunctionField(QQ)
            sage: K._intermediate_fields(K)
            [Rational function field in x over Rational Field]

            sage: R.<y> = K[]
            sage: L.<y> = K.extension(y^2-x)
            sage: L._intermediate_fields(K)
            [Function field in y defined by y^2 - x, Rational function field in x over Rational Field]

            sage: R.<z> = L[]
            sage: M.<z> = L.extension(z^2-y)
            sage: M._intermediate_fields(L)
            [Function field in z defined by z^2 - y, Function field in y defined by y^2 - x]
            sage: M._intermediate_fields(K)
            [Function field in z defined by z^2 - y, Function field in y defined by y^2 - x, Rational function field in x over Rational Field]

        TESTS::

            sage: K._intermediate_fields(M)
            Traceback (most recent call last):
            ...
            ValueError: field has not been constructed as a finite extension of base
            sage: K._intermediate_fields(QQ)
            Traceback (most recent call last):
            ...
            TypeError: base must be a function field

        """
        if not is_FunctionField(base):
            raise TypeError("base must be a function field")

        ret = [self]
        while ret[-1] is not base:
            ret.append(ret[-1].base_field())
            if ret[-1] is ret[-2]:
                raise ValueError("field has not been constructed as a finite extension of base")
        return ret

    def rational_function_field(self):
        r"""
        Return the rational function field from which this field has been
        created as an extension.

        EXAMPLES::

            sage: K.<x> = FunctionField(QQ)
            sage: K.rational_function_field()
            Rational function field in x over Rational Field

            sage: R.<y> = K[]
            sage: L.<y> = K.extension(y^2-x)
            sage: L.rational_function_field()
            Rational function field in x over Rational Field

            sage: R.<z> = L[]
            sage: M.<z> = L.extension(z^2-y)
            sage: M.rational_function_field()
            Rational function field in x over Rational Field
        """
        return self if is_RationalFunctionField(self) else self.base_field().rational_function_field()

class FunctionField_polymod(FunctionField):
    """
    A function field defined by a univariate polynomial, as an
    extension of the base field.

    EXAMPLES:

    We make a function field defined by a degree 5 polynomial over the
    rational function field over the rational numbers::

        sage: K.<x> = FunctionField(QQ)
        sage: R.<y> = K[]
        sage: L.<y> = K.extension(y^5 - (x^3 + 2*x*y + 1/x)); L
        Function field in y defined by y^5 - 2*x*y + (-x^4 - 1)/x

    We next make a function field over the above nontrivial function
    field L::

        sage: S.<z> = L[]
        sage: M.<z> = L.extension(z^2 + y*z + y); M
        Function field in z defined by z^2 + y*z + y
        sage: 1/z
        ((x/(-x^4 - 1))*y^4 - 2*x^2/(-x^4 - 1))*z - 1
        sage: z * (1/z)
        1

    We drill down the tower of function fields::

        sage: M.base_field()
        Function field in y defined by y^5 - 2*x*y + (-x^4 - 1)/x
        sage: M.base_field().base_field()
        Rational function field in x over Rational Field
        sage: M.base_field().base_field().constant_field()
        Rational Field
        sage: M.constant_base_field()
        Rational Field

    .. WARNING::

        It is not checked if the polynomial used to define this function field is irreducible
        Hence it is not guaranteed that this object really is a field!
        This is illustrated below.

    ::

        sage: K.<x>=FunctionField(QQ)
        sage: R.<y> = K[]
        sage: L.<y>=K.extension(x^2-y^2)
        sage: (y-x)*(y+x)
        0
        sage: 1/(y-x)
        1
        sage: y-x==0; y+x==0
        False
        False
    """
    def __init__(self, polynomial, names,
            element_class = FunctionFieldElement_polymod,
            category=CAT):
        """
        Create a function field defined as an extension of another
        function field by adjoining a root of a univariate polynomial.

        INPUT:

            - ``polynomial`` -- a univariate polynomial over a function field
            - ``names`` -- variable names (as a tuple of length 1 or string)
            - ``category`` -- a category (defaults to category of function fields)

        EXAMPLES:

        We create an extension of a function field::

            sage: K.<x> = FunctionField(QQ); R.<y> = K[]
            sage: L = K.extension(y^5 - x^3 - 3*x + x*y); L
            Function field in y defined by y^5 + x*y - x^3 - 3*x

        Note the type::

            sage: type(L)
            <class 'sage.rings.function_field.function_field.FunctionField_polymod_with_category'>

        We can set the variable name, which doesn't have to be y::

            sage: L.<w> = K.extension(y^5 - x^3 - 3*x + x*y); L
            Function field in w defined by w^5 + x*w - x^3 - 3*x

        TESTS:

        Test that :trac:`17033` is fixed::

            sage: K.<t> = FunctionField(QQ)
            sage: R.<x> = QQ[]
            sage: M.<z> = K.extension(x^7-x-t)
            sage: M(x)
            z
            sage: M('z')
            z
            sage: M('x')
            Traceback (most recent call last):
            ...
            TypeError: unable to evaluate 'x' in Fraction Field of Univariate Polynomial Ring in t over Rational Field
        """
        from sage.rings.polynomial.polynomial_element import is_Polynomial
        if polynomial.parent().ngens()>1 or not is_Polynomial(polynomial):
            raise TypeError("polynomial must be univariate a polynomial")
        if names is None:
            names = (polynomial.variable_name(), )
        elif names != polynomial.variable_name():
            polynomial = polynomial.change_variable_name(names)
        if polynomial.degree() <= 0:
            raise ValueError("polynomial must have positive degree")
        base_field = polynomial.base_ring()
        if not isinstance(base_field, FunctionField):
            raise TypeError("polynomial must be over a FunctionField")
        self._element_class = element_class
        self._element_init_pass_parent = False
        self._base_field = base_field
        self._polynomial = polynomial

        FunctionField.__init__(self, base_field, names=names, category = category)

        self._hash = hash(polynomial)
        self._ring = self._polynomial.parent()
        self._populate_coercion_lists_(coerce_list=[base_field, self._ring])
        self._gen = self(self._ring.gen())

    def __reduce__(self):
        """
        Returns the arguments which were used to create this instance. The rationale for this is explained in the documentation of ``UniqueRepresentation``.

        EXAMPLES::

            sage: K.<x> = FunctionField(QQ); R.<y> = K[]
            sage: L = K.extension(y^2-x)
            sage: clazz,args = L.__reduce__()
            sage: clazz(*args)
            Function field in y defined by y^2 - x
        """
        from .constructor import FunctionField_polymod as FunctionField_polymod_Constructor
        return  FunctionField_polymod_Constructor, (self._polynomial, self._names)

    def __hash__(self):
        """
        Return hash of this function field.

        The hash value is equal to the hash of the defining polynomial.

        EXAMPLES::

            sage: K.<x> = FunctionField(QQ); R.<y> = K[]
            sage: L = K.extension(y^5 - x^3 - 3*x + x*y)
            sage: hash(L) == hash(L.polynomial())
            True

        """
        return self._hash

<<<<<<< HEAD
    def monic_integral_model(self, names=None):
=======
    def _to_base_field(self, f):
        r"""
        Return ``f`` as an element of the :meth:`base_field`.

        INPUT:

        - ``f`` -- an element of this function field which lies in the base
          field.

        EXAMPLES::

            sage: K.<x> = FunctionField(QQ)
            sage: R.<y> = K[]
            sage: L.<y> = K.extension(y^2 - x)
            sage: L._to_base_field(L(x))
            x
            sage: L._to_base_field(y)
            Traceback (most recent call last):
            ...
            ValueError: y is not an element of the base field

        TESTS:

        Verify that :trac:`21872` has been resolved::

            sage: R.<z> = L[]
            sage: M.<z> = L.extension(z^2 - y)

            sage: M(1) in QQ
            True
            sage: M(y) in L
            True
            sage: M(x) in K
            True
            sage: z in K
            False

        """
        K = self.base_field()
        if f.element().is_constant():
            return K(f.element())
        raise ValueError("%r is not an element of the base field"%(f,))

    def _to_constant_base_field(self, f):
        r"""
        Return ``f`` as an element of the :meth:`constant_base_field`.

        INPUT:

        - ``f`` -- an element of this rational function field which is a
          constant

        EXAMPLES::

            sage: K.<x> = FunctionField(QQ)
            sage: R.<y> = K[]
            sage: L.<y> = K.extension(y^2 - x)
            sage: L._to_constant_base_field(L(1))
            1
            sage: L._to_constant_base_field(y)
            Traceback (most recent call last):
            ...
            ValueError: y is not an element of the base field

        TESTS:

        Verify that :trac:`21872` has been resolved::

            sage: L(1) in QQ
            True
            sage: y in QQ
            False

        """
        return self.base_field()._to_constant_base_field(self._to_base_field(f))

    def monic_integral_model(self, names):
>>>>>>> 2600c921
        """
        Return a function field isomorphic to this field but which is an
        extension of a rational function field with defining polynomial that is
        monic and integral over the constant base field.

        INPUT:

        - ``names`` -- a string, a tuple of up to two strings, or ``None``
          (default: ``None``), the name of the generator of the field, and
          the name of the generator of the underlying rational function
          field (if a tuple); if ``None``, then the names are chosen
          automatically.

        OUTPUT:

        A triple ``(F,f,t)`` where ``F`` is a function field, ``f`` is an
        isomorphism from ``F`` to this field, and ``t`` is the inverse of
        ``f``.

        EXAMPLES::

            sage: K.<x> = FunctionField(QQ)
            sage: R.<y> = K[]
            sage: L.<y> = K.extension(x^2*y^5 - 1/x); L
            Function field in y defined by x^2*y^5 - 1/x
            sage: A, from_A, to_A = L.monic_integral_model('z')
            sage: A
            Function field in z defined by z^5 - x^12
            sage: from_A
            Function Field morphism:
              From: Function field in z defined by z^5 - x^12
              To:   Function field in y defined by x^2*y^5 - 1/x
              Defn: z |--> x^3*y
                    x |--> x
            sage: to_A
            Function Field morphism:
              From: Function field in y defined by x^2*y^5 - 1/x
              To:   Function field in z defined by z^5 - x^12
              Defn: y |--> 1/x^3*z
                    x |--> x
            sage: to_A(y)
            1/x^3*z
            sage: from_A(to_A(y))
            y
            sage: from_A(to_A(1/y))
            x^3*y^4
            sage: from_A(to_A(1/y)) == 1/y
            True

        This also works for towers of function fields::

            sage: R.<z> = L[]
            sage: M.<z> = L.extension(z^2*y - 1/x)
            sage: M.monic_integral_model()
            (Function field in z_ defined by z_^10 - x^18, Function Field morphism:
              From: Function field in z_ defined by z_^10 - x^18
              To:   Function field in z defined by y*z^2 - 1/x
              Defn: z_ |--> x^2*z
                    x |--> x, Function Field morphism:
              From: Function field in z defined by y*z^2 - 1/x
              To:   Function field in z_ defined by z_^10 - x^18
              Defn: z |--> 1/x^2*z_
                    y |--> 1/x^15*z_^8
                    x |--> x)

        TESTS:

        If the field is already a monic integral extension, then it is returned
        unchanged::

            sage: K.<x> = FunctionField(QQ)
            sage: R.<y> = K[]
            sage: L.<y> = K.extension(y^2-x)
            sage: L.monic_integral_model()
            (Function field in y defined by y^2 - x, Function Field endomorphism of Function field in y defined by y^2 - x
              Defn: y |--> y
                    x |--> x, Function Field endomorphism of Function field in y defined by y^2 - x
              Defn: y |--> y
                    x |--> x)

        Unless ``names`` does not match with the current names::

            sage: L.monic_integral_model(names=('yy','xx'))
            (Function field in yy defined by yy^2 - xx, Function Field morphism:
              From: Function field in yy defined by yy^2 - xx
              To:   Function field in y defined by y^2 - x
              Defn: yy |--> y
                    xx |--> x, Function Field morphism:
              From: Function field in y defined by y^2 - x
              To:   Function field in yy defined by yy^2 - xx
              Defn: y |--> yy
                    x |--> xx)

        """
        if names is None:
            pass
        elif not isinstance(names, tuple):
            names = (names,)
        elif len(names) > 2:
            raise ValueErorr("names must contain at most 2 entries")

        if self.base_field() is not self.rational_function_field():
            L,from_L,to_L = self.simple_model()
            ret,ret_to_L,L_to_ret = L.monic_integral_model(names)
            from_ret = ret.hom( [from_L(ret_to_L(ret.gen())), from_L(ret_to_L(ret.base_field().gen()))] )
            to_ret = self.hom( [L_to_ret(to_L(k.gen())) for k in self._intermediate_fields(self.rational_function_field())] )
            return ret, from_ret, to_ret
        else:
            if self.polynomial().is_monic() and all([c.denominator().is_one() for c in self.polynomial()]):
                # self is already monic and integral
                if names is None or names == ():
                    names = (self.variable_name(),)
                return self.change_variable_name(names)
            else:
                if names is None or names == ():
                    names = (self.variable_name()+"_",)
                if len(names) == 1:
                    names = (names[0], self.rational_function_field().variable_name())

                g, d = self._make_monic_integral(self.polynomial())
                K,from_K,to_K = self.base_field().change_variable_name(names[1])
                g = g.map_coefficients(to_K)
                ret = K.extension(g, names=names[0])
                from_ret = ret.hom([self.gen() * d, self.base_field().gen()])
                to_ret = self.hom([ret.gen() / d, ret.base_field().gen()])
                return ret, from_ret, to_ret

    def _make_monic_integral(self, f):
        r"""
        Let y be a root of ``f``.  This function returns a monic
        integral polynomial g and an element d of the base field such
        that g(y*d)=0.

        EXAMPLES::

            sage: K.<x> = FunctionField(QQ); R.<y> = K[];
            sage: L.<y> = K.extension(x^2*y^5 - 1/x)
            sage: g, d = L._make_monic_integral(L.polynomial()); g,d
            (y^5 - x^12, x^3)
            sage: (y*d).is_integral()
            True
            sage: g.is_monic()
            True
            sage: g(y*d)
            0
        """
        R = f.base_ring()
        if not isinstance(R, RationalFunctionField):
            raise NotImplementedError

        # make f monic
        n = f.degree()
        c = f.leading_coefficient()
        if c != 1:
            f = f / c

        # find lcm of denominators
        from sage.arith.all import lcm
        # would be good to replace this by minimal...
        d = lcm([b.denominator() for b in f.list() if b])
        if d != 1:
            x = f.parent().gen()
            g = (d**n) * f(x/d)
        else:
            g = f
        return g, d

    def constant_field(self):
        """
        Return the algebraic closure of the constant field of the base
        field in this function field.

        EXAMPLES::

            sage: K.<x> = FunctionField(QQ); R.<y> = K[]
            sage: L.<y> = K.extension(y^5 - (x^3 + 2*x*y + 1/x))
            sage: L.constant_field()
            Traceback (most recent call last):
            ...
            NotImplementedError
        """
        raise NotImplementedError

    def constant_base_field(self):
        """
        Return the constant field of the base rational function field.

        EXAMPLES::

            sage: K.<x> = FunctionField(QQ); R.<y> = K[]
            sage: L.<y> = K.extension(y^5 - (x^3 + 2*x*y + 1/x)); L
            Function field in y defined by y^5 - 2*x*y + (-x^4 - 1)/x
            sage: L.constant_base_field()
            Rational Field
            sage: S.<z> = L[]
            sage: M.<z> = L.extension(z^2 - y)
            sage: M.constant_base_field()
            Rational Field
        """
        return self.base_field().constant_base_field()

    @cached_method(key=lambda self, base: self.base_field() if base is None else base)
    def degree(self, base=None):
        """
        Return the degree of this function field over the function field
        ``base``.

        INPUT:

        - ``base`` -- a function field or ``None`` (default: ``None``), a
          function field from which this field has been constructed as a finite
          extension.

        EXAMPLES::

            sage: K.<x> = FunctionField(QQ)
            sage: R.<y> = K[]
            sage: L.<y> = K.extension(y^5 - (x^3 + 2*x*y + 1/x)); L
            Function field in y defined by y^5 - 2*x*y + (-x^4 - 1)/x
            sage: L.degree()
            5
            sage: L.degree(L)
            1

            sage: R.<z> = L[]
            sage: M.<z> = L.extension(z^2 - y)
            sage: M.degree(L)
            2
            sage: M.degree(K)
            10

        TESTS::

            sage: L.degree(M)
            Traceback (most recent call last):
            ...
            ValueError: base must be None or the rational function field

        """
        if base is None:
            base = self.base_field()
        if base is self:
            from sage.rings.integer_ring import ZZ
            return ZZ(1)
        return self._polynomial.degree() * self.base_field().degree(base)

    def _repr_(self):
        """
        Return string representation of this function field.

        EXAMPLES::

            sage: K.<x> = FunctionField(QQ); R.<y> = K[]
            sage: L.<y> = K.extension(y^5 - (x^3 + 2*x*y + 1/x))
            sage: L._repr_()
            'Function field in y defined by y^5 - 2*x*y + (-x^4 - 1)/x'
        """
        return "Function field in %s defined by %s"%(self.variable_name(), self._polynomial)

    def base_field(self):
        """
        Return the base field of this function field.  This function
        field is presented as L = K[y]/(f(y)), and the base field is
        by definition the field K.

        EXAMPLES::

            sage: K.<x> = FunctionField(QQ); R.<y> = K[]
            sage: L.<y> = K.extension(y^5 - (x^3 + 2*x*y + 1/x))
            sage: L.base_field()
            Rational function field in x over Rational Field
        """
        return self._base_field

    def random_element(self, *args, **kwds):
        """
        Create a random element of this function field.  Parameters
        are passed onto the random_element method of the base_field.

        EXAMPLES::

            sage: K.<x> = FunctionField(QQ); R.<y> = K[]
            sage: L.<y> = K.extension(y^2 - (x^2 + x))
            sage: L.random_element() # random
            ((x^2 - x + 2/3)/(x^2 + 1/3*x - 1))*y^2 + ((-1/4*x^2 + 1/2*x - 1)/(-5/2*x + 2/3))*y + (-1/2*x^2 - 4)/(-12*x^2 + 1/2*x - 1/95)
        """
        return self(self._ring.random_element(degree=self.degree(), *args, **kwds))

    def polynomial(self):
        """
        Return the univariate polynomial that defines this function
        field, i.e., the polynomial f(y) so that this function field
        is of the form K[y]/(f(y)).

        EXAMPLES::

            sage: K.<x> = FunctionField(QQ); R.<y> = K[]
            sage: L.<y> = K.extension(y^5 - (x^3 + 2*x*y + 1/x))
            sage: L.polynomial()
            y^5 - 2*x*y + (-x^4 - 1)/x
        """
        return self._polynomial

    def polynomial_ring(self):
        """
        Return the polynomial ring used to represent elements of this
        function field.  If we view this function field as being presented
        as K[y]/(f(y)), then this function returns the ring K[y].

        EXAMPLES::

            sage: K.<x> = FunctionField(QQ); R.<y> = K[]
            sage: L.<y> = K.extension(y^5 - (x^3 + 2*x*y + 1/x))
            sage: L.polynomial_ring()
            Univariate Polynomial Ring in y over Rational function field in x over Rational Field
        """
        return self._ring

    @cached_method(key=lambda self, base: self.base_field() if base is None else base)
    def vector_space(self, base=None):
        """
        Return a vector space `V` and isomorphisms from this field to `V` and
        from `V` to this field.
<<<<<<< HEAD

        This function allows us to identify the elements of this field with
        elements of a vector space over the base field, which is useful for
        representation and arithmetic with orders, ideals, etc.

        INPUT:

=======

        This function allows us to identify the elements of this field with
        elements of a vector space over the base field, which is useful for
        representation and arithmetic with orders, ideals, etc.

        INPUT:

>>>>>>> 2600c921
        - ``base`` -- a function field or ``None`` (default: ``None``), the
          returned vector space is over ``base`` which defaults to the base
          field of this function field.

        OUTPUT:

        - ``V`` -- a vector space over base field
        - ``from_V`` -- an isomorphism from V to this field
        - ``to_V`` -- an isomorphism from this field to V

        EXAMPLES:

        We define a function field::

            sage: K.<x> = FunctionField(QQ); R.<y> = K[]
            sage: L.<y> = K.extension(y^5 - (x^3 + 2*x*y + 1/x)); L
            Function field in y defined by y^5 - 2*x*y + (-x^4 - 1)/x

        We get the vector spaces, and maps back and forth::

            sage: V, from_V, to_V = L.vector_space()
            sage: V
            Vector space of dimension 5 over Rational function field in x over Rational Field
            sage: from_V
            Isomorphism morphism:
              From: Vector space of dimension 5 over Rational function field in x over Rational Field
              To:   Function field in y defined by y^5 - 2*x*y + (-x^4 - 1)/x
            sage: to_V
            Isomorphism morphism:
              From: Function field in y defined by y^5 - 2*x*y + (-x^4 - 1)/x
              To:   Vector space of dimension 5 over Rational function field in x over Rational Field

        We convert an element of the vector space back to the function field::

            sage: from_V(V.1)
            y

        We define an interesting element of the function field::

            sage: a = 1/L.0; a
            (-x/(-x^4 - 1))*y^4 + 2*x^2/(-x^4 - 1)

        We convert it to the vector space, and get a vector over the base field::

            sage: to_V(a)
            (2*x^2/(-x^4 - 1), 0, 0, 0, -x/(-x^4 - 1))

        We convert to and back, and get the same element::

            sage: from_V(to_V(a)) == a
            True

        In the other direction::

            sage: v = x*V.0 + (1/x)*V.1
            sage: to_V(from_V(v)) == v
            True

        And we show how it works over an extension of an extension field::

            sage: R2.<z> = L[]; M.<z> = L.extension(z^2 -y)
            sage: M.vector_space()
            (Vector space of dimension 2 over Function field in y defined by y^5 - 2*x*y + (-x^4 - 1)/x, Isomorphism morphism:
              From: Vector space of dimension 2 over Function field in y defined by y^5 - 2*x*y + (-x^4 - 1)/x
              To:   Function field in z defined by z^2 - y, Isomorphism morphism:
              From: Function field in z defined by z^2 - y
              To:   Vector space of dimension 2 over Function field in y defined by y^5 - 2*x*y + (-x^4 - 1)/x)

        We can also get the vector space of ``M`` over ``K``::

            sage: M.vector_space(K)
            (Vector space of dimension 10 over Rational function field in x over Rational Field, Isomorphism morphism:
              From: Vector space of dimension 10 over Rational function field in x over Rational Field
              To:   Function field in z defined by z^2 - y, Isomorphism morphism:
              From: Function field in z defined by z^2 - y
              To:   Vector space of dimension 10 over Rational function field in x over Rational Field)

        """
<<<<<<< HEAD
        from maps import MapVectorSpaceToFunctionField, MapFunctionFieldToVectorSpace
=======
        from .maps import MapVectorSpaceToFunctionField, MapFunctionFieldToVectorSpace
>>>>>>> 2600c921
        if base is None:
            base = self.base_field()
        degree = self.degree(base)
        V = base**degree;
        from_V = MapVectorSpaceToFunctionField(V, self)
        to_V   = MapFunctionFieldToVectorSpace(self, V)
        return (V, from_V, to_V)

    def maximal_order(self):
        """
        Return the maximal_order of self.  If we view self as L =
        K[y]/(f(y)), then this is the ring of elements of L that are
        integral over K.

        EXAMPLES:

        This is not yet implemented...::

            sage: K.<x> = FunctionField(QQ); R.<y> = K[]
            sage: L.<y> = K.extension(y^5 - (x^3 + 2*x*y + 1/x))
            sage: L.maximal_order()
            Traceback (most recent call last):
            ...
            NotImplementedError
        """
        raise NotImplementedError

    def _element_constructor_(self, x):
        r"""
        Make ``x`` into an element of this function field, possibly not canonically.

        INPUT:

            - ``x`` -- the element

        OUTPUT:

            ``x``, as an element of this function field

        TESTS::

            sage: K.<x> = FunctionField(QQ); R.<y> = K[]
            sage: L.<y> = K.extension(y^5 - (x^3 + 2*x*y + 1/x))
            sage: L._element_constructor_(L.polynomial_ring().gen())
            y
        """
        if isinstance(x, FunctionFieldElement):
            return FunctionFieldElement_polymod(self, self._ring(x.element()))
        return FunctionFieldElement_polymod(self, self._ring(x))

    def gen(self, n=0):
        """
        Return the ``n``-th generator of this function field. By default ``n`` is 0; any other
        value of ``n`` leads to an error. The generator is the class of y, if we view
        self as being presented as K[y]/(f(y)).

        EXAMPLES::

            sage: K.<x> = FunctionField(QQ); R.<y> = K[]
            sage: L.<y> = K.extension(y^5 - (x^3 + 2*x*y + 1/x))
            sage: L.gen()
            y
            sage: L.gen(1)
            Traceback (most recent call last):
            ...
            IndexError: Only one generator.
        """
        if n != 0: raise IndexError("Only one generator.")
        return self._gen

    def ngens(self):
        """
        Return the number of generators of this function field over
        its base field.  This is by definition 1.

        EXAMPLES::

            sage: K.<x> = FunctionField(QQ); R.<y> = K[]
            sage: L.<y> = K.extension(y^5 - (x^3 + 2*x*y + 1/x))
            sage: L.ngens()
            1
        """
        return 1

    def equation_order(self):
        """
        If we view self as being presented as K[y]/(f(y)), then this
        function returns the order generated by the class of y.  If f
        is not monic, then :meth:`_make_monic_integral` is called, and instead we
        get the order generated by some integral multiple of a root of f.

        EXAMPLES::

            sage: K.<x> = FunctionField(QQ); R.<y> = K[]
            sage: L.<y> = K.extension(y^5 - (x^3 + 2*x*y + 1/x))
            sage: O = L.equation_order()
            sage: O.basis()
            (1, x*y, x^2*y^2, x^3*y^3, x^4*y^4)

        We try an example, in which the defining polynomial is not
        monic and is not integral::

            sage: K.<x> = FunctionField(QQ); R.<y> = K[]
            sage: L.<y> = K.extension(x^2*y^5 - 1/x); L
            Function field in y defined by x^2*y^5 - 1/x
            sage: O = L.equation_order()
            sage: O.basis()
            (1, x^3*y, x^6*y^2, x^9*y^3, x^12*y^4)
        """
        d = self._make_monic_integral(self.polynomial())[1]
        return self.order(d*self.gen(), check=False)

    def hom(self, im_gens, base_morphism=None):
        """
        Create a homomorphism from self to another function field.

        INPUT:

           - ``im_gens`` -- a list of images of the generators of self
             and of successive base rings.

           - ``base_morphism`` -- (default: None) a homomorphism of
             the base ring, after the im_gens are used.  Thus if
             im_gens has length 2, then base_morphism should be a morphism
             from self.base_ring().base_ring().

        EXAMPLES:

        We create a rational function field, and a quadratic extension of it::

            sage: K.<x> = FunctionField(QQ); R.<y> = K[]
            sage: L.<y> = K.extension(y^2 - x^3 - 1)

        We make the field automorphism that sends y to -y::

            sage: f = L.hom(-y); f
            Function Field endomorphism of Function field in y defined by y^2 - x^3 - 1
              Defn: y |--> -y

        Evaluation works::

            sage: f(y*x - 1/x)
            -x*y - 1/x

        We try to define an invalid morphism::

            sage: f = L.hom(y+1)
            Traceback (most recent call last):
            ...
            ValueError: invalid morphism

        We make a morphism of the base rational function field::

            sage: phi = K.hom(x+1); phi
            Function Field endomorphism of Rational function field in x over Rational Field
              Defn: x |--> x + 1
            sage: phi(x^3 - 3)
            x^3 + 3*x^2 + 3*x - 2
            sage: (x+1)^3-3
            x^3 + 3*x^2 + 3*x - 2

        We make a morphism by specifying where the generators and the
        base generators go::

            sage: L.hom([-y, x])
            Function Field endomorphism of Function field in y defined by y^2 - x^3 - 1
              Defn: y |--> -y
                    x |--> x

        The usage of the keyword base_morphism is not implemented yet::

            sage: L.hom([-y, x-1], base_morphism=phi)
            Traceback (most recent call last):
            ...
            NotImplementedError: Function field homorphisms with optional argument base_morphism are not implemented yet. Please specify the images of the generators of the base fields manually.

        We make another extension of a rational function field::

            sage: K2.<t> = FunctionField(QQ); R2.<w> = K2[]
            sage: L2.<w> = K2.extension((4*w)^2 - (t+1)^3 - 1)

        We define a morphism, by giving the images of generators::

            sage: f = L.hom([4*w, t+1]); f
            Function Field morphism:
              From: Function field in y defined by y^2 - x^3 - 1
              To:   Function field in w defined by 16*w^2 - t^3 - 3*t^2 - 3*t - 2
              Defn: y |--> 4*w
                    x |--> t + 1

        Evaluation works, as expected::

            sage: f(y+x)
            4*w + t + 1
            sage: f(x*y + x/(x^2+1))
            (4*t + 4)*w + (t + 1)/(t^2 + 2*t + 2)

        We make another extension of a rational function field::

            sage: K3.<yy> = FunctionField(QQ); R3.<xx> = K3[]
            sage: L3.<xx> = K3.extension(yy^2 - xx^3 - 1)

        This is the function field L with the generators exchanged. We define a morphism to L::

            sage: g = L3.hom([x,y]); g
            Function Field morphism:
              From: Function field in xx defined by -xx^3 + yy^2 - 1
              To:   Function field in y defined by y^2 - x^3 - 1
              Defn: xx |--> x
                    yy |--> y

        """
        if base_morphism is not None:
            raise NotImplementedError("Function field homorphisms with optional argument base_morphism are not implemented yet. Please specify the images of the generators of the base fields manually.")

        if not isinstance(im_gens, (list,tuple)):
            im_gens = [im_gens]
        if len(im_gens) == 0:
            raise ValueError("no images specified")

        if len(im_gens) > 1:
            base_morphism = self.base_field().hom(im_gens[1:], base_morphism)

        # the codomain of this morphism is the field containing all the im_gens
        codomain = im_gens[0].parent();
        if base_morphism is not None:
            if base_morphism.codomain().has_coerce_map_from(codomain):
                codomain = base_morphism.codomain();

        from .maps import FunctionFieldMorphism_polymod
        return FunctionFieldMorphism_polymod(self.Hom(codomain), im_gens[0], base_morphism)

    @cached_method
    def genus(self):
        """
        Return the genus of this function field
        For now, the genus is computed using singular

        EXAMPLES::

            sage: K.<x> = FunctionField(QQ); R.<y> = K[]
            sage: L.<y> = K.extension(y^3 - (x^3 + 2*x*y + 1/x))
            sage: L.genus()
            3
        """
        # unfortunately singular can not compute the genus with the polynomial_ring()._singular_
        # object because genus method only accepts a ring of transdental degree 2 over a prime field
        # not a ring of transdental degree 1 over a rational function field of one variable

        if is_RationalFunctionField(self._base_field) and self._base_field.constant_field().is_prime_field():

            #Making the auxiliary ring which only has polynomials with integral coefficients.
            tmpAuxRing = PolynomialRing(self._base_field.constant_field(), str(self._base_field.gen())+','+str(self._ring.gen()))
            intMinPoly, d = self._make_monic_integral(self._polynomial)
            curveIdeal = tmpAuxRing.ideal(intMinPoly)

            singular.lib('normal.lib') #loading genus method in singular
            return int(curveIdeal._singular_().genus())

        else:
            raise NotImplementedError("Computation of genus over this rational function field not implemented yet")

    def _simple_model(self, name='v'):
        r"""
        Helper method for :meth:`simple_model` which, for a tower of extensions
        `M/L/K(x)` over a rational function field `K(x)` with `K` perfect,
        finds a finite extension `N/K(x)` isomorphic to `M`.

        INPUT:

        - ``name`` -- a string, the name of the generator of `N`

        ALGORITHM:

        Since `K` is perfect, the extension `M/K(x)` is simple, i.e., generated
        by a single element [BM1940]_. Therefore, there are only finitely many
        intermediate fields (Exercise 3.6.7 in [Bosch2009]_).
        Let `a` be a generator of `M/L` and let `a` be a generator of `L/K(x)`.
        For some `i` the field `N_i=K(x)(a+x^ib)` is isomorphic to `M` and so
        it is enough to test for all terms of the form `a+x^ib` whether they
        generate a field of the right degree.
        Indeed, suppose for contradiction that for all `i` we had `N_i\neq M`.
        Then `N_i=N_j` for some `i,j`.  Thus `(a+x^ib)-(a+x^jb)=b(x^i-x^j)\in
        N_j` and so `b\in N_j`.  Similarly,
        `a+x^ib-x^{i-j}(a+x^jb)=a(1+x^{i-j})\in N_j` and so `a\in N_j`.
        Therefore, `N_j=M`.

        REFERENCES:

        .. [BM1940] Becker, M. F., and Saunders MacLane. The minimum number of
        generators for inseparable algebraic extensions. Bulletin of the
        American Mathematical Society 46, no. 2 (1940): 182-186.

        .. [Bosch2009] Bosch, S., Algebra, Springer 2009

        TESTS::

            sage: K.<x> = FunctionField(QQ)
            sage: R.<y> = K[]
            sage: L.<y> = K.extension(y^2-x)
            sage: R.<z> = L[]
            sage: M.<z> = L.extension(z^2-y)
            sage: M._simple_model()
            (Function field in v defined by v^4 - x,
             Function Field morphism:
              From: Function field in v defined by v^4 - x
              To:   Function field in z defined by z^2 - y
              Defn: v |--> z,
             Function Field morphism:
              From: Function field in z defined by z^2 - y
              To:   Function field in v defined by v^4 - x
              Defn: z |--> v
                    y |--> v^2)

        Check that this also works for inseparable extensions::

            sage: K.<x> = FunctionField(GF(2))
            sage: R.<y> = K[]
            sage: L.<y> = K.extension(y^2-x)
            sage: R.<z> = L[]
            sage: M.<z> = L.extension(z^2-y)
            sage: M._simple_model()
            (Function field in v defined by v^4 + x,
             Function Field morphism:
              From: Function field in v defined by v^4 + x
              To:   Function field in z defined by z^2 + y
              Defn: v |--> z,
             Function Field morphism:
              From: Function field in z defined by z^2 + y
              To:   Function field in v defined by v^4 + x
              Defn: z |--> v
                    y |--> v^2)

        An example where the generator of the last extension does not generate
        the extension of the rational function field::

            sage: K.<x> = FunctionField(GF(2))
            sage: R.<y> = K[]
            sage: L.<y> = K.extension(y^2-x)
            sage: R.<z> = L[]
            sage: M.<z> = L.extension(z^3-1)
            sage: M._simple_model()
            (Function field in v defined by v^6 + x*v^4 + x^2*v^2 + x^3 + 1,
             Function Field morphism:
               From: Function field in v defined by v^6 + x*v^4 + x^2*v^2 + x^3 + 1
               To:   Function field in z defined by z^3 + 1
               Defn: v |--> z + y,
             Function Field morphism:
               From: Function field in z defined by z^3 + 1
               To:   Function field in v defined by v^6 + x*v^4 + x^2*v^2 + x^3 + 1
               Defn: z |--> v^4 + x^2
                     y |--> v^4 + v + x^2)

        """
        M = self
        L = M.base_field()
        K = L.base_field()

        assert(is_RationalFunctionField(K))
        assert(K is not L)
        assert(L is not M)

        if not K.constant_field().is_perfect():
            raise NotImplementedError("simple_model() only implemented over perfect constant fields")

        x = K.gen()
        b = L.gen()
        a = M.gen()

        # using a+x^i*b tends to lead to huge powers of x in the minimal
        # polynomial of the resulting field; it is better to try terms of
        # the form a+i*b first (but in characteristic p>0 there are only
        # finitely many of these)
        # We systematically try elements of the form a+b*factor*x^exponent
        factor = self.constant_base_field().zero()
        exponent = 0
        while True:
            v = M(a+b*factor*x**exponent)
            minpoly = v.matrix(K).minpoly()
            if minpoly.degree() == M.degree()*L.degree():
                break
            factor += 1
            if factor == 0:
                factor = self.constant_base_field().one()
                exponent += 1

        N = K.extension(minpoly, names=(name,))

        # the morphism N -> M, v |-> v
        N_to_M = N.hom(v)

        # the morphism M -> N, b |-> M_b, a |-> M_a
        V, V_to_M, M_to_V = M.vector_space(K)
        V, V_to_N, N_no_V = N.vector_space(K)
        from sage.matrix.matrix_space import MatrixSpace
        MS = MatrixSpace(V.base_field(), V.dimension())
        # the power basis of v over K
        B = [M_to_V(v**i) for i in range(V.dimension())]
        B = MS(B)
        M_b = V_to_N(B.solve_left(M_to_V(b)))
        M_a = V_to_N(B.solve_left(M_to_V(a)))
        M_to_N = M.hom([M_a,M_b])

        return N, N_to_M, M_to_N

    @cached_method
    def simple_model(self, name=None):
        """
        Return a function field isomorphic to this field which is a simple
        extension of a rational function field.

        INPUT:

        - ``name`` -- a string or ``None`` (default: ``None``), the name of generator of the
          simple extension. If ``None``, then the name of the generator will be
          the same as the name of the generator of this function field.

        OUTPUT:

        A triple ``(F,f,t)`` where ``F`` is a field isomorphic to this field,
        ``f`` is an isomorphism from ``F`` to this function field and ``t`` is
        the inverse of ``f``.

        EXAMPLES:

        A tower of four function fields::

            sage: K.<x> = FunctionField(QQ); R.<z> = K[]
            sage: L.<z> = K.extension(z^2-x); R.<u> = L[]
            sage: M.<u> = L.extension(u^2-z); R.<v> = M[]
            sage: N.<v> = M.extension(v^2-u)

        The fields N and M as simple extensions of K::

            sage: N.simple_model()
            (Function field in v defined by v^8 - x,
             Function Field morphism:
              From: Function field in v defined by v^8 - x
              To:   Function field in v defined by v^2 - u
              Defn: v |--> v,
             Function Field morphism:
              From: Function field in v defined by v^2 - u
              To:   Function field in v defined by v^8 - x
              Defn: v |--> v
                    u |--> v^2
                    z |--> v^4
                    x |--> x)
            sage: M.simple_model()
            (Function field in u defined by u^4 - x,
             Function Field morphism:
              From: Function field in u defined by u^4 - x
              To:   Function field in u defined by u^2 - z
              Defn: u |--> u,
             Function Field morphism:
              From: Function field in u defined by u^2 - z
              To:   Function field in u defined by u^4 - x
              Defn: u |--> u
                    z |--> u^2
                    x |--> x)

        An optional parameter ``name`` can be used to set the name of the
        generator of the simple extension::

            sage: M.simple_model(name='t')
            (Function field in t defined by t^4 - x, Function Field morphism:
              From: Function field in t defined by t^4 - x
              To:   Function field in u defined by u^2 - z
              Defn: t |--> u, Function Field morphism:
              From: Function field in u defined by u^2 - z
              To:   Function field in t defined by t^4 - x
              Defn: u |--> t
                    z |--> t^2
                    x |--> x)

        An example with higher degrees::

            sage: K.<x> = FunctionField(GF(3)); R.<y> = K[]
            sage: L.<y> = K.extension(y^5-x); R.<z> = L[]
            sage: M.<z> = L.extension(z^3-x)
            sage: M.simple_model()
            (Function field in z defined by z^15 + x*z^12 + x^2*z^9 + 2*x^3*z^6 + 2*x^4*z^3 + 2*x^5 + 2*x^3,
             Function Field morphism:
               From: Function field in z defined by z^15 + x*z^12 + x^2*z^9 + 2*x^3*z^6 + 2*x^4*z^3 + 2*x^5 + 2*x^3
               To:   Function field in z defined by z^3 + 2*x
               Defn: z |--> z + y,
             Function Field morphism:
               From: Function field in z defined by z^3 + 2*x
               To:   Function field in z defined by z^15 + x*z^12 + x^2*z^9 + 2*x^3*z^6 + 2*x^4*z^3 + 2*x^5 + 2*x^3
               Defn: z |--> 2/x*z^6 + 2*z^3 + z + 2*x
                     y |--> 1/x*z^6 + z^3 + x
                     x |--> x)

        This also works for inseparable extensions::

            sage: K.<x> = FunctionField(GF(2)); R.<y> = K[]
            sage: L.<y> = K.extension(y^2-x); R.<z> = L[]
            sage: M.<z> = L.extension(z^2-y)
            sage: M.simple_model()
            (Function field in z defined by z^4 + x, Function Field morphism:
               From: Function field in z defined by z^4 + x
               To:   Function field in z defined by z^2 + y
               Defn: z |--> z, Function Field morphism:
               From: Function field in z defined by z^2 + y
               To:   Function field in z defined by z^4 + x
               Defn: z |--> z
                     y |--> z^2
                     x |--> x)

        """
        if name is None:
            name = self.variable_name()

        if is_RationalFunctionField(self.base_field()):
            # the extension is simple already
            if name == self.variable_name():
                from sage.categories.homset import Hom
                id = Hom(self,self).identity()
                return self, id, id
            else:
                ret = self.base_field().extension(self.polynomial(), names=(name,))
                f = ret.hom(self.gen())
                t = self.hom(ret.gen())
                return ret, f, t
        else:
            # recursively collapse the tower of fields
            base = self.base_field()
            base_, from_base_, to_base_ = base.simple_model()
            self_ = base_.extension(self.polynomial().map_coefficients(to_base_), names=(name,))
            gens_in_base_ = [to_base_(k.gen()) for k in base._intermediate_fields(base.rational_function_field())]
            to_self_ = self.hom([self_.gen()]+gens_in_base_)
            from_self_ = self_.hom([self.gen(),from_base_(base_.gen())])

            # now collapse self_/base_/K(x)
            ret, ret_to_self_, self__to_ret = self_._simple_model(name)
            ret_to_self = ret.hom(from_self_(ret_to_self_(ret.gen())))
            gens_in_ret = [self__to_ret(to_self_(k.gen())) for k in self._intermediate_fields(self.rational_function_field())]
            self_to_ret = self.hom(gens_in_ret)
            return ret, ret_to_self, self_to_ret

    @cached_method
    def primitive_element(self):
        r"""
        Return a primitive element over the underlying rational function field.

        If this is a finite extension of a rational function field `K(x)` with
        `K` perfect, then this is a simple extension of `K(x)`, i.e., there is
        a primitive element `y` which generates this field over `K(x)`. This
        method returns such an element `y`.

        EXAMPLES::

            sage: K.<x> = FunctionField(QQ)
            sage: R.<y> = K[]
            sage: L.<y> = K.extension(y^2-x)
            sage: R.<z> = L[]
            sage: M.<z> = L.extension(z^2-y)
            sage: R.<z> = L[]
            sage: N.<u> = L.extension(z^2-x-1)
            sage: N.primitive_element()
            u + y
            sage: M.primitive_element()
            z
            sage: L.primitive_element()
            y

        This also works for inseparable extensions::

            sage: K.<x> = FunctionField(GF(2))
            sage: R.<Y> = K[]
            sage: L.<y> = K.extension(Y^2-x)
            sage: R.<Z> = L[]
            sage: M.<z> = L.extension(Z^2-y)
            sage: M.primitive_element()
            z

        """
        N,f,t = self.simple_model()
        return f(N.gen())

    def change_variable_name(self, name):
        r"""
        Return a field isomorphic to this field with variable(s) ``name``.

        INPUT:

        - ``name`` -- a string or a tuple consisting of a strings, the names of
          the new variables starting with a generator of this field and going
          down to the rational function field.

        OUTPUT:

        A triple ``F,f,t`` where ``F`` is a function field, ``f`` is an
        isomorphism from ``F`` to this field, and ``t`` is the inverse of
        ``f``.

        EXAMPLES::

            sage: K.<x> = FunctionField(QQ)
            sage: R.<y> = K[]
            sage: L.<y> = K.extension(y^2 - x)
            sage: R.<z> = L[]
            sage: M.<z> = L.extension(z^2 - y)

            sage: M.change_variable_name('zz')
<<<<<<< HEAD
            (Function field in zz defined by zz^2 - y,
             Function Field morphism:
              From: Function field in zz defined by zz^2 - y
=======
            (Function field in zz defined by z^2 - y,
             Function Field morphism:
              From: Function field in zz defined by z^2 - y
>>>>>>> 2600c921
              To:   Function field in z defined by z^2 - y
              Defn: zz |--> z
                    y |--> y
                    x |--> x,
             Function Field morphism:
              From: Function field in z defined by z^2 - y
<<<<<<< HEAD
              To:   Function field in zz defined by zz^2 - y
=======
              To:   Function field in zz defined by z^2 - y
>>>>>>> 2600c921
              Defn: z |--> zz
                    y |--> y
                    x |--> x)
            sage: M.change_variable_name(('zz','yy'))
<<<<<<< HEAD
            (Function field in zz defined by zz^2 - yy, Function Field morphism:
              From: Function field in zz defined by zz^2 - yy
=======
            (Function field in zz defined by z^2 - yy, Function Field morphism:
              From: Function field in zz defined by z^2 - yy
>>>>>>> 2600c921
              To:   Function field in z defined by z^2 - y
              Defn: zz |--> z
                    yy |--> y
                    x |--> x, Function Field morphism:
              From: Function field in z defined by z^2 - y
<<<<<<< HEAD
              To:   Function field in zz defined by zz^2 - yy
=======
              To:   Function field in zz defined by z^2 - yy
>>>>>>> 2600c921
              Defn: z |--> zz
                    y |--> yy
                    x |--> x)
            sage: M.change_variable_name(('zz','yy','xx'))
<<<<<<< HEAD
            (Function field in zz defined by zz^2 - yy,
             Function Field morphism:
              From: Function field in zz defined by zz^2 - yy
=======
            (Function field in zz defined by z^2 - yy,
             Function Field morphism:
              From: Function field in zz defined by z^2 - yy
>>>>>>> 2600c921
              To:   Function field in z defined by z^2 - y
              Defn: zz |--> z
                    yy |--> y
                    xx |--> x,
             Function Field morphism:
              From: Function field in z defined by z^2 - y
<<<<<<< HEAD
              To:   Function field in zz defined by zz^2 - yy
=======
              To:   Function field in zz defined by z^2 - yy
>>>>>>> 2600c921
              Defn: z |--> zz
                    y |--> yy
                    x |--> xx)

        """
        if not isinstance(name, tuple):
            name = (name,)
        if len(name) == 0:
            raise ValueError("name must contain at least one string")
        elif len(name) == 1:
            base = self.base_field()
            from sage.categories.homset import Hom
            from_base = to_base = Hom(base,base).identity()
        else:
            base, from_base, to_base = self.base_field().change_variable_name(name[1:])

        ret = base.extension(self.polynomial().map_coefficients(to_base), names=(name[0],))
        f = ret.hom( [k.gen() for k in self._intermediate_fields(self.rational_function_field())] )
        t = self.hom( [k.gen() for k in ret._intermediate_fields(ret.rational_function_field())] )
        return ret, f, t

def is_RationalFunctionField(x):
    """
    Return ``True`` if ``x`` is of rational function field type.

    EXAMPLES::

        sage: from sage.rings.function_field.function_field import is_RationalFunctionField
        sage: is_RationalFunctionField(QQ)
        False
        sage: is_RationalFunctionField(FunctionField(QQ,'t'))
        True
    """
    return isinstance(x, RationalFunctionField)

class RationalFunctionField(FunctionField):
    """
    A rational function field K(t) in one variable, over an arbitrary
    base field.

    EXAMPLES::

        sage: K.<t> = FunctionField(GF(3)); K
        Rational function field in t over Finite Field of size 3
        sage: K.gen()
        t
        sage: 1/t + t^3 + 5
        (t^4 + 2*t + 1)/t

    There are various ways to get at the underlying fields and rings
    associated to a rational function field::

        sage: K.<t> = FunctionField(GF(7))
        sage: K.base_field()
        Rational function field in t over Finite Field of size 7
        sage: K.field()
        Fraction Field of Univariate Polynomial Ring in t over Finite Field of size 7
        sage: K.constant_field()
        Finite Field of size 7
        sage: K.maximal_order()
        Maximal order in Rational function field in t over Finite Field of size 7

    We define a morphism::

        sage: K.<t> = FunctionField(QQ)
        sage: L = FunctionField(QQ, 'tbar') # give variable name as second input
        sage: K.hom(L.gen())
        Function Field morphism:
          From: Rational function field in t over Rational Field
          To:   Rational function field in tbar over Rational Field
          Defn: t |--> tbar
    """
    def __init__(self, constant_field, names,
            element_class = FunctionFieldElement_rational,
            category=CAT):
        """
        Create a rational function field in one variable.

        INPUT:

            - ``constant_field`` -- an arbitrary field
            - ``names`` -- a string or tuple of length 1
            - ``category`` -- default: FunctionFields()

        EXAMPLES::

            sage: K.<t> = FunctionField(CC); K
            Rational function field in t over Complex Field with 53 bits of precision
            sage: K.category()
            Category of function fields
            sage: FunctionField(QQ[I], 'alpha')
            Rational function field in alpha over Number Field in I with defining polynomial x^2 + 1

        Must be over a field::

            sage: FunctionField(ZZ, 't')
            Traceback (most recent call last):
            ...
            TypeError: constant_field must be a field
        """
        if names is None:
            raise ValueError("variable name must be specified")
        elif not isinstance(names, tuple):
            names = (names, )
        if not constant_field.is_field():
            raise TypeError("constant_field must be a field")
        self._element_class = element_class
        self._element_init_pass_parent = False
        self._constant_field = constant_field
        FunctionField.__init__(self, self, names=names, category = category)
        R = constant_field[names[0]]
        self._hash = hash((constant_field, names))
        self._ring = R
        self._field = R.fraction_field()
        self._populate_coercion_lists_(coerce_list=[self._field])
        self._gen = self(R.gen())

    def __reduce__(self):
        """
        Returns the arguments which were used to create this instance. The rationale for this is explained in the documentation of ``UniqueRepresentation``.

        EXAMPLES::

            sage: K.<x> = FunctionField(QQ)
            sage: clazz,args = K.__reduce__()
            sage: clazz(*args)
            Rational function field in x over Rational Field
        """
        from .constructor import FunctionField
        return FunctionField, (self._constant_field, self._names)

    def __hash__(self):
        """
        Return hash of this function field.

        The hash is formed from the constant field and the variable names.

        EXAMPLES::

            sage: K.<t> = FunctionField(QQ)
            sage: hash(K) == hash((K.constant_base_field(), K.variable_names()))
            True

        """
        return self._hash

    def _repr_(self):
        """
        Return string representation of this function field.

        EXAMPLES::

            sage: K.<t> = FunctionField(QQ)
            sage: K._repr_()
            'Rational function field in t over Rational Field'
        """
        return "Rational function field in %s over %s"%(
            self.variable_name(), self._constant_field)

    def _element_constructor_(self, x):
        r"""
        Coerce ``x`` into an element of this function field, possibly not canonically.

        INPUT:

            - ``x`` -- the element

        OUTPUT:

            ``x``, as an element of this function field

        EXAMPLES::

            sage: K.<t> = FunctionField(QQ)
            sage: a = K._element_constructor_(K.maximal_order().gen()); a
            t
            sage: a.parent()
            Rational function field in t over Rational Field

        TESTS:

        Conversion of a string::

            sage: K('t')
            t
            sage: K('1/t')
            1/t

        Conversion of a constant polynomial over the function field::

            sage: K(K.polynomial_ring().one())
            1

        Some indirect test of conversion::

            sage: S.<x, y> = K[]
            sage: I = S*[x^2 - y^2, y-t]
            sage: I.groebner_basis()
            [x^2 - t^2, y - t]

        """
        if isinstance(x, FunctionFieldElement):
            return FunctionFieldElement_rational(self, self._field(x._x))
        try:
            x = self._field(x)
        except TypeError as Err:
            try:
                if x.parent() is self.polynomial_ring():
                    return x[0]
            except AttributeError:
                pass
            raise Err
        return FunctionFieldElement_rational(self, x)

    def _to_constant_base_field(self, f):
        r"""
        Return ``f`` as an element of the :meth:`constant_base_field`.

        INPUT:

        - ``f`` -- an element of this rational function field which is a
          constant of the underlying rational function field.

        EXAMPLES::

            sage: K.<x> = FunctionField(QQ)
            sage: K._to_constant_base_field(K(1))
            1
            sage: K._to_constant_base_field(K(x))
            Traceback (most recent call last):
            ...
            ValueError: only constants can be converted into the constant base field but x is not a constant

        TESTS:

        Verify that :trac:`21872` has been resolved::

            sage: K(1) in QQ
            True
            sage: x in QQ
            False

        """
        K = self.constant_base_field()
        if f.denominator() in K and f.numerator() in K:
            # When K is not exact, f.denominator() might not be an exact 1, so
            # we need to divide explicitly to get the correct precision
            return K(f.numerator()) / K(f.denominator())
        raise ValueError("only constants can be converted into the constant base field but %r is not a constant"%(f,))

    def _to_bivariate_polynomial(self, f):
        """
        Convert ``f`` from a univariate polynomial over the rational function
        field into a bivariate polynomial and a denominator.

        INPUT:

            - ``f`` -- a univariate polynomial over self.

        OUTPUT:

            - bivariate polynomial, denominator

        EXAMPLES::

            sage: R.<t> = FunctionField(GF(7))
            sage: S.<X> = R[]
            sage: f = (1/t)*(X^4 - 1/t^2)*(X^3 - t^3)
            sage: R._to_bivariate_polynomial(f)
            (X^7*t^2 - X^4*t^5 - X^3 + t^3, t^3)
        """
        v = f.list()
        from sage.arith.all import LCM
        denom = LCM([a.denominator() for a in v])
        S = denom.parent()
        x,t = S.base_ring()['%s,%s'%(f.parent().variable_name(),self.variable_name())].gens()
        phi = S.hom([t])
        return sum([phi((denom * v[i]).numerator()) * x**i for i in range(len(v))]), denom

    def _factor_univariate_polynomial(self, f, proof=True):
        """
        Factor the univariate polynomial ``f`` over self.

        EXAMPLES::

        We do a factorization over the function field over the rationals::

            sage: R.<t> = FunctionField(QQ)
            sage: S.<X> = R[]
            sage: f = (1/t)*(X^4 - 1/t^2)*(X^3 - t^3)
            sage: f.factor()             # indirect doctest
            (1/t) * (X - t) * (X^2 - 1/t) * (X^2 + 1/t) * (X^2 + t*X + t^2)
            sage: f.factor().prod() == f
            True

        We do a factorization over a finite prime field::

            sage: R.<t> = FunctionField(GF(7))
            sage: S.<X> = R[]
            sage: f = (1/t)*(X^4 - 1/t^2)*(X^3 - t^3)
            sage: f.factor()
            (1/t) * (X + 3*t) * (X + 5*t) * (X + 6*t) * (X^2 + 1/t) * (X^2 + 6/t)
            sage: f.factor().prod() == f
            True

        Factoring over a function field over a non-prime finite field::

            sage: k.<a> = GF(9)
            sage: R.<t> = FunctionField(k)
            sage: S.<X> = R[]
            sage: f = (1/t)*(X^3 - a*t^3)
            sage: f.factor()
            (1/t) * (X + (a + 2)*t)^3
            sage: f.factor().prod() == f
            True
        """
        old_variable_name = f.variable_name()
        # the variables of the bivariate polynomial must be distinct
        if self.variable_name() == f.variable_name():
            # replace x with xx to make the variable names distinct
            f = f.change_variable_name(old_variable_name + old_variable_name)

        F, d = self._to_bivariate_polynomial(f)
        fac = F.factor()
        x = f.parent().gen()
        t = f.parent().base_ring().gen()
        phi = F.parent().hom([x, t])
        v = [(phi(P),e) for P, e in fac]
        unit = phi(fac.unit())/d
        w = []
        for a, e in v:
            c = a.leading_coefficient()
            a = a/c
            # undo any variable substitution that we introduced for the bivariate polynomial
            if old_variable_name != a.variable_name():
                a = a.change_variable_name(old_variable_name)
            unit *= (c**e)
            w.append((a,e))
        from sage.structure.factorization import Factorization
        return Factorization(w, unit=unit)

    @cached_method
    def polynomial_ring(self, var='x'):
        """
        Return a polynomial ring in one variable over this rational function field.

        INPUT:

            - ``var`` -- a string (default: 'x')

        EXAMPLES::

            sage: K.<x> = FunctionField(QQ)
            sage: K.polynomial_ring()
            Univariate Polynomial Ring in x over Rational function field in x over Rational Field
            sage: K.polynomial_ring('T')
            Univariate Polynomial Ring in T over Rational function field in x over Rational Field
        """
        return self[var]

    @cached_method
    def vector_space(self):
        """
        Return a vector space V and isomorphisms self --> V and V --> self.

        OUTPUT:

            -  ``V`` -- a vector space over the rational numbers
            -  ``from_V`` -- an isomorphism from V to self
            -  ``to_V`` -- an isomorphism from self to V

        EXAMPLES::

            sage: K.<x> = FunctionField(QQ)
            sage: K.vector_space()
            (Vector space of dimension 1 over Rational function field in x over Rational Field, Isomorphism morphism:
              From: Vector space of dimension 1 over Rational function field in x over Rational Field
              To:   Rational function field in x over Rational Field, Isomorphism morphism:
              From: Rational function field in x over Rational Field
              To:   Vector space of dimension 1 over Rational function field in x over Rational Field)
        """
        V = self.base_field()**1
        from .maps import MapVectorSpaceToFunctionField, MapFunctionFieldToVectorSpace
        from_V = MapVectorSpaceToFunctionField(V, self)
        to_V   = MapFunctionFieldToVectorSpace(self, V)
        return (V, from_V, to_V)

    def random_element(self, *args, **kwds):
        """
        Create a random element of this rational function field.

        Parameters are passed to the random_element method of the
        underlying fraction field.

        EXAMPLES::

            sage: FunctionField(QQ,'alpha').random_element()   # random
            (-1/2*alpha^2 - 4)/(-12*alpha^2 + 1/2*alpha - 1/95)
        """
        return self(self._field.random_element(*args, **kwds))

    def degree(self, base=None):
        """
        Return the degree over the base field of this rational
        function field. Since the base field is the rational function
        field itself, the degree is 1.

        INPUT:

        - ``base`` -- must be this field or ``None``; this parameter is ignored
          and exists to resemble the interface of
          :meth:`FunctionField_polymod.degree`.

        EXAMPLES::

            sage: K.<t> = FunctionField(QQ)
            sage: K.degree()
            1
        """
        if base is None:
            base = self
        if base is not self:
            raise ValueError("base must be None or the rational function field")
        from sage.rings.integer_ring import ZZ
        return ZZ(1)

    def gen(self, n=0):
        """
        Return the ``n``-th generator of this function field.  If ``n`` is not
        0, then an IndexError is raised.

        EXAMPLES::

            sage: K.<t> = FunctionField(QQ); K.gen()
            t
            sage: K.gen().parent()
            Rational function field in t over Rational Field
            sage: K.gen(1)
            Traceback (most recent call last):
            ...
            IndexError: Only one generator.
        """
        if n != 0:
            raise IndexError("Only one generator.")
        return self._gen

    def ngens(self):
        """
        Return the number of generators, which is 1.

        EXAMPLES::

            sage: K.<t> = FunctionField(QQ)
            sage: K.ngens()
            1
        """
        return 1

    def base_field(self):
        """
        Return the base field of this rational function field, which is just
        this function field itself.

        EXAMPLES::

            sage: K.<t> = FunctionField(GF(7))
            sage: K.base_field()
            Rational function field in t over Finite Field of size 7
        """
        return self

    def hom(self, im_gens, base_morphism=None):
        """
        Create a homomorphism from self to another function field.

        INPUT:

            - ``im_gens`` -- exactly one element of some function field
            - ``base_morphism`` -- ignored

        OUTPUT:

            - a map between function fields

        EXAMPLES:

        We make a map from a rational function field to itself::

            sage: K.<x> = FunctionField(GF(7))
            sage: K.hom( (x^4 + 2)/x)
            Function Field endomorphism of Rational function field in x over Finite Field of size 7
              Defn: x |--> (x^4 + 2)/x

        We construct a map from a rational function field into a
        non-rational extension field::

            sage: K.<x> = FunctionField(GF(7)); R.<y> = K[]
            sage: L.<y> = K.extension(y^3 + 6*x^3 + x)
            sage: f = K.hom(y^2 + y  + 2); f
            Function Field morphism:
              From: Rational function field in x over Finite Field of size 7
              To:   Function field in y defined by y^3 + 6*x^3 + x
              Defn: x |--> y^2 + y + 2
            sage: f(x)
            y^2 + y + 2
            sage: f(x^2)
            5*y^2 + (x^3 + 6*x + 4)*y + 2*x^3 + 5*x + 4
        """
        from sage.structure.category_object import CategoryObject
        if isinstance(im_gens, CategoryObject):
            return self.Hom(im_gens).natural_map()
        if not isinstance(im_gens, (list,tuple)):
            im_gens = [im_gens]
        if len(im_gens) != 1:
            raise ValueError("there must be exactly one generator")
        x = im_gens[0]
        from .maps import FunctionFieldMorphism_rational
        return FunctionFieldMorphism_rational(self.Hom(x.parent()), x)

    def field(self):
        """
        Return the underlying field, forgetting the function field
        structure.

        EXAMPLES::

            sage: K.<t> = FunctionField(GF(7))
            sage: K.field()
            Fraction Field of Univariate Polynomial Ring in t over Finite Field of size 7
        """
        return self._field

    @cached_method
    def maximal_order(self):
        """
        Return the maximal order of this function field.  Since this
        is a rational function field it is of the form K(t), and the
        maximal order is by definition K[t].

        EXAMPLES::

            sage: K.<t> = FunctionField(QQ)
            sage: K.maximal_order()
            Maximal order in Rational function field in t over Rational Field
            sage: K.equation_order()
            Maximal order in Rational function field in t over Rational Field
        """
        from .function_field_order import FunctionFieldOrder_rational
        return FunctionFieldOrder_rational(self)

    equation_order = maximal_order

    def constant_base_field(self):
        """
        Return the field that this rational function field is a
        transcendental extension of.

        EXAMPLES::

            sage: K.<t> = FunctionField(QQ)
            sage: K.constant_field()
            Rational Field

        """
        return self._constant_field

    constant_field = constant_base_field

    def genus(self):
        """
        Return the genus of this function field
        This is always equal 0 for a rational function field

        EXAMPLES::

            sage: K.<x> = FunctionField(QQ);
            sage: K.genus()
            0
        """
        return 0

    @cached_method(key=lambda self, base: None)
    def vector_space(self, base=None):
        """
        Return a vector space `V` and isomorphisms from this field to `V` and
        from `V` to this field.

        This function allows us to identify the elements of this field with
        elements of a one-dimensional vector space over the field itself. This
        method exists so that all function fields (rational or not) have the
        same interface.

        INPUT:

        - ``base`` -- must be this field or ``None`` (default: ``None``); this
          parameter is ignored and merely exists to have the same interface as
          :meth:`FunctionField_polymod.vector_space`.

        OUTPUT:

        - ``V`` -- a vector space over base field
        - ``from_V`` -- an isomorphism from V to this field
        - ``to_V`` -- an isomorphism from this field to V

        EXAMPLES::

            sage: K.<x> = FunctionField(QQ)
            sage: K.vector_space()
            (Vector space of dimension 1 over Rational function field in x over Rational Field, Isomorphism morphism:
              From: Vector space of dimension 1 over Rational function field in x over Rational Field
              To:   Rational function field in x over Rational Field, Isomorphism morphism:
              From: Rational function field in x over Rational Field
              To:   Vector space of dimension 1 over Rational function field in x over Rational Field)

        TESTS::

            sage: K.vector_space()
            (Vector space of dimension 1 over Rational function field in x over Rational Field, Isomorphism morphism:
              From: Vector space of dimension 1 over Rational function field in x over Rational Field
              To:   Rational function field in x over Rational Field, Isomorphism morphism:
              From: Rational function field in x over Rational Field
              To:   Vector space of dimension 1 over Rational function field in x over Rational Field)

        """
<<<<<<< HEAD
        from maps import MapVectorSpaceToFunctionField, MapFunctionFieldToVectorSpace
=======
        from .maps import MapVectorSpaceToFunctionField, MapFunctionFieldToVectorSpace
>>>>>>> 2600c921
        if base is None:
            base = self
        if base is not self:
            raise ValueError("base must be the rational function field or None")
        V = base**1
        from_V = MapVectorSpaceToFunctionField(V, self)
        to_V   = MapFunctionFieldToVectorSpace(self, V)
        return (V, from_V, to_V)

    def change_variable_name(self, name):
        r"""
        Return a field isomorphic to this field with variable ``name``.

        INPUT:

        - ``name`` -- a string or a tuple consisting of a single string, the
          name of the new variable

        OUTPUT:

        A triple ``F,f,t`` where ``F`` is a rational function field, ``f`` is
        an isomorphism from ``F`` to this field, and ``t`` is the inverse of
        ``f``.

        EXAMPLES::

            sage: K.<x> = FunctionField(QQ)
            sage: L,f,t = K.change_variable_name('y')
            sage: L,f,t
            (Rational function field in y over Rational Field,
             Function Field morphism:
              From: Rational function field in y over Rational Field
              To:   Rational function field in x over Rational Field
              Defn: y |--> x,
             Function Field morphism:
              From: Rational function field in x over Rational Field
              To:   Rational function field in y over Rational Field
              Defn: x |--> y)
            sage: L.change_variable_name('x')[0] is K
            True

        """
        if isinstance(name, tuple):
            if len(name) != 1:
                raise ValueError("names must be a tuple with a single string")
            name = name[0]
        if name == self.variable_name():
            from sage.categories.homset import Hom
            id = Hom(self,self).identity()
            return self,id,id
        else:
            from constructor import FunctionField
            ret = FunctionField(self.constant_base_field(), name)
            return ret, ret.hom(self.gen()), self.hom(ret.gen())

    @cached_method
    def derivation(self):
        r"""
        Return a generator of the space of derivations over the constant base
        field of this function field.

        A derivation on `R` is a map `R \to R` with
        `D(\alpha + \beta) = D(\alpha) + D(\beta)` and
        `D(\alpha \beta) = \beta D(\alpha)+\alpha D(\beta)`
        for all `\alpha, \beta \in R`. For a function
        field `K(x)` with `K` perfect, the derivations form a one-dimensional
        `K`-vector space generated by the extension of the usual derivation on
        `K[x]` (cf. Proposition 10 in [GT1996]_.)

        OUTPUT:

        An endofunction on this function field.

        REFERENCES:

        ..  [GT1996]
            Gianni, P., & Trager, B. (1996). Square-free algorithms in
            positive characteristic. Applicable Algebra in Engineering,
            Communication and Computing, 7(1), 1-14.

        EXAMPLES::

            sage: K.<x> = FunctionField(GF(3))
            sage: K.derivation()
            Derivation map:
              From: Rational function field in x over Finite Field of size 3
              To:   Rational function field in x over Finite Field of size 3

        TESTS::

            sage: L.<y> = FunctionField(K)
            sage: L.derivation()
            Traceback (most recent call last):
            ...
            NotImplementedError: not implemented for non-perfect base fields

        """
        from .maps import FunctionFieldDerivation_rational
        if not self.constant_base_field().is_perfect():
            raise NotImplementedError("not implemented for non-perfect base fields")
        return FunctionFieldDerivation_rational(self, self.one())<|MERGE_RESOLUTION|>--- conflicted
+++ resolved
@@ -7,15 +7,9 @@
 
 - Robert Bradshaw (2010-05-30): added is_finite()
 
-<<<<<<< HEAD
-- Julian Rueth (2011-06-08, 2011-09-14, 2014-06-23, 2014-06-24): fixed hom(),
-  extension(); use @cached_method; added derivation(); added support for
-  relative vector spaces
-=======
 - Julian Rueth (2011-06-08, 2011-09-14, 2014-06-23, 2014-06-24, 2016-11-13):
   fixed hom(), extension(); use @cached_method; added derivation(); added
   support for relative vector spaces; fixed conversion to base fields
->>>>>>> 2600c921
 
 - Maarten Derickx (2011-09-11): added doctests
 
@@ -352,8 +346,6 @@
             return True
         return False
 
-<<<<<<< HEAD
-=======
     def _convert_map_from_(self, R):
         r"""
         Return a conversion from ``R`` to this function field or ``None`` if
@@ -374,7 +366,6 @@
                 from sage.categories.morphism import SetMorphism
                 return base_conversion * SetMorphism(R.Hom(R.base_field()), R._to_base_field)
 
->>>>>>> 2600c921
     def _intermediate_fields(self, base):
         r"""
         Return the fields which lie in between ``base`` and this field in the
@@ -610,9 +601,6 @@
         """
         return self._hash
 
-<<<<<<< HEAD
-    def monic_integral_model(self, names=None):
-=======
     def _to_base_field(self, f):
         r"""
         Return ``f`` as an element of the :meth:`base_field`.
@@ -689,8 +677,7 @@
         """
         return self.base_field()._to_constant_base_field(self._to_base_field(f))
 
-    def monic_integral_model(self, names):
->>>>>>> 2600c921
+    def monic_integral_model(self, names=None):
         """
         Return a function field isomorphic to this field but which is an
         extension of a rational function field with defining polynomial that is
@@ -1014,7 +1001,6 @@
         """
         Return a vector space `V` and isomorphisms from this field to `V` and
         from `V` to this field.
-<<<<<<< HEAD
 
         This function allows us to identify the elements of this field with
         elements of a vector space over the base field, which is useful for
@@ -1022,15 +1008,6 @@
 
         INPUT:
 
-=======
-
-        This function allows us to identify the elements of this field with
-        elements of a vector space over the base field, which is useful for
-        representation and arithmetic with orders, ideals, etc.
-
-        INPUT:
-
->>>>>>> 2600c921
         - ``base`` -- a function field or ``None`` (default: ``None``), the
           returned vector space is over ``base`` which defaults to the base
           field of this function field.
@@ -1109,11 +1086,7 @@
               To:   Vector space of dimension 10 over Rational function field in x over Rational Field)
 
         """
-<<<<<<< HEAD
-        from maps import MapVectorSpaceToFunctionField, MapFunctionFieldToVectorSpace
-=======
         from .maps import MapVectorSpaceToFunctionField, MapFunctionFieldToVectorSpace
->>>>>>> 2600c921
         if base is None:
             base = self.base_field()
         degree = self.degree(base)
@@ -1718,71 +1691,42 @@
             sage: M.<z> = L.extension(z^2 - y)
 
             sage: M.change_variable_name('zz')
-<<<<<<< HEAD
             (Function field in zz defined by zz^2 - y,
              Function Field morphism:
               From: Function field in zz defined by zz^2 - y
-=======
-            (Function field in zz defined by z^2 - y,
-             Function Field morphism:
-              From: Function field in zz defined by z^2 - y
->>>>>>> 2600c921
               To:   Function field in z defined by z^2 - y
               Defn: zz |--> z
                     y |--> y
                     x |--> x,
              Function Field morphism:
               From: Function field in z defined by z^2 - y
-<<<<<<< HEAD
               To:   Function field in zz defined by zz^2 - y
-=======
-              To:   Function field in zz defined by z^2 - y
->>>>>>> 2600c921
               Defn: z |--> zz
                     y |--> y
                     x |--> x)
             sage: M.change_variable_name(('zz','yy'))
-<<<<<<< HEAD
             (Function field in zz defined by zz^2 - yy, Function Field morphism:
               From: Function field in zz defined by zz^2 - yy
-=======
-            (Function field in zz defined by z^2 - yy, Function Field morphism:
-              From: Function field in zz defined by z^2 - yy
->>>>>>> 2600c921
               To:   Function field in z defined by z^2 - y
               Defn: zz |--> z
                     yy |--> y
                     x |--> x, Function Field morphism:
               From: Function field in z defined by z^2 - y
-<<<<<<< HEAD
               To:   Function field in zz defined by zz^2 - yy
-=======
-              To:   Function field in zz defined by z^2 - yy
->>>>>>> 2600c921
               Defn: z |--> zz
                     y |--> yy
                     x |--> x)
             sage: M.change_variable_name(('zz','yy','xx'))
-<<<<<<< HEAD
             (Function field in zz defined by zz^2 - yy,
              Function Field morphism:
               From: Function field in zz defined by zz^2 - yy
-=======
-            (Function field in zz defined by z^2 - yy,
-             Function Field morphism:
-              From: Function field in zz defined by z^2 - yy
->>>>>>> 2600c921
               To:   Function field in z defined by z^2 - y
               Defn: zz |--> z
                     yy |--> y
                     xx |--> x,
              Function Field morphism:
               From: Function field in z defined by z^2 - y
-<<<<<<< HEAD
               To:   Function field in zz defined by zz^2 - yy
-=======
-              To:   Function field in zz defined by z^2 - yy
->>>>>>> 2600c921
               Defn: z |--> zz
                     y |--> yy
                     x |--> xx)
@@ -2407,11 +2351,7 @@
               To:   Vector space of dimension 1 over Rational function field in x over Rational Field)
 
         """
-<<<<<<< HEAD
-        from maps import MapVectorSpaceToFunctionField, MapFunctionFieldToVectorSpace
-=======
         from .maps import MapVectorSpaceToFunctionField, MapFunctionFieldToVectorSpace
->>>>>>> 2600c921
         if base is None:
             base = self
         if base is not self:
