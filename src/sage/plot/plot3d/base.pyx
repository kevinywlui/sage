--- conflicted
+++ resolved
@@ -120,11 +120,6 @@
         """
         from sage.structure.graphics_file import (
             Mime, graphics_from_save, GraphicsFile)
-<<<<<<< HEAD
-        if (mime_types is None) or (Mime.JMOL in mime_types):
-            # default to jmol
-            from sage.misc.temporary_file import tmp_filename
-=======
         ### First, figure out the best graphics format
         can_view_jmol = (mime_types is None) or (Mime.JMOL in mime_types)
         viewer = self._extra_kwds.get('viewer', None)
@@ -141,17 +136,10 @@
             viewer = 'tachyon'
         ### Second, return the corresponding graphics file
         if viewer == 'jmol':
->>>>>>> f16112c7
             filename = tmp_filename(
                 ext=os.path.extsep + Mime.extension(Mime.JMOL))
             self.save(filename)
             return GraphicsFile(filename, Mime.JMOL)
-<<<<<<< HEAD
-        preference = [Mime.PNG, Mime.JPG]
-        return graphics_from_save(self.save, preference,
-                                  allowed_mime_types=mime_types, 
-                                  figsize=figsize, dpi=dpi)
-=======
         elif viewer == 'tachyon':
             preference = [Mime.PNG, Mime.JPG]
             figsize = self._extra_kwds.get('figsize', figsize)
@@ -161,7 +149,6 @@
                                       figsize=figsize, dpi=dpi)
         else:
             assert False   # unreachable
->>>>>>> f16112c7
 
     def __str__(self):
         """
@@ -1119,13 +1106,8 @@
            * 'canvas3d': Web-based 3D viewer powered by JavaScript and
              <canvas> (notebook only)
 
-<<<<<<< HEAD
-        -  ``filename`` -- string (default: a temp file); file
-           to save the image to
-=======
         -  ``filename`` -- string (default: a temp file); filename
            without extension to save the image file(s) to
->>>>>>> f16112c7
 
         -  ``verbosity`` -- display information about rendering
            the figure
@@ -1320,11 +1302,7 @@
             with open(filename, 'w') as f:
                 f.write('[%s]' % ','.join(data))
 
-<<<<<<< HEAD
-        if ext is None:
-=======
         if filename is None:
->>>>>>> f16112c7
             raise ValueError("Unknown 3d plot type: %s" % viewer)
 
         if not DOCTEST_MODE and not EMBEDDED_MODE:
