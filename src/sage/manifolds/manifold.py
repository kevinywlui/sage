r"""
Topological manifolds

Given a topological field `K` (in most applications, `K = \RR` or
`K = \CC`) and a non-negative integer `n`, a *topological manifold of
dimension* `n` *over K* is a topological space `M` such that

- `M` is a Hausdorff space,
- `M` is second countable,
- every point in `M` has a neighborhood homeomorphic to `K^n`

Topological manifolds are implemented via the class :class:`TopologicalManifold`.
Open subsets of topological manifolds are also implemented via
:class:`TopologicalManifold`, since they are topological manifolds by themselves.

In the current setting, topological manifolds are mostly described by means of
charts (see :class:`~sage.manifolds.chart.Chart`).

:class:`TopologicalManifold` serves as a base class for more specific manifold
classes.

The user interface is provided by the generic function :func:`Manifold`, with
the argument ``type`` set to ``'topological'``.

.. RUBRIC:: Example 1: the 2-sphere as a topological manifold of dimension
  2 over `\RR`

One starts by declaring `S^2` as a 2-dimensional topological manifold::

    sage: M = Manifold(2, 'S^2', type='topological')
    sage: M
    2-dimensional topological manifold S^2

Since the base topological field has not been specified in the argument list
of ``Manifold``, `\RR` is assumed::

    sage: M.base_field()
    Real Field with 53 bits of precision
    sage: dim(M)
    2

Let us consider the complement of a point, the "North pole" say; this is an
open subset of `S^2`, which we call `U`::

    sage: U = M.open_subset('U'); U
    Open subset U of the 2-dimensional topological manifold S^2

A standard chart on `U` is provided by the stereographic projection from the
North pole to the equatorial plane::

    sage: stereoN.<x,y> = U.chart(); stereoN
    Chart (U, (x, y))

Thanks to the operator ``<x,y>`` on the left-hand side, the coordinates
declared in a chart (here `x` and `y`), are accessible by their names; they are
Sage's symbolic variables::

    sage: y
    y
    sage: type(y)
    <type 'sage.symbolic.expression.Expression'>

The South pole is the point of coordinates `(x,y)=(0,0)` in the above
chart::

    sage: S = U.point((0,0), chart=stereoN, name='S'); S
    Point S on the 2-dimensional topological manifold S^2

Let us call `V` the open subset that is the complement of the South pole and
let us introduce on it the chart induced by the stereographic projection from
the South pole to the equatorial plane::

    sage: V = M.open_subset('V'); V
    Open subset V of the 2-dimensional topological manifold S^2
    sage: stereoS.<u,v> = V.chart(); stereoS
    Chart (V, (u, v))

The North pole is the point of coordinates `(u,v)=(0,0)` in this chart::

    sage: N = V.point((0,0), chart=stereoS, name='N'); N
    Point N on the 2-dimensional topological manifold S^2

To fully construct the manifold, we declare that it is the union of `U`
and `V`::

    sage: M.declare_union(U,V)

and we provide the transition map between the charts ``stereoN`` = `(U, (x, y))`
and ``stereoS`` = `(V, (u, v))`, denoting by `W` the intersection of `U` and `V`
(`W` is the subset of `U` defined by `x^2+y^2\not=0`, as well as the subset of
`V` defined by `u^2+v^2\not=0`)::

    sage: stereoN_to_S = stereoN.transition_map(stereoS, [x/(x^2+y^2), y/(x^2+y^2)],
    ....:                          intersection_name='W', restrictions1= x^2+y^2!=0,
    ....:                                                 restrictions2= u^2+v^2!=0)
    sage: stereoN_to_S
    Change of coordinates from Chart (W, (x, y)) to Chart (W, (u, v))
    sage: stereoN_to_S.display()
    u = x/(x^2 + y^2)
    v = y/(x^2 + y^2)

We give the name ``W`` to the Python variable representing `W=U\cap V`::

    sage: W = U.intersection(V)

The inverse of the transition map is computed by the method ``inverse()``::

    sage: stereoN_to_S.inverse()
    Change of coordinates from Chart (W, (u, v)) to Chart (W, (x, y))
    sage: stereoN_to_S.inverse().display()
    x = u/(u^2 + v^2)
    y = v/(u^2 + v^2)

At this stage, we have four open subsets on `S^2`::

    sage: M.list_of_subsets()
    [2-dimensional topological manifold S^2,
     Open subset U of the 2-dimensional topological manifold S^2,
     Open subset V of the 2-dimensional topological manifold S^2,
     Open subset W of the 2-dimensional topological manifold S^2]

`W` is the open subset that is the complement of the two poles::

    sage: N in W or S in W
    False


The North pole lies in `V` and the South pole in `U`::

    sage: N in V, N in U
    (True, False)
    sage: S in U, S in V
    (True, False)

The manifold's (user) atlas contains four charts, two of them
being restrictions of charts to a smaller domain::

    sage: M.atlas()
    [Chart (U, (x, y)), Chart (V, (u, v)), Chart (W, (x, y)), Chart (W, (u, v))]

Let us consider the point of coordinates (1,2) in the chart ``stereoN``::

    sage: p = M.point((1,2), chart=stereoN, name='p'); p
    Point p on the 2-dimensional topological manifold S^2
    sage: p.parent()
    2-dimensional topological manifold S^2
    sage: p in W
    True

The coordinates of `p` in the chart ``stereoS`` are computed by letting
the chart act on the point::

    sage: stereoS(p)
    (1/5, 2/5)

Given the definition of `p`, we have of course::

    sage: stereoN(p)
    (1, 2)

Similarly::

    sage: stereoS(N)
    (0, 0)
    sage: stereoN(S)
    (0, 0)

A continuous map `S^2\rightarrow \RR` (scalar field)::

    sage: f = M.scalar_field({stereoN: atan(x^2+y^2), stereoS: pi/2-atan(u^2+v^2)},
    ....:                    name='f')
    sage: f
    Scalar field f on the 2-dimensional topological manifold S^2
    sage: f.display()
    f: S^2 --> R
    on U: (x, y) |--> arctan(x^2 + y^2)
    on V: (u, v) |--> 1/2*pi - arctan(u^2 + v^2)
    sage: f(p)
    arctan(5)
    sage: f(N)
    1/2*pi
    sage: f(S)
    0
    sage: f.parent()
    Algebra of scalar fields on the 2-dimensional topological manifold S^2
    sage: f.parent().category()
    Category of commutative algebras over Symbolic Ring


.. RUBRIC:: Example 2: the Riemann sphere as a topological manifold of
  dimension 1 over `\CC`

We declare the Riemann sphere `\CC^*` as a 1-dimensional topological manifold
over `\CC`::

    sage: M = Manifold(1, 'C*', type='topological', field='complex'); M
    Complex 1-dimensional topological manifold C*

We introduce a first open subset, which is actually
`\CC = \CC^*\setminus\{\infty\}` if we interpret `\CC^*` as the Alexandroff
one-point compactification of `\CC`::

    sage: U = M.open_subset('U')

A natural chart on `U` is then nothing but the identity map of `\CC`, hence
we denote the associated coordinate by `z`::

    sage: Z.<z> = U.chart()

The origin of the complex plane is the point of coordinate `z=0`::

    sage: O = U.point((0,), chart=Z, name='O'); O
    Point O on the Complex 1-dimensional topological manifold C*

Another open subset of `\CC^*` is `V = \CC^*\setminus\{O\}`::

    sage: V = M.open_subset('V')

We define a chart on `V` such that the point at infinity is the point of
coordinate 0 in this chart::

    sage: W.<w> = V.chart(); W
    Chart (V, (w,))
    sage: inf = M.point((0,), chart=W, name='inf', latex_name=r'\infty')
    sage: inf
    Point inf on the Complex 1-dimensional topological manifold C*

To fully construct the Riemann sphere, we declare that it is the union of `U`
and `V`::

    sage: M.declare_union(U,V)

and we provide the transition map between the two charts as `w=1/z` on
on `A = U\cap V`::

    sage: Z_to_W = Z.transition_map(W, 1/z, intersection_name='A',
    ....:                           restrictions1= z!=0, restrictions2= w!=0)
    sage: Z_to_W
    Change of coordinates from Chart (A, (z,)) to Chart (A, (w,))
    sage: Z_to_W.display()
    w = 1/z
    sage: Z_to_W.inverse()
    Change of coordinates from Chart (A, (w,)) to Chart (A, (z,))
    sage: Z_to_W.inverse().display()
    z = 1/w

Let consider the complex number `i` as a point of the Riemann sphere::

    sage: i = M((I,), chart=Z, name='i'); i
    Point i on the Complex 1-dimensional topological manifold C*

Its coordinates w.r.t. the charts ``Z`` and ``W`` are::

    sage: Z(i)
    (I,)
    sage: W(i)
    (-I,)

and we have::

    sage: i in U
    True
    sage: i in V
    True

The following subsets and charts have been defined::

    sage: M.list_of_subsets()
    [Open subset A of the Complex 1-dimensional topological manifold C*,
     Complex 1-dimensional topological manifold C*,
     Open subset U of the Complex 1-dimensional topological manifold C*,
     Open subset V of the Complex 1-dimensional topological manifold C*]
    sage: M.atlas()
    [Chart (U, (z,)), Chart (V, (w,)), Chart (A, (z,)), Chart (A, (w,))]

A constant map `\CC^* \rightarrow \CC`::

    sage: f = M.constant_scalar_field(3+2*I, name='f'); f
    Scalar field f on the Complex 1-dimensional topological manifold C*
    sage: f.display()
    f: C* --> C
    on U: z |--> 2*I + 3
    on V: w |--> 2*I + 3
    sage: f(O)
    2*I + 3
    sage: f(i)
    2*I + 3
    sage: f(inf)
    2*I + 3
    sage: f.parent()
    Algebra of scalar fields on the Complex 1-dimensional topological
     manifold C*
    sage: f.parent().category()
    Category of commutative algebras over Symbolic Ring

AUTHORS:

- Eric Gourgoulhon (2015): initial version

REFERENCES:

- J.M. Lee : *Introduction to Topological Manifolds*, 2nd ed., Springer (New
  York) (2011)
- S. Kobayashi & K. Nomizu : *Foundations of Differential Geometry*, vol. 1,
  Interscience Publishers (New York) (1963)
- D. Huybrechts : *Complex Geometry*, Springer (Berlin) (2005)

"""

#*****************************************************************************
#       Copyright (C) 2015 Eric Gourgoulhon <eric.gourgoulhon@obspm.fr>
#       Copyright (C) 2015 Michal Bejger <bejger@camk.edu.pl>
#
#  Distributed under the terms of the GNU General Public License (GPL)
#  as published by the Free Software Foundation; either version 2 of
#  the License, or (at your option) any later version.
#                  http://www.gnu.org/licenses/
#*****************************************************************************

from sage.categories.fields import Fields
from sage.categories.manifolds import Manifolds
from sage.rings.all import CC
from sage.rings.real_mpfr import RR
<<<<<<< HEAD
from sage.categories.homset import Hom
from sage.manifolds.subset import TopManifoldSubset
=======
from sage.manifolds.subset import TopologicalManifoldSubset
>>>>>>> e2f192f4
from sage.manifolds.scalarfield_algebra import ScalarFieldAlgebra

class TopologicalManifold(TopologicalManifoldSubset):
    r"""
    Topological manifold over a topological field `K`.

    Given a topological field `K` (in most applications, `K = \RR` or
    `K = \CC`) and a non-negative integer `n`, a *topological manifold of
    dimension* `n` *over K* is a topological space `M` such that

    - `M` is a Hausdorff space,
    - `M` is second countable,
    - every point in `M` has a neighborhood homeomorphic to `K^n`

    This is a Sage *parent* class, the corresponding *element*
    class being :class:`~sage.manifolds.point.TopologicalManifoldPoint`.

    INPUT:

    - ``n`` -- positive integer; dimension of the manifold
    - ``name`` -- string; name (symbol) given to the manifold
    - ``latex_name`` -- (default: ``None``) string; LaTeX symbol to denote the
      manifold; if none is provided, it is set to ``name``
    - ``field`` -- (default: ``'real'``) field `K` on which the manifold is
      defined; allowed values are

        - ``'real'`` or ``RR`` for a manifold over `\RR`
        - ``'complex'`` or ``CC`` for a manifold over `\CC`
        - an object in the category of topological fields (see
          :class:`~sage.categories.fields.Fields` and
          :class:`~sage.categories.topological_spaces.TopologicalSpaces`)
          for other types of manifolds

    - ``start_index`` -- (default: 0) integer; lower value of the range of
      indices used for "indexed objects" on the manifold, e.g. coordinates
      in a chart
    - ``category`` -- (default: ``None``) to specify the category; if ``None``,
      ``Manifolds(field)`` is assumed (see the category
      :class:`~sage.categories.manifolds.Manifolds`)
    - ``ambient_manifold`` -- (default: ``None``) if not ``None``, the created
      object is considered as an open subset of the topological manifold
      ``ambient_manifold``

    EXAMPLES:

    A 4-dimensional topological manifold (over `\RR`)::

        sage: M = Manifold(4, 'M', latex_name=r'\mathcal{M}', type='topological')
        sage: M
        4-dimensional topological manifold M
        sage: latex(M)
        \mathcal{M}
        sage: type(M)
        <class 'sage.manifolds.manifold.TopologicalManifold_with_category'>
        sage: M.base_field()
        Real Field with 53 bits of precision
        sage: dim(M)
        4

    The input parameter ``start_index`` defines the range of indices on the
    manifold::

        sage: M = Manifold(4, 'M', type='topological')
        sage: list(M.irange())
        [0, 1, 2, 3]
        sage: M = Manifold(4, 'M', type='topological', start_index=1)
        sage: list(M.irange())
        [1, 2, 3, 4]
        sage: list(Manifold(4, 'M', type='topological', start_index=-2).irange())
        [-2, -1, 0, 1]

    A complex manifold::

        sage: N = Manifold(3, 'N', type='topological', field='complex'); N
        Complex 3-dimensional topological manifold N

    A manifold over `\QQ`::

        sage: N = Manifold(6, 'N', type='topological', field=QQ); N
        6-dimensional topological manifold N over the Rational Field

    A manifold over `\QQ_5`, the field of 5-adic numbers::

        sage: N = Manifold(2, 'N', type='topological', field=Qp(5)); N
        2-dimensional topological manifold N over the 5-adic Field with capped
         relative precision 20

    A manifold is a Sage *parent* object, in the category of topological
    manifolds over a given topological field (see
    :class:`~sage.categories.manifolds.Manifolds`)::

        sage: isinstance(M, Parent)
        True
        sage: M.category()
        Category of manifolds over Real Field with 53 bits of precision
        sage: from sage.categories.manifolds import Manifolds
        sage: M.category() is Manifolds(RR)
        True
        sage: M.category() is Manifolds(M.base_field())
        True
        sage: M in Manifolds(RR)
        True
        sage: N in Manifolds(Qp(5))
        True

    The corresponding Sage *elements* are points::

        sage: X.<t, x, y, z> = M.chart()
        sage: p = M.an_element(); p
        Point on the 4-dimensional topological manifold M
        sage: p.parent()
        4-dimensional topological manifold M
        sage: M.is_parent_of(p)
        True
        sage: p in M
        True

    The manifold's points are instances of class
    :class:`~sage.manifolds.point.TopologicalManifoldPoint`::

        sage: isinstance(p, sage.manifolds.point.TopologicalManifoldPoint)
        True

    Since an open subset of a topological manifold `M` is itself a topological
    manifold, open subsets of `M` are instances of the class
    :class:`TopologicalManifold`::

        sage: U = M.open_subset('U'); U
        Open subset U of the 4-dimensional topological manifold M
        sage: isinstance(U, sage.manifolds.manifold.TopologicalManifold)
        True
        sage: U.base_field() == M.base_field()
        True
        sage: dim(U) == dim(M)
        True

    The manifold passes all the tests of the test suite relative to its
    category::

        sage: TestSuite(M).run()

    """
    def __init__(self, n, name, latex_name=None, field='real', start_index=0,
                 category=None, ambient_manifold=None):
        r"""
        Construct a topological manifold.

        TESTS::

            sage: M = Manifold(3, 'M', latex_name=r'\mathbb{M}',
            ....:              type='topological', start_index=1)
            sage: M
            3-dimensional topological manifold M
            sage: latex(M)
            \mathbb{M}
            sage: dim(M)
            3
            sage: X.<x,y,z> = M.chart()
            sage: TestSuite(M).run()

        """
        # Initialization of the attributes _dim, _field and _start_index:
        from sage.rings.integer import Integer
        if not isinstance(n, (int, Integer)):
            raise TypeError("the manifold dimension must be an integer")
        if n<1:
            raise ValueError("the manifold dimension must be strictly " +
                             "positive")
        self._dim = n
        if field == 'real':
            self._field = RR
        elif field == 'complex':
            self._field = CC
        else:
            if field not in Fields():
                raise TypeError("the argument 'field' must be a field")
            self._field = field
        if not isinstance(start_index, (int, Integer)):
            raise TypeError("the starting index must be an integer")
        self._sindex = start_index
        if category is None:
            category = Manifolds(self._field)
        if ambient_manifold is None:
            ambient_manifold = self
        elif not isinstance(ambient_manifold, TopologicalManifold):
            raise TypeError("the argument 'ambient_manifold' must be " +
                            "a topological manifold")
        # Initialization as a subset of the ambient manifold (possibly itself):
        TopologicalManifoldSubset.__init__(self, ambient_manifold, name,
                                      latex_name=latex_name, category=category)
        self._is_open = True
        self._open_covers = [[self]]  # list of open covers of self
        self._atlas = []  # list of charts defined on subsets of self
        self._top_charts = []  # list of charts defined on subsets of self
                        # that are not subcharts of charts on larger subsets
        self._def_chart = None  # default chart
        self._coord_changes = {} # dictionary of transition maps
        # List of charts that individually cover self, i.e. whose
        # domains are self (if non-empty, self is a coordinate domain):
        self._covering_charts = []
        # Algebra of scalar fields defined on self:
        self._scalar_field_algebra = None # to be set by self.scalar_field_algebra()
        # The zero scalar field:
        self._zero_scalar_field = self.scalar_field_algebra().zero()
        # The unit scalar field:
        self._one_scalar_field = self.scalar_field_algebra().one()
        # The identity map on self:
        self._identity_map = Hom(self, self).one()

    def _repr_(self):
        r"""
        String representation of the manifold.

        TESTS::

            sage: M = Manifold(3, 'M', type='topological')
            sage: M._repr_()
            '3-dimensional topological manifold M'
            sage: repr(M)  # indirect doctest
            '3-dimensional topological manifold M'
            sage: M  # indirect doctest
            3-dimensional topological manifold M
            sage: M = Manifold(3, 'M', type='topological', field='complex')
            sage: M._repr_()
            'Complex 3-dimensional topological manifold M'
            sage: M = Manifold(3, 'M', type='topological', field=QQ)
            sage: M._repr_()
            '3-dimensional topological manifold M over the Rational Field'

        If the manifold is actually an open subset of a larger manifold, the
        string representation is different::

            sage: U = M.open_subset('U')
            sage: U._repr_()
            'Open subset U of the 3-dimensional topological manifold M over the Rational Field'

        """
        if self._manifold is self:
            if self._field == RR:
                return "{}-dimensional topological manifold {}".format(
                                                         self._dim, self._name)
            elif self._field == CC:
                return "Complex {}-dimensional topological manifold {}".format(
                                                         self._dim, self._name)
            return "{}-dimensional topological manifold {} over the {}".format(
                                            self._dim, self._name, self._field)
        else:
            return "Open subset {} of the {}".format(self._name,
                                                     self._manifold)

    def _latex_(self):
        r"""
        LaTeX representation of the manifold.

        TESTS::

            sage: M = Manifold(3, 'M', type='topological')
            sage: M._latex_()
            'M'
            sage: latex(M)
            M
            sage: M = Manifold(3, 'M', latex_name=r'\mathcal{M}',
            ....:              type='topological')
            sage: M._latex_()
            '\\mathcal{M}'
            sage: latex(M)
            \mathcal{M}

        """
        return self._latex_name

    def __reduce__(self):
        r"""
        Reduction function for the pickle protocole.

        TESTS::

            sage: M = Manifold(3, 'M', type='topological')
            sage: M.__reduce__()
            (<class 'sage.manifolds.manifold.TopologicalManifold'>,
             (3,
              'M',
              'M',
              Real Field with 53 bits of precision,
              0,
              Category of manifolds over Real Field with 53 bits of precision,
              None))
            sage: U = M.open_subset('U')
            sage: U.__reduce__()
            (<class 'sage.manifolds.manifold.TopologicalManifold'>,
             (3,
              'U',
              'U',
              Real Field with 53 bits of precision,
              0,
              Category of facade manifolds over Real Field with 53 bits of precision,
              3-dimensional topological manifold M))

        Tests of pickling::

            sage: loads(dumps(M))
            3-dimensional topological manifold M
            sage: loads(dumps(U))
            Open subset U of the 3-dimensional topological manifold M

        """
        if self._manifold is self:
            ambient_manifold = None
        else:
            ambient_manifold = self._manifold
        return (TopologicalManifold, (self._dim, self._name, self._latex_name,
                                      self._field, self._sindex,
                                      self.category(), ambient_manifold))

    def _test_pickling(self, **options):
        r"""
        Test pickling.

        This test is weaker than
        :meth:`sage.structure.sage_object.SageObject._test_pickling` in that
        it does not require ``loads(dumps(self)) == self``.
        It however checks that ``loads(dumps(self))`` proceeds without any
        error and results in an object that is a manifold of the same type as
        ``self``, with some identical characteristics (dimension, name).

        TESTS::

            sage: M = Manifold(3, 'M', type='topological')
            sage: M._test_pickling()
            sage: M = Manifold(3, 'M', type='topological', field='complex')
            sage: M._test_pickling()

        """
        tester = self._tester(**options)
        from sage.misc.all import loads, dumps
        bckp = loads(dumps(self))
        tester.assertEqual(type(bckp), type(self))
        tester.assertEqual(bckp.category(), self.category())
        tester.assertEqual(bckp._dim, self._dim)
        tester.assertEqual(bckp._name, self._name)

    def _an_element_(self):
        r"""
        Construct some point on the manifold.

        EXAMPLES::

            sage: M = Manifold(2, 'M', type='topological')
            sage: X.<x,y> = M.chart()
            sage: p = M._an_element_(); p
            Point on the 2-dimensional topological manifold M
            sage: p.coord()
            (0, 0)
            sage: U = M.open_subset('U', coord_def={X: y>1}); U
            Open subset U of the 2-dimensional topological manifold M
            sage: p = U._an_element_(); p
            Point on the 2-dimensional topological manifold M
            sage: p in U
            True
            sage: p.coord()
            (0, 2)
            sage: V = U.open_subset('V', coord_def={X.restrict(U): x<-pi})
            sage: p = V._an_element_(); p
            Point on the 2-dimensional topological manifold M
            sage: p in V
            True
            sage: p.coord()
            (-pi - 1, 2)

        """
        from sage.rings.infinity import Infinity
        if self._def_chart is None:
            return self.element_class(self)
        # Attempt to construct a point in the domain of the default chart
        chart = self._def_chart
        if self._field == RR:
            coords = []
            for coord_range in chart._bounds:
                xmin = coord_range[0][0]
                xmax = coord_range[1][0]
                if xmin == -Infinity:
                    if xmax == Infinity:
                        x = 0
                    else:
                        x = xmax - 1
                else:
                    if xmax == Infinity:
                        x = xmin + 1
                    else:
                        x = (xmin + xmax)/2
                coords.append(x)
        else:
            coords = self._dim*[0]
        if not chart.valid_coordinates(*coords):
            # Attempt to construct a point in the domain of other charts
            if self._field == RR:
                for ch in self._atlas:
                    if ch is self._def_chart:
                        continue # since this case has already been attempted
                    coords = []
                    for coord_range in ch._bounds:
                        xmin = coord_range[0][0]
                        xmax = coord_range[1][0]
                        if xmin == -Infinity:
                            if xmax == Infinity:
                                x = 0
                            else:
                                x = xmax - 1
                        else:
                            if xmax == Infinity:
                                x = xmin + 1
                            else:
                                x = (xmin + xmax)/2
                        coords.append(x)
                    if ch.valid_coordinates(*coords):
                        chart = ch
                        break
                else:
                    # A generic element with specific coordinates could not be
                    # automatically generated, due to too complex cooordinate
                    # conditions. An element without any coordinate set is
                    # returned instead:
                    return self.element_class(self)
            else:
                # Case of manifolds over a field different from R
                for ch in self._atlas:
                    if ch is self._def_chart:
                        continue # since this case has already been attempted
                    if ch.valid_coordinates(*coords):
                        chart = ch
                        break
                else:
                    return self.element_class(self)
        # The point is constructed with check_coords=False since the check
        # has just been performed above:
        return self.element_class(self, coords=coords, chart=chart,
                                  check_coords=False)

    def __contains__(self, point):
        r"""
        Check whether a point is contained in the manifold.

        EXAMPLES::

            sage: M = Manifold(2, 'M', type='topological')
            sage: X.<x,y> = M.chart()
            sage: p = M.point((1,2), chart=X)
            sage: M.__contains__(p)
            True
            sage: p in M  # indirect doctest
            True
            sage: U = M.open_subset('U', coord_def={X: x>0})
            sage: U.__contains__(p)
            True
            sage: p in U  # indirect doctest
            True
            sage: V = U.open_subset('V', coord_def={X.restrict(U): y<0})
            sage: V.__contains__(p)
            False
            sage: p in V  # indirect doctest
            False

        """
        # for efficiency, a quick test first:
        if point._subset is self:
            return True
        if point._subset.is_subset(self):
            return True
        for chart in self._atlas:
            if chart in point._coordinates:
                if chart.valid_coordinates( *(point._coordinates[chart]) ):
                    return True
        for chart in point._coordinates:
            for schart in chart._subcharts:
                if schart in self._atlas and schart.valid_coordinates(
                                          *(point._coordinates[chart]) ):
                    return True
        return False

    def dimension(self):
        r"""
        Return the dimension of the manifold over its base field.

        EXAMPLE::

            sage: M = Manifold(2, 'M', type='topological')
            sage: M.dimension()
            2

        A shortcut is ``dim()``::

            sage: M.dim()
            2

        The Sage global function ``dim`` can also be used::

            sage: dim(M)
            2

        """
        return self._dim

    dim = dimension

    def base_field(self):
        r"""
        Return the field on which the manifolds is defined.

        OUTPUT:

        - a topological field

        EXAMPLES::

            sage: M = Manifold(3, 'M', type='topological')
            sage: M.base_field()
            Real Field with 53 bits of precision
            sage: M = Manifold(3, 'M', type='topological', field='complex')
            sage: M.base_field()
            Complex Field with 53 bits of precision
            sage: M = Manifold(3, 'M', type='topological', field=QQ)
            sage: M.base_field()
            Rational Field

        """
        return self._field

    def start_index(self):
        r"""
        Return the first value of the index range used on the manifold.

        This is the parameter ``start_index`` passed at the construction of
        the manifold.

        OUTPUT:

        - the integer `i_0` such that all indices of indexed objects on the
          manifold range from `i_0` to `i_0 + n - 1`, where `n` is the
          manifold's dimension.

        EXAMPLES::

            sage: M = Manifold(3, 'M', type='topological')
            sage: M.start_index()
            0
            sage: M = Manifold(3, 'M', type='topological', start_index=1)
            sage: M.start_index()
            1

        """
        return self._sindex

    def irange(self, start=None):
        r"""
        Single index generator.

        INPUT:

        - ``start`` -- (default: ``None``) initial value `i_0` of the index; if
          none is provided, the value returned by :meth:`start_index()` is
          assumed.

        OUTPUT:

        - an iterable index, starting from `i_0` and ending at
          `i_0 + n - 1`, where `n` is the manifold's dimension.

        EXAMPLES:

        Index range on a 4-dimensional manifold::

            sage: M = Manifold(4, 'M', type='topological')
            sage: for i in M.irange():
            ....:     print i,
            ....:
            0 1 2 3
            sage: for i in M.irange(2):
            ....:     print i,
            ....:
            2 3
            sage: list(M.irange())
            [0, 1, 2, 3]

        Index range on a 4-dimensional manifold with starting index=1::

            sage: M = Manifold(4, 'M', type='topological', start_index=1)
            sage: for i in M.irange():
            ....:     print i,
            ....:
            1 2 3 4
            sage: for i in M.irange(2):
            ....:    print i,
            ....:
            2 3 4

        In general, one has always::

            sage: M.irange().next() == M.start_index()
            True

        """
        si = self._sindex
        imax = self._dim + si
        if start is None:
            i = si
        else:
            i = start
        while i < imax:
            yield i
            i += 1

    def index_generator(self, nb_indices):
        r"""
        Generator of index series.

        INPUT:

        - ``nb_indices`` -- number of indices in a series

        OUTPUT:

        - an iterable index series for a generic component with the specified
          number of indices

        EXAMPLES:

        Indices on a 2-dimensional manifold::

            sage: M = Manifold(2, 'M', type='topological', start_index=1)
            sage: for ind in M.index_generator(2):
            ....:     print ind
            ....:
            (1, 1)
            (1, 2)
            (2, 1)
            (2, 2)

        Loops can be nested::

            sage: for ind1 in M.index_generator(2):
            ....:     print ind1, " : ",
            ....:     for ind2 in M.index_generator(2):
            ....:         print ind2,
            ....:     print ""
            ....:
            (1, 1)  :  (1, 1) (1, 2) (2, 1) (2, 2)
            (1, 2)  :  (1, 1) (1, 2) (2, 1) (2, 2)
            (2, 1)  :  (1, 1) (1, 2) (2, 1) (2, 2)
            (2, 2)  :  (1, 1) (1, 2) (2, 1) (2, 2)

        """
        si = self._sindex
        imax = self._dim - 1 + si
        ind = [si for k in range(nb_indices)]
        ind_end = [si for k in range(nb_indices)]
        ind_end[0] = imax+1
        while ind != ind_end:
            yield tuple(ind)
            ret = 1
            for pos in range(nb_indices-1,-1,-1):
                if ind[pos] != imax:
                    ind[pos] += ret
                    ret = 0
                elif ret == 1:
                    if pos == 0:
                        ind[pos] = imax + 1 # end point reached
                    else:
                        ind[pos] = si
                        ret = 1

    def atlas(self):
        r"""
        Return the list of charts that have been defined on the manifold.

        EXAMPLES:

        Let us consider `\RR^2` as a 2-dimensional manifold::

            sage: M = Manifold(2, 'R^2', type='topological')

        Immediately after the manifold creation, the atlas is empty, since no
        chart has been defined yet::

            sage: M.atlas()
            []

        Let us introduce the chart of Cartesian coordinates::

            sage: c_cart.<x,y> = M.chart()
            sage: M.atlas()
            [Chart (R^2, (x, y))]

        The complement of the half line `\{y=0,\;  x\geq 0\}`::

            sage: U = M.open_subset('U', coord_def={c_cart: (y!=0,x<0)})
            sage: U.atlas()
            [Chart (U, (x, y))]
            sage: M.atlas()
            [Chart (R^2, (x, y)), Chart (U, (x, y))]

        Spherical (polar) coordinates on `U`::

            sage: c_spher.<r, ph> = U.chart(r'r:(0,+oo) ph:(0,2*pi):\phi')
            sage: U.atlas()
            [Chart (U, (x, y)), Chart (U, (r, ph))]
            sage: M.atlas()
            [Chart (R^2, (x, y)), Chart (U, (x, y)), Chart (U, (r, ph))]

        .. SEEALSO::

            :meth:`top_charts`

        """
        return self._atlas

    def top_charts(self):
        r"""
        Return the list of charts defined on subsets of the current manifold
        that are not subcharts of charts on larger subsets.

        OUTPUT:

        - list of charts defined on open subsets of the manifold but not on
          larger subsets

        EXAMPLES:

        Charts on a 2-dimensional manifold::

            sage: M = Manifold(2, 'M', type='topological')
            sage: X.<x,y> = M.chart()
            sage: U = M.open_subset('U', coord_def={X: x>0})
            sage: Y.<u,v> = U.chart()
            sage: M.top_charts()
            [Chart (M, (x, y)), Chart (U, (u, v))]

        Note that the (user) atlas contains one more chart: ``(U, (x,y))``,
        which is not a "top" chart::

            sage: M.atlas()
            [Chart (M, (x, y)), Chart (U, (x, y)), Chart (U, (u, v))]

        .. SEEALSO::

            :meth:`atlas` for the complete list of charts defined on the
            manifold.

        """
        return self._top_charts

    def default_chart(self):
        r"""
        Return the default chart defined on the manifold.

        Unless changed via :meth:`set_default_chart`, the *default chart*
        is the first one defined on a subset of the manifold (possibly itself).

        OUTPUT:

        - instance of :class:`~sage.manifolds.chart.Chart`
          representing the default chart.

        EXAMPLES:

        Default chart on a 2-dimensional manifold and on some subsets::

            sage: M = Manifold(2, 'M', type='topological')
            sage: M.chart('x y')
            Chart (M, (x, y))
            sage: M.chart('u v')
            Chart (M, (u, v))
            sage: M.default_chart()
            Chart (M, (x, y))
            sage: A = M.open_subset('A')
            sage: A.chart('t z')
            Chart (A, (t, z))
            sage: A.default_chart()
            Chart (A, (t, z))

        """
        return self._def_chart

    def set_default_chart(self, chart):
        r"""
        Changing the default chart on ``self``.

        INPUT:

        - ``chart`` -- a chart (must be defined on some subset ``self``)

        EXAMPLES:

        Charts on a 2-dimensional manifold::

            sage: M = Manifold(2, 'M', type='topological')
            sage: c_xy.<x,y> = M.chart()
            sage: c_uv.<u,v> = M.chart()
            sage: M.default_chart()
            Chart (M, (x, y))
            sage: M.set_default_chart(c_uv)
            sage: M.default_chart()
            Chart (M, (u, v))

        """
        from chart import Chart
        if not isinstance(chart, Chart):
            raise TypeError("{} is not a chart".format(chart))
        if chart._domain is not self:
            if self.is_manifestly_coordinate_domain():
                raise TypeError("the chart domain must coincide with " +
                                "the {}".format(self))
            if chart not in self._atlas:
                raise ValueError("the chart must be defined on the " +
                                 "{}".format(self))
        self._def_chart = chart

    def coord_change(self, chart1, chart2):
        r"""
        Return the change of coordinates (transition map) between two charts
        defined on the manifold.

        The change of coordinates must have been defined previously, for
        instance by the method
        :meth:`~sage.manifolds.chart.Chart.transition_map`.

        INPUT:

        - ``chart1`` -- chart 1
        - ``chart2`` -- chart 2

        OUTPUT:

        - instance of :class:`~sage.manifolds.chart.CoordChange`
          representing the transition map from chart 1 to chart 2

        EXAMPLES:

        Change of coordinates on a 2-dimensional manifold::

            sage: M = Manifold(2, 'M', type='topological')
            sage: c_xy.<x,y> = M.chart()
            sage: c_uv.<u,v> = M.chart()
            sage: c_xy.transition_map(c_uv, (x+y, x-y)) # defines the coord. change
            Change of coordinates from Chart (M, (x, y)) to Chart (M, (u, v))
            sage: M.coord_change(c_xy, c_uv) # returns the coord. change defined above
            Change of coordinates from Chart (M, (x, y)) to Chart (M, (u, v))

        """
        if (chart1, chart2) not in self._coord_changes:
            raise TypeError("the change of coordinates from " +
                            "{} to {}".format(chart1, chart2) + " has not " +
                            "been defined on the {}".format(self))
        return self._coord_changes[(chart1, chart2)]

    def coord_changes(self):
        r"""
        Return the changes of coordinates (transition maps) defined on
        subsets of the manifold.

        OUTPUT:

        - dictionary of changes of coordinates, with pairs of charts as keys

        EXAMPLES:

        Various changes of coordinates on a 2-dimensional manifold::

            sage: M = Manifold(2, 'M', type='topological')
            sage: c_xy.<x,y> = M.chart()
            sage: c_uv.<u,v> = M.chart()
            sage: xy_to_uv = c_xy.transition_map(c_uv, [x+y, x-y])
            sage: M.coord_changes()
            {(Chart (M, (x, y)),
              Chart (M, (u, v))): Change of coordinates from Chart (M, (x, y)) to Chart (M, (u, v))}
            sage: uv_to_xy = xy_to_uv.inverse()
            sage: M.coord_changes()  # random (dictionary output)
            {(Chart (M, (u, v)),
              Chart (M, (x, y))): Change of coordinates from Chart (M, (u, v)) to Chart (M, (x, y)),
             (Chart (M, (x, y)),
              Chart (M, (u, v))): Change of coordinates from Chart (M, (x, y)) to Chart (M, (u, v))}
            sage: c_rs.<r,s> = M.chart()
            sage: uv_to_rs = c_uv.transition_map(c_rs, [-u+2*v, 3*u-v])
            sage: M.coord_changes()  # random (dictionary output)
            {(Chart (M, (u, v)),
              Chart (M, (r, s))): Change of coordinates from Chart (M, (u, v)) to Chart (M, (r, s)),
             (Chart (M, (u, v)),
              Chart (M, (x, y))): Change of coordinates from Chart (M, (u, v)) to Chart (M, (x, y)),
             (Chart (M, (x, y)),
              Chart (M, (u, v))): Change of coordinates from Chart (M, (x, y)) to Chart (M, (u, v))}
            sage: xy_to_rs = uv_to_rs * xy_to_uv
            sage: M.coord_changes()  # random (dictionary output)
            {(Chart (M, (u, v)),
              Chart (M, (r, s))): Change of coordinates from Chart (M, (u, v)) to Chart (M, (r, s)),
             (Chart (M, (u, v)),
              Chart (M, (x, y))): Change of coordinates from Chart (M, (u, v)) to Chart (M, (x, y)),
             (Chart (M, (x, y)),
              Chart (M, (u, v))): Change of coordinates from Chart (M, (x, y)) to Chart (M, (u, v)),
             (Chart (M, (x, y)),
              Chart (M, (r, s))): Change of coordinates from Chart (M, (x, y)) to Chart (M, (r, s))}

        """
        return self._coord_changes

    def is_manifestly_coordinate_domain(self):
        r"""
        Return ``True`` if the manifold is known to be the domain of some
        coordinate chart and ``False`` otherwise.

        If ``False`` is returned, either the manifold cannot be the domain of
        some coordinate chart or no such chart has been declared yet.

        EXAMPLES::

            sage: M = Manifold(2, 'M', type='topological')
            sage: U = M.open_subset('U')
            sage: X.<x,y> = U.chart()
            sage: U.is_manifestly_coordinate_domain()
            True
            sage: M.is_manifestly_coordinate_domain()
            False
            sage: Y.<u,v> = M.chart()
            sage: M.is_manifestly_coordinate_domain()
            True

        """
        return not self._covering_charts == []

    def open_subset(self, name, latex_name=None, coord_def={}):
        r"""
        Create an open subset of the manifold.

        An open subset is a set that is (i) included in the manifold and (ii)
        open with respect to the manifold's topology. It is a topological
        manifold by itself. Hence the returned object is an instance of
        :class:`TopologicalManifold`.

        INPUT:

        - ``name`` -- name given to the open subset
        - ``latex_name`` --  (default: ``None``) LaTeX symbol to denote the
          subset; if none is provided, it is set to ``name``
        - ``coord_def`` -- (default: {}) definition of the subset in
          terms of coordinates; ``coord_def`` must a be dictionary with keys
          charts on the manifold and values the symbolic expressions formed by
          the coordinates to define the subset.

        OUTPUT:

        - the open subset, as an instance of :class:`TopologicalManifold`.

        EXAMPLES:

        Creating an open subset of a 2-dimensional manifold::

            sage: M = Manifold(2, 'M', type='topological')
            sage: A = M.open_subset('A'); A
            Open subset A of the 2-dimensional topological manifold M

        As an open subset of a topological manifold, ``A`` is itself a
        topological manifold, on the same topological field and of the same
        dimension as ``M``::

            sage: isinstance(A, sage.manifolds.manifold.TopologicalManifold)
            True
            sage: A.base_field() == M.base_field()
            True
            sage: dim(A) == dim(M)
            True

        Creating an open subset of ``A``::

            sage: B = A.open_subset('B'); B
            Open subset B of the 2-dimensional topological manifold M

        We have then::

            sage: A.subsets()  # random (set output)
            {Open subset B of the 2-dimensional topological manifold M,
             Open subset A of the 2-dimensional topological manifold M}
            sage: B.is_subset(A)
            True
            sage: B.is_subset(M)
            True

        Defining an open subset by some coordinate restrictions: the open
        unit disk in `\RR^2`::

            sage: M = Manifold(2, 'R^2', type='topological')
            sage: c_cart.<x,y> = M.chart() # Cartesian coordinates on R^2
            sage: U = M.open_subset('U', coord_def={c_cart: x^2+y^2<1}); U
            Open subset U of the 2-dimensional topological manifold R^2

        Since the argument ``coord_def`` has been set, ``U`` is automatically
        provided with a chart, which is the restriction of the Cartesian one
        to ``U``::

            sage: U.atlas()
            [Chart (U, (x, y))]

        Therefore, one can immediately check whether a point belongs to U::

            sage: M.point((0,0)) in U
            True
            sage: M.point((1/2,1/3)) in U
            True
            sage: M.point((1,2)) in U
            False

        """
        resu = TopologicalManifold(self._dim, name, latex_name=latex_name,
                           field=self._field, start_index=self._sindex,
                           category=self.category(),
                           ambient_manifold=self._manifold)
        #!# NB: the above could have been
        # resu = type(self).__base__(...)
        # instead of resu = TopologicalManifold(...)
        # to allow for open_subset() of derived classes to call first this
        # version,
        # but, because of the category framework, it could NOT have been
        # resu = type(self)(...)
        # cf. the discussion in
        # https://groups.google.com/forum/#!topic/sage-devel/jHlFxhMDf3Y
        resu._supersets.update(self._supersets)
        for sd in self._supersets:
            sd._subsets.add(resu)
        self._top_subsets.add(resu)
        # Charts on the result from the coordinate definition:
        for chart, restrictions in coord_def.iteritems():
            if chart not in self._atlas:
                raise ValueError("the {} does not belong to ".format(chart) +
                                 "the atlas of {}".format(self))
            chart.restrict(resu, restrictions)
        # Transition maps on the result inferred from those of self:
        for chart1 in coord_def:
            for chart2 in coord_def:
                if chart2 != chart1:
                    if (chart1, chart2) in self._coord_changes:
                        self._coord_changes[(chart1, chart2)].restrict(resu)
        return resu

    def chart(self, coordinates='', names=None):
        r"""
        Define a chart, the domain of which is the manifold.

        A *chart* is a pair `(U,\varphi)`, where `U` is the current manifold
        and `\varphi: U \rightarrow V \subset K^n`
        is a homeomorphism from `U` to an open subset `V` of `K^n`, `K` being
        the field on which the manifold is defined.

        The components `(x^1,\ldots,x^n)` of `\varphi`, defined by
        `\varphi(p) = (x^1(p),\ldots,x^n(p))\in K^n` for any point `p\in U`,
        are called the *coordinates* of the chart `(U,\varphi)`.

        See :class:`~sage.manifolds.chart.Chart` for a complete
        documentation.

        INPUT:

        - ``coordinates`` --  (default: '' (empty string)) single string
          defining the coordinate symbols and ranges: the coordinates are
          separated by ' ' (space) and each coordinate has at most three fields,
          separated by ':':

          1. The coordinate symbol (a letter or a few letters)
          2. (optional, only for manifolds over `\RR`) The interval `I`
             defining the coordinate range: if not
             provided, the coordinate is assumed to span all `\RR`; otherwise
             `I` must be provided in the form (a,b) (or equivalently ]a,b[)
             The bounds a and b can be +/-Infinity, Inf, infinity, inf or oo.
             For *singular* coordinates, non-open intervals such as [a,b] and
             (a,b] (or equivalently ]a,b]) are allowed.
             Note that the interval declaration must not contain any space
             character.
          3. (optional) The LaTeX spelling of the coordinate; if not provided
             the coordinate symbol given in the first field will be used.

          The order of the fields 2 and 3 does not matter and each of them can
          be omitted.
          If it contains any LaTeX expression, the string ``coordinates`` must
          be declared with the prefix 'r' (for "raw") to allow for a proper
          treatment of the backslash character (see examples below).
          If no interval range and no LaTeX spelling is to be provided for any
          coordinate, the argument ``coordinates`` can be omitted when the
          shortcut operator ``<,>`` is used via Sage preparser (see examples
          below)
        - ``names`` -- (default: ``None``) unused argument, except if
          ``coordinates`` is not provided; it must then be a tuple containing
          the coordinate symbols (this is guaranteed if the shortcut operator
          ``<,>`` is used).

        OUTPUT:

        - the created chart, as an instance of
          :class:`~sage.manifolds.chart.Chart` or of the subclass
          :class:`~sage.manifolds.chart.RealChart` for manifolds over `\RR`.

        EXAMPLES:

        Chart on a 2-dimensional manifold::

            sage: M = Manifold(2, 'M', type='topological')
            sage: U = M.open_subset('U')
            sage: X = U.chart('x y'); X
            Chart (U, (x, y))
            sage: X[0]
            x
            sage: X[1]
            y
            sage: X[:]
            (x, y)

        The declared coordinates are not known at the global level::

            sage: y
            Traceback (most recent call last):
            ...
            NameError: name 'y' is not defined

        They can be recovered by the operator ``[:]`` applied to the chart::

            sage: (x, y) = X[:]
            sage: y
            y
            sage: type(y)
            <type 'sage.symbolic.expression.Expression'>

        But a shorter way to proceed is to use the operator ``<,>`` in the
        left-hand side of the chart declaration (there is then no need to
        pass the string 'x y' to chart())::

            sage: M = Manifold(2, 'M', type='topological')
            sage: U = M.open_subset('U')
            sage: X.<x,y> = U.chart(); X
            Chart (U, (x, y))

        Indeed, the declared coordinates are then known at the global level::

            sage: y
            y
            sage: (x,y) == X[:]
            True

        Actually the instruction ``X.<x,y> = U.chart()`` is
        equivalent to the combination of the two instructions
        ``X = U.chart('x y')`` and ``(x,y) = X[:]``.

        See the documentation of class
        :class:`~sage.manifolds.chart.Chart` for more examples,
        especially regarding the coordinates ranges and restrictions.

        """
        from sage.manifolds.chart import Chart, RealChart
        if self._field == RR:
            return RealChart(self, coordinates=coordinates, names=names)
        return Chart(self, coordinates=coordinates, names=names)

    def scalar_field_algebra(self):
        r"""
        Return the algebra of scalar fields defined the manifold.

        See :class:`~sage.manifolds.scalarfield_algebra.ScalarFieldAlgebra`
        for a complete documentation.

        OUTPUT:

        - instance of
          :class:`~sage.manifolds.scalarfield_algebra.ScalarFieldAlgebra`
          representing the algebra `C^0(U)` of all scalar fields defined
          on `U` = ``self``.

        EXAMPLE:

        Scalar algebra of a 3-dimensional open subset::

            sage: M = Manifold(3, 'M', type='topological')
            sage: U = M.open_subset('U')
            sage: CU = U.scalar_field_algebra() ; CU
            Algebra of scalar fields on the Open subset U of the 3-dimensional topological manifold M
            sage: CU.category()
            Category of commutative algebras over Symbolic Ring
            sage: CU.zero()
            Scalar field zero on the Open subset U of the 3-dimensional topological manifold M

        """
        if self._scalar_field_algebra is None:
            self._scalar_field_algebra = ScalarFieldAlgebra(self)
        return self._scalar_field_algebra

    def scalar_field(self, coord_expression=None, chart=None, name=None,
                     latex_name=None):
        r"""
        Define a scalar field on the manifold.

        See :class:`~sage.manifolds.scalarfield.ScalarField` for a complete
        documentation.

        INPUT:

        - ``coord_expression`` -- (default: ``None``) coordinate expression(s)
          of the scalar field; this can be either

          - a single coordinate expression; if the argument ``chart`` is
            ``'all'``, this expression is set to all the charts defined
            on the open set; otherwise, the expression is set in the
            specific chart provided by the argument ``chart``
          - a dictionary of coordinate expressions, with the charts as keys.

          If ``coord_expression`` is ``None`` or does not fully specified the
          scalar field, other coordinate expressions can be added subsequently
          by means of the methods
          :meth:`~sage.manifolds.scalarfield.ScalarField.add_expr`,
          :meth:`~sage.manifolds.scalarfield.ScalarField.add_expr_by_continuation`,
          or :meth:`~sage.manifolds.scalarfield.ScalarField.set_expr`
        - ``chart`` -- (default: ``None``) chart defining the coordinates used
          in ``coord_expression`` when the latter is a single coordinate
          expression; if none is provided (default), the default chart of the
          open set is assumed. If ``chart=='all'``, ``coord_expression`` is
          assumed to be independent of the chart (constant scalar field).
        - ``name`` -- (default: ``None``) name given to the scalar field
        - ``latex_name`` -- (default: ``None``) LaTeX symbol to denote the scalar
          field; if none is provided, the LaTeX symbol is set to ``name``

        OUTPUT:

        - instance of :class:`~sage.manifolds.scalarfield.ScalarField`
          representing the defined scalar field.

        EXAMPLES:

        A scalar field defined by its coordinate expression in the open
        set's default chart::

            sage: M = Manifold(3, 'M', type='topological')
            sage: U = M.open_subset('U')
            sage: c_xyz.<x,y,z> = U.chart()
            sage: f = U.scalar_field(sin(x)*cos(y) + z, name='F'); f
            Scalar field F on the Open subset U of the 3-dimensional topological manifold M
            sage: f.display()
            F: U --> R
               (x, y, z) |--> cos(y)*sin(x) + z
            sage: f.parent()
            Algebra of scalar fields on the Open subset U of the 3-dimensional topological manifold M
            sage: f in U.scalar_field_algebra()
            True

        Equivalent definition with the chart specified::

            sage: f = U.scalar_field(sin(x)*cos(y) + z, chart=c_xyz, name='F')
            sage: f.display()
            F: U --> R
               (x, y, z) |--> cos(y)*sin(x) + z

        Equivalent definition with a dictionary of coordinate expression(s)::

            sage: f = U.scalar_field({c_xyz: sin(x)*cos(y) + z}, name='F')
            sage: f.display()
            F: U --> R
               (x, y, z) |--> cos(y)*sin(x) + z

        See the documentation of class
        :class:`~sage.manifolds.scalarfield.ScalarField` for more
        examples.

        .. SEEALSO::

            :meth:`constant_scalar_field`, :meth:`zero_scalar_field`,
            :meth:`one_scalar_field`

        """
        if isinstance(coord_expression, dict):
            # check validity of entry
            for chart in coord_expression:
                if not chart._domain.is_subset(self):
                    raise ValueError("the {} is not defined ".format(chart) +
                                     "on some subset of the " + str(self))
        return self.scalar_field_algebra().element_class(self,
                                            coord_expression=coord_expression,
                                            name=name, latex_name=latex_name,
                                            chart=chart)

    def constant_scalar_field(self, value, name=None, latex_name=None):
        r"""
        Define a constant scalar field on the manifold.

        INPUT:

        - ``value`` -- constant value of the scalar field, either a numerical
          value or a symbolic expression not involving any chart coordinates
        - ``name`` -- (default: ``None``) name given to the scalar field
        - ``latex_name`` -- (default: ``None``) LaTeX symbol to denote the
          scalar field; if none is provided, the LaTeX symbol is set to ``name``

        OUTPUT:

        - instance of :class:`~sage.manifolds.scalarfield.ScalarField`
          representing the scalar field whose constant value is ``value``

        EXAMPLES:

        A constant scalar field on the 2-sphere::

            sage: M = Manifold(2, 'M', type='topological') # the 2-dimensional sphere S^2
            sage: U = M.open_subset('U') # complement of the North pole
            sage: c_xy.<x,y> = U.chart() # stereographic coordinates from the North pole
            sage: V = M.open_subset('V') # complement of the South pole
            sage: c_uv.<u,v> = V.chart() # stereographic coordinates from the South pole
            sage: M.declare_union(U,V)   # S^2 is the union of U and V
            sage: xy_to_uv = c_xy.transition_map(c_uv, (x/(x^2+y^2), y/(x^2+y^2)),
            ....:                                intersection_name='W',
            ....:                                restrictions1= x^2+y^2!=0,
            ....:                                restrictions2= u^2+v^2!=0)
            sage: uv_to_xy = xy_to_uv.inverse()
            sage: f = M.constant_scalar_field(-1) ; f
            Scalar field on the 2-dimensional topological manifold M
            sage: f.display()
            M --> R
            on U: (x, y) |--> -1
            on V: (u, v) |--> -1

        We have::

            sage: f.restrict(U) == U.constant_scalar_field(-1)
            True
            sage: M.constant_scalar_field(0) is M.zero_scalar_field()
            True

        .. SEEALSO::

            :meth:`zero_scalar_field`, :meth:`one_scalar_field`
        """
        if value == 0:
            return self.zero_scalar_field()
        return self.scalar_field_algebra().element_class(self,
                                              coord_expression=value,
                                              name=name, latex_name=latex_name,
                                              chart='all')

    def zero_scalar_field(self):
        r"""
        Return the zero scalar field defined on the manifold.

        OUTPUT:

        - instance of :class:`~sage.manifolds.scalarfield.ScalarField`
          representing the constant scalar field with value 0.

        EXAMPLE::

            sage: M = Manifold(2, 'M', type='topological')
            sage: X.<x,y> = M.chart()
            sage: f = M.zero_scalar_field() ; f
            Scalar field zero on the 2-dimensional topological manifold M
            sage: f.display()
            zero: M --> R
               (x, y) |--> 0
            sage: f.parent()
            Algebra of scalar fields on the 2-dimensional topological manifold M
            sage: f is M.scalar_field_algebra().zero()
            True

        """
        return self._zero_scalar_field

    def one_scalar_field(self):
        r"""
        Return the constant scalar field with value the unit element of the
        manifold's base field.

        OUTPUT:

        - instance of :class:`~sage.manifolds.scalarfield.ScalarField`
          representing the constant scalar field with value the unit element
          of the manifold's base field.

        EXAMPLE::

            sage: M = Manifold(2, 'M', type='topological')
            sage: X.<x,y> = M.chart()
            sage: f = M.one_scalar_field(); f
            Scalar field 1 on the 2-dimensional topological manifold M
            sage: f.display()
            1: M --> R
               (x, y) |--> 1
            sage: f.parent()
            Algebra of scalar fields on the 2-dimensional topological manifold M
            sage: f is M.scalar_field_algebra().one()
            True

        """
        return self._one_scalar_field

<<<<<<< HEAD
    def _Hom_(self, other, category=None):
        r"""
        Construct the set of morphisms (i.e. continuous maps)
        ``self`` --> ``other``.

        INPUT:

        - ``other`` -- an open subset of some topological manifold over the
          same field as ``self``
        - ``category`` -- (default: ``None``) not used here (to ensure
          compatibility with generic hook ``_Hom_``)

        OUTPUT:

        - the homset Hom(U,V), where U is ``self`` and V is ``other``

        See class
        :class:`~sage.manifolds.manifold_homset.TopManifoldHomset`
        for more documentation.

        TESTS::

            sage: M = TopManifold(2, 'M')
            sage: N = TopManifold(3, 'N')
            sage: H = M._Hom_(N); H
            Set of Morphisms from 2-dimensional topological manifold M to
             3-dimensional topological manifold N in Category of manifolds over
             Real Field with 53 bits of precision
            sage: H is Hom(M, N)
            True

        """
        from sage.manifolds.manifold_homset import TopManifoldHomset
        return TopManifoldHomset(self, other)

    def continuous_map(self, codomain, coord_functions=None, chart1=None,
                       chart2=None, name=None, latex_name=None):
        r"""
        Define a continuous map between the current topological manifold
        and another topological manifold over the same topological field.

        See :class:`~sage.manifolds.continuous_map.ContinuousMap` for a
        complete documentation.

        INPUT:

        - ``codomain`` -- the map's codomain (must be an instance
          of :class:`TopManifold`)
        - ``coord_functions`` -- (default: ``None``) if not ``None``, must be
          either

          - (i) a dictionary of
            the coordinate expressions (as lists (or tuples) of the
            coordinates of the image expressed in terms of the coordinates of
            the considered point) with the pairs of charts (chart1, chart2)
            as keys (chart1 being a chart on ``self`` and chart2 a chart on
            ``codomain``)
          - (ii) a single coordinate expression in a given pair of charts, the
            latter being provided by the arguments ``chart1`` and ``chart2``

          In both cases, if the dimension of the codomain is 1, a single
          coordinate expression can be passed instead of a tuple with a single
          element
        - ``chart1`` -- (default: ``None``; used only in case (ii) above) chart
          on the current manifold defining the start coordinates involved in
          ``coord_functions`` for case (ii); if none is provided, the
          coordinates are assumed to refer to the manifold's default chart
        - ``chart2`` -- (default: ``None``; used only in case (ii) above) chart
          on ``codomain`` defining the target coordinates involved in
          ``coord_functions`` for case (ii); if none is provided, the
          coordinates are assumed to refer to the default chart of ``codomain``
        - ``name`` -- (default: ``None``) name given to the continuous
          map
        - ``latex_name`` -- (default: ``None``) LaTeX symbol to denote the
          continuous map; if none is provided, the LaTeX symbol is set to
          ``name``

        OUTPUT:

        - the continuous map, as an instance of
          :class:`~sage.manifolds.continuous_map.ContinuousMap`

        EXAMPLES:

        A continuous map between an open subset of `S^2` covered by regular
        spherical coordinates and `\RR^3`::

            sage: TopManifold._clear_cache_() # for doctests only
            sage: M = TopManifold(2, 'S^2')
            sage: U = M.open_subset('U')
            sage: c_spher.<th,ph> = U.chart(r'th:(0,pi):\theta ph:(0,2*pi):\phi')
            sage: N = TopManifold(3, 'R^3', r'\RR^3')
            sage: c_cart.<x,y,z> = N.chart()  # Cartesian coord. on R^3
            sage: Phi = U.continuous_map(N, (sin(th)*cos(ph), sin(th)*sin(ph), cos(th)),
            ....:                        name='Phi', latex_name=r'\Phi')
            sage: Phi
            Continuous map Phi from the Open subset U of the 2-dimensional topological manifold S^2 to the 3-dimensional topological manifold R^3

        The same definition, but with a dictionary with pairs of charts as
        keys (case (i) above)::

            sage: Phi1 = U.continuous_map(N,
            ....:        {(c_spher, c_cart): (sin(th)*cos(ph), sin(th)*sin(ph), cos(th))},
            ....:        name='Phi', latex_name=r'\Phi')
            sage: Phi1 == Phi
            True

        The continuous map acting on a point::

            sage: p = U.point((pi/2, pi)) ; p
            Point on the 2-dimensional topological manifold S^2
            sage: Phi(p)
            Point on the 3-dimensional topological manifold R^3
            sage: Phi(p).coord(c_cart)
            (-1, 0, 0)
            sage: Phi1(p) == Phi(p)
            True

        See the documentation of class
        :class:`~sage.manifolds.continuous_map.ContinuousMap` for more
        examples.

        """
        homset = Hom(self, codomain)
        if coord_functions is None:
            coord_functions = {}
        if not isinstance(coord_functions, dict):
            # Turn coord_functions into a dictionary:
            if chart1 is None:
                chart1 = self._def_chart
            elif chart1 not in self._atlas:
                raise ValueError("{} is not a chart ".format(chart1) +
                                 "defined on the {}".format(self))
            if chart2 is None:
                chart2 = codomain._def_chart
            elif chart2 not in codomain._atlas:
                raise ValueError("{} is not a chart ".format(chart2) +
                                 " defined on the {}".format(codomain))
            coord_functions = {(chart1, chart2): coord_functions}
        return homset(coord_functions, name=name, latex_name=latex_name)

    def homeomorphism(self, codomain, coord_functions=None, chart1=None,
                       chart2=None, name=None, latex_name=None):
        r"""
        Define a homeomorphism between the current manifold and another one.

        See :class:`~sage.manifolds.continuous_map.ContinuousMap` for a
        complete documentation.

        INPUT:

        - ``codomain`` -- codomain of the homeomorphism (must be an instance
          of :class:`TopManifold`)
        - ``coord_functions`` -- (default: ``None``) if not ``None``, must be
          either

          - (i) a dictionary of
            the coordinate expressions (as lists (or tuples) of the
            coordinates of the image expressed in terms of the coordinates of
            the considered point) with the pairs of charts (chart1, chart2)
            as keys (chart1 being a chart on ``self`` and chart2 a chart on
            ``codomain``)
          - (ii) a single coordinate expression in a given pair of charts, the
            latter being provided by the arguments ``chart1`` and ``chart2``

          In both cases, if the dimension of the codomain is 1, a single
          coordinate expression can be passed instead of a tuple with
          a single element
        - ``chart1`` -- (default: ``None``; used only in case (ii) above) chart
          on the current manifold defining the start coordinates involved in
          ``coord_functions`` for case (ii); if none is provided, the
          coordinates are assumed to refer to the manifold's default chart
        - ``chart2`` -- (default: ``None``; used only in case (ii) above) chart
          on ``codomain`` defining the target coordinates involved in
          ``coord_functions`` for case (ii); if none is provided, the
          coordinates are assumed to refer to the default chart of ``codomain``
        - ``name`` -- (default: ``None``) name given to the homeomorphism
        - ``latex_name`` -- (default: ``None``) LaTeX symbol to denote the
          homeomorphism; if none is provided, the LaTeX symbol is set to
          ``name``

        OUTPUT:

        - the homeomorphism, as an instance of
          :class:`~sage.manifolds.continuous_map.ContinuousMap`

        EXAMPLE:

        Homeomorphism between the open unit disk in `\RR^2` and `\RR^2`::

            sage: TopManifold._clear_cache_()  # for doctests only
            sage: forget()  # for doctests only
            sage: M = TopManifold(2, 'M')  # the open unit disk
            sage: c_xy.<x,y> = M.chart('x:(-1,1) y:(-1,1)')  # Cartesian coord on M
            sage: c_xy.add_restrictions(x^2+y^2<1)
            sage: N = TopManifold(2, 'N')  # R^2
            sage: c_XY.<X,Y> = N.chart()  # canonical coordinates on R^2
            sage: Phi = M.homeomorphism(N, [x/sqrt(1-x^2-y^2), y/sqrt(1-x^2-y^2)],
            ....:                       name='Phi', latex_name=r'\Phi')
            sage: Phi
            Homeomorphism Phi from the 2-dimensional topological manifold M to
             the 2-dimensional topological manifold N
            sage: Phi.display()
            Phi: M --> N
               (x, y) |--> (X, Y) = (x/sqrt(-x^2 - y^2 + 1), y/sqrt(-x^2 - y^2 + 1))

        The inverse homeomorphism::

            sage: Phi^(-1)
            Homeomorphism Phi^(-1) from the 2-dimensional topological
             manifold N to the 2-dimensional topological manifold M
            sage: (Phi^(-1)).display()
            Phi^(-1): N --> M
               (X, Y) |--> (x, y) = (X/sqrt(X^2 + Y^2 + 1), Y/sqrt(X^2 + Y^2 + 1))

        See the documentation of class
        :class:`~sage.manifolds.continuous_map.ContinuousMap` for more
        examples.

        """
        homset = Hom(self, codomain)
        if coord_functions is None:
            coord_functions = {}
        if not isinstance(coord_functions, dict):
            # Turn coord_functions into a dictionary:
            if chart1 is None:
                chart1 = self._def_chart
            elif chart1 not in self._atlas:
                raise ValueError("{} is not a chart ".format(chart1) +
                                 "defined on the {}".format(self))
            if chart2 is None:
                chart2 = codomain._def_chart
            elif chart2 not in codomain._atlas:
                raise ValueError("{} is not a chart ".format(chart2) +
                                 " defined on the {}".format(codomain))
            coord_functions = {(chart1, chart2): coord_functions}
        return homset(coord_functions, name=name, latex_name=latex_name,
                      is_isomorphism=True)

    def identity_map(self):
        r"""
        Identity map of the manifold.

        The identity map of a topological manifold `M` is the trivial
        homeomorphism

        .. MATH::

            \begin{array}{cccc}
            \mathrm{Id}_M: & M & \longrightarrow & M \\
                & p & \longmapsto & p
            \end{array}

        See :class:`~sage.manifolds.continuous_map.ContinuousMap` for a
        complete documentation.

        OUTPUT:

        - the identity map, as an instance of
          :class:`~sage.manifolds.continuous_map.ContinuousMap`

        EXAMPLE:

        Identity map of a complex manifold::

            sage: M = TopManifold(2, 'M', field='complex')
            sage: X.<x,y> = M.chart()
            sage: id = M.identity_map(); id
            Identity map Id_M of the Complex 2-dimensional topological manifold M
            sage: id.parent()
            Set of Morphisms from Complex 2-dimensional topological manifold M
             to Complex 2-dimensional topological manifold M in Category of
             manifolds over Complex Field with 53 bits of precision
            sage: id.display()
            Id_M: M --> M
               (x, y) |--> (x, y)

        The identity map acting on a point::

            sage: p = M((1+I, 3-I), name='p'); p
            Point p on the Complex 2-dimensional topological manifold M
            sage: id(p)
            Point p on the Complex 2-dimensional topological manifold M
            sage: id(p) == p
            True

        """
        return self._identity_map
=======

def Manifold(dim, name, latex_name=None, field='real', type='smooth',
             start_index=0, **extra_kwds):
    r"""
    Construct a manifold of a given type over a topological field `K`.

    INPUT:

    - ``dim`` -- positive integer; dimension of the manifold
    - ``name`` -- string; name (symbol) given to the manifold
    - ``latex_name`` -- (default: ``None``) string; LaTeX symbol to denote the
      manifold; if none is provided, it is set to ``name``
    - ``field`` -- (default: ``'real'``) field `K` on which the manifold is
      defined; allowed values are

        - ``'real'`` or ``RR`` for a manifold over `\RR`
        - ``'complex'`` or ``CC`` for a manifold over `\CC`
        - an object in the category of topological fields (see
          :class:`~sage.categories.fields.Fields` and
          :class:`~sage.categories.topological_spaces.TopologicalSpaces`)
          for other types of manifolds

    - ``type`` -- (default: ``'smooth'``) to specify the type of manifold;
      allowed values are

      - ``'topological'`` or ``'top'`` for a topological manifold
      - ``'differentiable'`` or ``'diff'`` for a differentiable manifold
      - ``'smooth'`` for a smooth manifold
      - ``'analytic'`` for an analytic manifold

    - ``start_index`` -- (default: 0) integer; lower value of the range of
      indices used for "indexed objects" on the manifold, e.g. coordinates
      in a chart
    - ``extra_kwds`` -- keywords meaningful only for some specific types of
      manifolds

    OUTPUT:

    - a manifold of the specified type, as an instance of
      :class:`~sage.manifolds.manifold.TopologicalManifold` or one of its
      subclasses.

    EXAMPLES:

    A 3-dimensional real topological manifold::

        sage: M = Manifold(3, 'M', type='topological'); M
        3-dimensional topological manifold M

    Given the default value of the parameter ``field``, the above is equivalent
    to::

        sage: M = Manifold(3, 'M', type='topological', field='real'); M
        3-dimensional topological manifold M

    A complex topological manifold::

        sage: M = Manifold(3, 'M', type='topological', field='complex'); M
        Complex 3-dimensional topological manifold M

    A topological manifold over `\QQ`::

        sage: M = Manifold(3, 'M', type='topological', field=QQ); M
        3-dimensional topological manifold M over the Rational Field

    See the documentation of class
    :class:`~sage.manifolds.manifold.TopologicalManifold` for more
    detailed examples.

    .. RUBRIC:: Uniqueness of manifold objects

    Suppose we construct a manifold named `M`::

        sage: M = Manifold(2, 'M', type='topological')
        sage: X.<x,y> = M.chart()

    At some point, we change our mind and would like to restart with a new
    manifold, using the same name `M` and keeping the previous manifold for
    reference::

        sage: M_old = M  # for reference
        sage: M = Manifold(2, 'M', type='topological')

    This results in a brand new object::

        sage: M.atlas()
        []

    The object ``M_old`` is intact::

        sage: M_old.atlas()
        [Chart (M, (x, y))]

    Both objects have the same display::

        sage: M
        2-dimensional topological manifold M
        sage: M_old
        2-dimensional topological manifold M

    but they are different::

        sage: M != M_old
        True

    Let us introduce a chart on ``M``, using the same coordinate symbols as
    for ``M_old``::

        sage: X.<x,y> = M.chart()

    The charts are displayed in the same way::

        sage: M.atlas()
        [Chart (M, (x, y))]
        sage: M_old.atlas()
        [Chart (M, (x, y))]

    but they are actually different::

        sage: M.atlas()[0] != M_old.atlas()[0]
        True

    Moreover, the two manifolds ``M`` and ``M_old`` are still considered
    distinct::

        sage: M != M_old
        True

    This reflects the fact that the equality of manifold objects holds only
    for identical objects, i.e. one has ``M1 == M2`` if, and only if,
    ``M1 is M2``. Actually, the manifold classes inherit from
    :class:`~sage.misc.fast_methods.WithEqualityById`::

        sage: isinstance(M, sage.misc.fast_methods.WithEqualityById)
        True

    """
    type_ = type  # in case the built-in function type is to be restored...
    if type_ in ['topological', 'top']:
        return TopologicalManifold(dim, name, latex_name=latex_name,
                                   field=field, start_index=start_index)
    raise NotImplementedError("manifolds of type {} are not ".format(type_) +
                              "implemented")
>>>>>>> e2f192f4
<|MERGE_RESOLUTION|>--- conflicted
+++ resolved
@@ -321,12 +321,8 @@
 from sage.categories.manifolds import Manifolds
 from sage.rings.all import CC
 from sage.rings.real_mpfr import RR
-<<<<<<< HEAD
 from sage.categories.homset import Hom
-from sage.manifolds.subset import TopManifoldSubset
-=======
 from sage.manifolds.subset import TopologicalManifoldSubset
->>>>>>> e2f192f4
 from sage.manifolds.scalarfield_algebra import ScalarFieldAlgebra
 
 class TopologicalManifold(TopologicalManifoldSubset):
@@ -533,6 +529,8 @@
         self._zero_scalar_field = self.scalar_field_algebra().zero()
         # The unit scalar field:
         self._one_scalar_field = self.scalar_field_algebra().one()
+        # Dictionary of sets of morphisms to over manifolds (keys: codomains):
+        self._homsets = {}  # to be populated by self._Hom_
         # The identity map on self:
         self._identity_map = Hom(self, self).one()
 
@@ -1718,7 +1716,6 @@
         """
         return self._one_scalar_field
 
-<<<<<<< HEAD
     def _Hom_(self, other, category=None):
         r"""
         Construct the set of morphisms (i.e. continuous maps)
@@ -1736,23 +1733,28 @@
         - the homset Hom(U,V), where U is ``self`` and V is ``other``
 
         See class
-        :class:`~sage.manifolds.manifold_homset.TopManifoldHomset`
+        :class:`~sage.manifolds.manifold_homset.TopologicalManifoldHomset`
         for more documentation.
 
         TESTS::
 
-            sage: M = TopManifold(2, 'M')
-            sage: N = TopManifold(3, 'N')
+            sage: M = Manifold(2, 'M', type='topological')
+            sage: N = Manifold(3, 'N', type='topological')
             sage: H = M._Hom_(N); H
             Set of Morphisms from 2-dimensional topological manifold M to
              3-dimensional topological manifold N in Category of manifolds over
              Real Field with 53 bits of precision
+
+        The result is cached::
+
             sage: H is Hom(M, N)
             True
 
         """
-        from sage.manifolds.manifold_homset import TopManifoldHomset
-        return TopManifoldHomset(self, other)
+        from sage.manifolds.manifold_homset import TopologicalManifoldHomset
+        if other not in self._homsets:
+            self._homsets[other] = TopologicalManifoldHomset(self, other)
+        return self._homsets[other]
 
     def continuous_map(self, codomain, coord_functions=None, chart1=None,
                        chart2=None, name=None, latex_name=None):
@@ -1766,7 +1768,7 @@
         INPUT:
 
         - ``codomain`` -- the map's codomain (must be an instance
-          of :class:`TopManifold`)
+          of :class:`TopologicalManifold`)
         - ``coord_functions`` -- (default: ``None``) if not ``None``, must be
           either
 
@@ -1806,11 +1808,10 @@
         A continuous map between an open subset of `S^2` covered by regular
         spherical coordinates and `\RR^3`::
 
-            sage: TopManifold._clear_cache_() # for doctests only
-            sage: M = TopManifold(2, 'S^2')
+            sage: M = Manifold(2, 'S^2', type='topological')
             sage: U = M.open_subset('U')
             sage: c_spher.<th,ph> = U.chart(r'th:(0,pi):\theta ph:(0,2*pi):\phi')
-            sage: N = TopManifold(3, 'R^3', r'\RR^3')
+            sage: N = Manifold(3, 'R^3', latex_name=r'\RR^3', type='topological')
             sage: c_cart.<x,y,z> = N.chart()  # Cartesian coord. on R^3
             sage: Phi = U.continuous_map(N, (sin(th)*cos(ph), sin(th)*sin(ph), cos(th)),
             ....:                        name='Phi', latex_name=r'\Phi')
@@ -1871,7 +1872,7 @@
         INPUT:
 
         - ``codomain`` -- codomain of the homeomorphism (must be an instance
-          of :class:`TopManifold`)
+          of :class:`TopologicalManifold`)
         - ``coord_functions`` -- (default: ``None``) if not ``None``, must be
           either
 
@@ -1909,12 +1910,11 @@
 
         Homeomorphism between the open unit disk in `\RR^2` and `\RR^2`::
 
-            sage: TopManifold._clear_cache_()  # for doctests only
             sage: forget()  # for doctests only
-            sage: M = TopManifold(2, 'M')  # the open unit disk
+            sage: M = Manifold(2, 'M', type='topological')  # the open unit disk
             sage: c_xy.<x,y> = M.chart('x:(-1,1) y:(-1,1)')  # Cartesian coord on M
             sage: c_xy.add_restrictions(x^2+y^2<1)
-            sage: N = TopManifold(2, 'N')  # R^2
+            sage: N = Manifold(2, 'N', type='topological')  # R^2
             sage: c_XY.<X,Y> = N.chart()  # canonical coordinates on R^2
             sage: Phi = M.homeomorphism(N, [x/sqrt(1-x^2-y^2), y/sqrt(1-x^2-y^2)],
             ....:                       name='Phi', latex_name=r'\Phi')
@@ -1984,7 +1984,7 @@
 
         Identity map of a complex manifold::
 
-            sage: M = TopManifold(2, 'M', field='complex')
+            sage: M = Manifold(2, 'M', type='topological', field='complex')
             sage: X.<x,y> = M.chart()
             sage: id = M.identity_map(); id
             Identity map Id_M of the Complex 2-dimensional topological manifold M
@@ -2007,7 +2007,7 @@
 
         """
         return self._identity_map
-=======
+
 
 def Manifold(dim, name, latex_name=None, field='real', type='smooth',
              start_index=0, **extra_kwds):
@@ -2150,5 +2150,4 @@
         return TopologicalManifold(dim, name, latex_name=latex_name,
                                    field=field, start_index=start_index)
     raise NotImplementedError("manifolds of type {} are not ".format(type_) +
-                              "implemented")
->>>>>>> e2f192f4
+                              "implemented")