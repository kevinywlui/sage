--- conflicted
+++ resolved
@@ -29,7 +29,6 @@
 
 from operator import pow as _pow
 from sage.symbolic.expression import Expression
-<<<<<<< HEAD
 from sage.symbolic.expression_conversions import ExpressionTreeWalker
 from sage.symbolic.ring import SR
 from sage.symbolic.constants import pi
@@ -340,168 +339,6 @@
         # If no pattern is found, we default to ExpressionTreeWalker:
         return super(SimplifyAbsTrig, self).composition(ex, operator)
 
-=======
-from sage.symbolic.operators import FDerivativeOperator
-from sage.calculus.calculus import symbolic_expression_from_string
-from sage.calculus.functional import derivative
-from sage.calculus.var import function
-
-def _find_closing_parenthesis(sexpr, start, open_symbol='(', close_symbol=')'):
-    r"""
-    Helper function for locating a closing parenthesis in a string.
-
-    INPUT:
-
-    - ``sexpr`` -- a string, representing some symbolic expression
-    - ``start`` -- an integer, must be 1 + the index in ``sexpr`` of the
-      opening parenthesis
-    - ``open_symbol`` -- (default: '(') symbol of the opening parenthesis
-    - ``close_symbol`` -- (default: ')') symbol of the closing parenthesis
-
-    OUTPUT:
-
-    - 1 + the index in ``sexpr`` of the closing parenthesis corresponding
-      to the opening parenthesis located at the index ``start-1``
-
-    EXAMPLES::
-
-        sage: from sage.manifolds.utilities import _find_closing_parenthesis
-        sage: _find_closing_parenthesis('cos(x+y)', 4)
-        8
-        sage: s = '((x+y)^2 + 1)^3'
-        sage: _find_closing_parenthesis(s, 1)
-        13
-        sage: s[12:]
-        ')^3'
-        sage: _find_closing_parenthesis(s, 2)
-        6
-        sage: s[5:]
-        ')^2 + 1)^3'
-        sage: _find_closing_parenthesis('[[x+y]^2 + 1]^3', 1,
-        ....:                           open_symbol='[', close_symbol=']')
-        13
-
-    """
-    parenth = 1
-    while parenth != 0:
-        if sexpr[start] == open_symbol:
-            parenth += 1
-        if sexpr[start] == close_symbol:
-            parenth -= 1
-        start += 1
-    return start
-
-def symbolic_from_string(sexpr):
-    r"""
-    Return a symbolic expression from a string.
-
-    This function differs from
-    :func:`sage.calculus.calculus.symbolic_expression_from_string`
-    in so far as it is capable to treat the string representation of
-    derivatives of symbolic functions (see examples below).
-
-    INPUT:
-
-    - ``sexpr`` -- a string
-
-    OUTPUT:
-
-    - instance of :class:`~sage.symbolic.expression.Expression`, the string
-      representation of which is (equivalent to) ``sexpr``
-
-    EXAMPLES::
-
-        sage: from sage.manifolds.utilities import symbolic_from_string
-        sage: s = 'cos(x)^2 + 2*x^3 - sqrt(x)'
-        sage: a = symbolic_from_string(s); a
-        2*x^3 + cos(x)^2 - sqrt(x)
-        sage: type(a)
-        <type 'sage.symbolic.expression.Expression'>
-        sage: bool(symbolic_from_string(str(a)) == a)
-        True
-
-    ``symbolic_from_string`` deals correctly with derivatives::
-
-        sage: y = var('y')
-        sage: symbolic_from_string('diff((x+y)^2, x, y)')
-        2
-        sage: foo = function('foo'); g = function('g')
-        sage: a = diff(foo(g(x)), x, 2); a
-        D[0, 0](foo)(g(x))*diff(g(x), x)^2 + D[0](foo)(g(x))*diff(g(x), x, x)
-        sage: a1 = symbolic_from_string(str(a)); a1
-        D[0, 0](foo)(g(x))*diff(g(x), x)^2 + D[0](foo)(g(x))*diff(g(x), x, x)
-        sage: bool(a1 == a)
-        True
-
-    On the contrary, both
-    :func:`~sage.calculus.calculus.symbolic_expression_from_string` and the
-    element constructor of the Symbolic Ring fail on these examples::
-
-        sage: from sage.calculus.calculus import symbolic_expression_from_string
-        sage: symbolic_expression_from_string('diff((x+y)^2, x, y)')
-        diff((x + y)^2, x, y)
-        sage: simplify(_)
-        Traceback (most recent call last):
-        ...
-        TypeError: unable to convert y to an integer
-        sage: SR('diff((x+y)^2, x, y)')
-        diff((x + y)^2, x, y)
-        sage: simplify(_)
-        Traceback (most recent call last):
-        ...
-        TypeError: unable to convert y to an integer
-
-    ::
-
-        sage: symbolic_expression_from_string(str(a))
-        Traceback (most recent call last):
-        ...
-        SyntaxError: Malformed expression
-        sage: SR(str(a))
-        Traceback (most recent call last):
-        ...
-        TypeError: Malformed expression: D[ !!! 0, 0](foo)(g(x))*diff(g(x), x)^2 + D[0](foo)(g(x))*diff(g(x), x, x)
-
-    """
-    # Search for derivatives denoted by symbols D[...]
-    Dderivatives = {}
-    if 'D[' in sexpr:
-        pos_max = len(sexpr) - 6
-        pos = 0
-        while pos < pos_max:
-            if sexpr[pos:pos+2] == 'D[':
-                start_ind = pos+2 # position of first derivation index
-                end_ind = sexpr.find(']', start_ind)
-                # The derivation indices, as a list of integers:
-                der_ind = map(int, sexpr[start_ind:end_ind].split(','))
-                start_name = end_ind + 2 # pos. of first letter of function name
-                end_name = sexpr.find(')', start_name)
-                fname = sexpr[start_name:end_name] # function name
-                # Construction of DD_...f to replace D[...](f):
-                der_name = 'DD'
-                for i in der_ind:
-                    der_name += '_' + str(i)
-                der_name += fname
-                if der_name not in Dderivatives:
-                    string_der = sexpr[pos:end_name+1] # the string D[...](f)
-                    Dderivatives[der_name] = (string_der,
-                                              FDerivativeOperator(function(fname),
-                                                                  der_ind))
-                pos = end_name + 1
-            else:
-                pos += 1
-        # Replacement of all D[...](f) by DD_...f in the string sexpr
-        for der_name, der in Dderivatives.items():
-            sexpr = sexpr.replace(der[0], der_name)
-    # Construction of the symbolic expression from the string
-    #   NB: the keyword argument syms is necessary for a proper treatment of
-    #       diff symbols
-    expr = symbolic_expression_from_string(sexpr, syms={'diff': derivative})
-    # Restoring the derivatives denoted by D[...]:
-    for der_name, der in Dderivatives.items():
-        expr = expr.substitute_function(function(der_name), der[1])
-    return expr
->>>>>>> 1f557696
 
 def simplify_sqrt_real(expr):
     r"""
@@ -559,7 +396,6 @@
     Simplification of expressions involving some symbolic derivatives::
 
         sage: f = function('f')
-<<<<<<< HEAD
         sage: simplify_sqrt_real( diff(f(x), x)/sqrt(x^2-2*x+1) )  # x<0 => x-1<0
         -diff(f(x), x)/(x - 1)
         sage: g = function('g')
@@ -574,78 +410,6 @@
         return SimplifySqrtReal(expr)()
     return expr
 
-=======
-        sage: simplify_sqrt_real( diff(f(x), x)*sqrt(x^2) )  # x<0 (see above)
-        -x*diff(f(x), x)
-        sage: g = function('g')
-        sage: simplify_sqrt_real( sqrt(x^3*diff(f(g(x)), x)^2) )
-        (-x)^(3/2)*abs(D[0](f)(g(x)))*abs(diff(g(x), x))
-
-    """
-    from sage.symbolic.ring import SR
-    from sage.functions.other import sqrt
-    # 1/ Search for the sqrt's in expr
-    sexpr = str(expr)
-    if 'sqrt(' not in sexpr:  # no sqrt to simplify
-        return expr
-    # Lists to store the positions of all the top-level sqrt's in sexpr:
-    pos_sqrts = []  # position of first character, i.e. 's' of 'sqrt(...)'
-    pos_after = []  # position of character immediately after 'sqrt(...)'
-    the_sqrts = []  # the sqrt sub-expressions in sexpr, i.e. 'sqrt(...)'
-    pos_max = len(sexpr) - 6
-    pos = 0
-    while pos < pos_max:
-        if sexpr[pos:pos+5] == 'sqrt(':
-            pos_sqrts.append(pos)
-            pos_end = _find_closing_parenthesis(sexpr, pos+5)
-            the_sqrts.append( sexpr[pos:pos_end] )
-            pos_after.append(pos_end)
-            pos = pos_end
-        else:
-            pos += 1
-    # 2/ Search for sub-sqrt's:
-    for i in range(len(the_sqrts)):
-        argum = the_sqrts[i][5:-1]  # the sqrt argument
-        if 'sqrt(' in argum:
-            simpl = simplify_sqrt_real(symbolic_from_string(argum))
-            the_sqrts[i] = 'sqrt(' + str(simpl) + ')'
-    # 3/ Simplifications of the sqrt's
-    new_expr = ""    # will contain the result
-    pos0 = 0
-    for i, pos in enumerate(pos_sqrts):
-        # radcan is called on each sqrt:
-        x = symbolic_from_string(the_sqrts[i])
-        operands = x.operands()
-        if not operands:  # the above operation performed the simplification
-            ssimpl = str(x)
-        else:
-            argum = operands[0] # the argument of sqrt
-            den = argum.denominator()
-            if not (den == 1):  # the argument of sqrt is a fraction
-                # NB: after #19312 (integrated in Sage 6.10.beta7), the above
-                # cannot be written as
-                #    if den != 1:
-                num = argum.numerator()
-                if num < 0 or den < 0:
-                    x = sqrt(-num) / sqrt(-den)  # new equivalent expression for x
-            simpl = SR(x._maxima_().radcan())
-            if str(simpl)[:5] == 'sqrt(' or str(simpl)[:7] == '1/sqrt(':
-                # no further simplification seems possible:
-                ssimpl = str(simpl)
-            else:
-                # the absolute value of radcan's output is taken, the call to
-                # simplify() taking into account possible assumptions regarding the
-                # sign of simpl:
-                ssimpl = str(abs(simpl).simplify())
-            # search for abs(1/sqrt(...)) term to simplify it into 1/sqrt(...):
-            pstart = ssimpl.find('abs(1/sqrt(')
-            if pstart != -1:
-                ssimpl = ssimpl[:pstart] + ssimpl[pstart+3:] # getting rid of 'abs'
-        new_expr += sexpr[pos0:pos] + '(' + ssimpl + ')'
-        pos0 = pos_after[i]
-    new_expr += sexpr[pos0:]
-    return symbolic_from_string(new_expr)
->>>>>>> 1f557696
 
 def simplify_abs_trig(expr):
     r"""
@@ -709,13 +473,8 @@
         cos(-1/2*pi + y)
         sage: simplify_abs_trig(abs(cos(y+pi/2)))  # shall simplify
         -cos(1/2*pi + y)
-<<<<<<< HEAD
         sage: simplify_abs_trig(abs(cos(y-pi)))  # shall simplify
         -cos(-pi + y)
-=======
-        sage: simplify_abs_trig(abs(cos(y-pi)))  # must not simplify
-        abs(cos(-pi + y))
->>>>>>> 1f557696
         sage: simplify_abs_trig(abs(cos(2*y)))  # must not simplify
         abs(cos(2*y))
         sage: simplify_abs_trig(abs(cos(y/2)) * abs(sin(z)))  # shall simplify
@@ -732,7 +491,6 @@
         sage: s = abs(sin(x))*diff(f(x),x).subs(x=y^2) + abs(cos(y))
         sage: simplify_abs_trig(s)
         abs(sin(x))*D[0](f)(y^2) + cos(y)
-<<<<<<< HEAD
         sage: forget()  # for doctests below
 
     """
@@ -740,81 +498,7 @@
     if expr.has(abs_symbolic(sin(w0))) or expr.has(abs_symbolic(cos(w0))):
         return SimplifyAbsTrig(expr)()
     return expr
-=======
-
-    """
-    from sage.symbolic.constants import pi
-    sexpr = str(expr)
-    if 'abs(sin(' not in sexpr and 'abs(cos(' not in sexpr:  # nothing to simplify
-        return expr
-    # abs(sin(...)) simplification
-    if 'abs(sin(' in sexpr:
-        tp = []
-        val = []
-        for pos in range(len(sexpr)):
-            if sexpr[pos:pos+8] == 'abs(sin(':
-                # end of abs argument (which starts at pos+4):
-                pos_abs_end = _find_closing_parenthesis(sexpr, pos+4)
-                # end of sin argument (which starts at pos+8):
-                pos_sin_end = _find_closing_parenthesis(sexpr, pos+8)
-                # if the abs contains only the sinus, the simplification can
-                # be tried:
-                if pos_sin_end == pos_abs_end-1:
-                    tp.append(pos)
-                    val.append( sexpr[pos:pos_abs_end] )
-        simp = []
-        for v in val:
-            # argument of the sinus:
-            sx = v[8:-2]
-            x = symbolic_from_string(sx)
-            if x>=0 and x<=pi:
-                simp.append('sin(' + sx + ')')
-            elif x>=-pi and x<=0:
-                simp.append('(-sin(' + sx + '))')
-            else:
-                simp.append(v)  # no simplification is applicable
-        nexpr = ""
-        pos0 = 0
-        for i, pos in enumerate(tp):
-            nexpr += sexpr[pos0:pos] + simp[i]
-            pos0 = pos + len(val[i])
-        nexpr += sexpr[pos0:]
-        sexpr = nexpr
-    # abs(cos(...)) simplification
-    if 'abs(cos(' in sexpr:
-        tp = []
-        val = []
-        for pos in range(len(sexpr)):
-            if sexpr[pos:pos+8] == 'abs(cos(':
-                # end of abs argument (which starts at pos+4):
-                pos_abs_end = _find_closing_parenthesis(sexpr, pos+4)
-                # end of cos argument (which starts at pos+8):
-                pos_cos_end = _find_closing_parenthesis(sexpr, pos+8)
-                # if the abs contains only the cosine, the simplification can
-                # be tried:
-                if pos_cos_end == pos_abs_end-1:
-                    tp.append(pos)
-                    val.append( sexpr[pos:pos_abs_end] )
-        simp = []
-        for v in val:
-            # argument of the cosine:
-            sx = v[8:-2]
-            x = symbolic_from_string(sx)
-            if x>=-pi/2 and x<=pi/2:
-                simp.append('cos(' + sx + ')')
-            elif x>=pi/2 and x<=3*pi/2:
-                simp.append('(-cos(' + sx + '))')
-            else:
-                simp.append(v)  # no simplification is applicable
-        nexpr = ""
-        pos0 = 0
-        for i, pos in enumerate(tp):
-            nexpr += sexpr[pos0:pos] + simp[i]
-            pos0 = pos + len(val[i])
-        nexpr += sexpr[pos0:]
-        sexpr = nexpr
-    return symbolic_from_string(sexpr)
->>>>>>> 1f557696
+
 
 def simplify_chain_real(expr):
     r"""
@@ -920,6 +604,7 @@
     expr = expr.simplify_trig()
     return expr
 
+
 def simplify_chain_generic(expr):
     r"""
     Apply a chain of simplifications to a symbolic expression.
@@ -988,8 +673,6 @@
     expr = expr.expand_sum()
     return expr
 
-<<<<<<< HEAD
-=======
 def simplify_chain_generic_sympy(expr):
     r"""
     Apply a chain of simplifications to a sympy expression.
@@ -1044,13 +727,11 @@
         0
 
     """
-
     expr = expr.combsimp()
     expr = expr.trigsimp()
     expr = expr.expand()
     expr = expr.simplify()
     return expr
-
 
 def simplify_chain_real_sympy(expr):
     r"""
@@ -1110,6 +791,8 @@
         1
 
     """
+    # TODO: introduce pure SymPy functions instead of simplify_sqrt_real and
+    #       simplify_abs_trig
     if 'sqrt(' in str(expr):
         expr = simplify_sqrt_real(expr._sage_())._sympy_()
     expr = expr.combsimp()
@@ -1122,7 +805,6 @@
     expr = expr.simplify()
     return expr
 
->>>>>>> 1f557696
 #******************************************************************************
 
 class ExpressionNice(Expression):
