r"""
Vector Field Modules

The set of vector fields along a differentiable manifold `U` with values on
<<<<<<< HEAD
a differentiable manifold `M` via a differentiable map `\Phi: U\rightarrow M`
(possibly `U=M` and `\Phi=\mathrm{Id}_M`) is a module over the algebra
`C^k(U)` of differentiable scalar fields on `U`. If `\Phi` is the identity map,
this module is considered a Lie algebroid under the Lie bracket `[\ ,\ ]`  (cf. :wikipedia:`Lie_algebroid`). It is a free module iff `M` is parallelizable.
Accordingly, two classes are devoted to vector field modules:
=======
a differentiable manifold `M` via a differentiable map `\Phi: U \to M`
(possibly `U = M` and `\Phi=\mathrm{Id}_M`) is a module over the algebra
`C^k(U)` of differentiable scalar fields on `U`. If `\Phi` is the identity
map, this module is considered a Lie algebroid under the Lie bracket `[\ ,\ ]`
(cf. :wikipedia:`Lie_algebroid`). It is a free module if and only if `M` is
parallelizable. Accordingly, there are two classes for vector field modules:
>>>>>>> 7a38c960

- :class:`VectorFieldModule` for vector fields with values on a
  generic (in practice, not parallelizable) differentiable manifold `M`.
- :class:`VectorFieldFreeModule` for vector fields with values on a
  parallelizable manifold `M`.

AUTHORS:

- Eric Gourgoulhon, Michal Bejger (2014-2015): initial version
- Travis Scrimshaw (2016): structure of Lie algebroid (:trac:`20771`)

REFERENCES:

- [KN1963]_
- [Lee2013]_
- [ONe1983]_

"""

#******************************************************************************
#       Copyright (C) 2015 Eric Gourgoulhon <eric.gourgoulhon@obspm.fr>
#       Copyright (C) 2015 Michal Bejger <bejger@camk.edu.pl>
#       Copyright (C) 2016 Travis Scrimshaw <tscrimsh@umn.edu>
#
#  Distributed under the terms of the GNU General Public License (GPL)
#  as published by the Free Software Foundation; either version 2 of
#  the License, or (at your option) any later version.
#                  http://www.gnu.org/licenses/
#******************************************************************************

from sage.structure.unique_representation import UniqueRepresentation
from sage.structure.parent import Parent
from sage.categories.modules import Modules
from sage.misc.cachefunc import cached_method
from sage.tensor.modules.finite_rank_free_module import FiniteRankFreeModule
from sage.manifolds.differentiable.vectorfield import (VectorField, VectorFieldParal)

class VectorFieldModule(UniqueRepresentation, Parent):
    r"""
    Module of vector fields along a differentiable manifold `U`
    with values on a differentiable manifold `M`, via a differentiable
    map `U \rightarrow M`.

    Given a differentiable map

    .. MATH::

        \Phi:\  U \longrightarrow M,

    the *vector field module* `\mathcal{X}(U,\Phi)` is the set of
    all vector fields of the type

    .. MATH::

        v:\ U  \longrightarrow TM

    (where `TM` is the tangent bundle of `M`) such that

    .. MATH::

        \forall p \in U,\ v(p) \in T_{\Phi(p)}M,

    where `T_{\Phi(p)}M` is the tangent space to `M` at the point `\Phi(p)`.

    The set `\mathcal{X}(U,\Phi)` is a module over `C^k(U)`, the ring
    (algebra) of differentiable scalar fields on `U` (see
    :class:`~sage.manifolds.differentiable.scalarfield_algebra.DiffScalarFieldAlgebra`).
    Furthermore, it is a Lie algebroid under the Lie bracket (cf.
    :wikipedia:`Lie_algebroid`)

    .. MATH::

        [X, Y] = X \circ Y - Y \circ X

    over the scalarfields if `\Phi` is the identity map. That is to say
    the Lie bracket is antisymmetric, bilinear over the base field,
    satisfies the Jacobi identity, and `[X, fY] = X(f) Y + f[X, Y]`.

    The standard case of vector fields *on* a differentiable manifold
    corresponds to `U = M` and `\Phi = \mathrm{Id}_M`; we then denote
    `\mathcal{X}(M,\mathrm{Id}_M)` by merely `\mathcal{X}(M)`. Other common
    cases are `\Phi` being an immersion and `\Phi` being a curve in `M`
    (`U` is then an open interval of `\RR`).

    .. NOTE::

        If `M` is parallelizable, the class :class:`VectorFieldFreeModule`
        should be used instead.

    INPUT:

    - ``domain`` -- differentiable manifold `U` along which the
      vector fields are defined
    - ``dest_map`` -- (default: ``None``) destination map
      `\Phi:\ U \rightarrow M`
      (type: :class:`~sage.manifolds.differentiable.diff_map.DiffMap`);
      if ``None``, it is assumed that `U = M` and `\Phi` is the identity
      map of `M` (case of vector fields *on* `M`)

    EXAMPLES:

    Module of vector fields on the 2-sphere::

        sage: M = Manifold(2, 'M') # the 2-dimensional sphere S^2
        sage: U = M.open_subset('U') # complement of the North pole
        sage: c_xy.<x,y> = U.chart() # stereographic coordinates from the North pole
        sage: V = M.open_subset('V') # complement of the South pole
        sage: c_uv.<u,v> = V.chart() # stereographic coordinates from the South pole
        sage: M.declare_union(U,V)   # S^2 is the union of U and V
        sage: xy_to_uv = c_xy.transition_map(c_uv, (x/(x^2+y^2), y/(x^2+y^2)),
        ....:                 intersection_name='W', restrictions1= x^2+y^2!=0,
        ....:                 restrictions2= u^2+v^2!=0)
        sage: uv_to_xy = xy_to_uv.inverse()
        sage: XM = M.vector_field_module() ; XM
        Module X(M) of vector fields on the 2-dimensional differentiable
         manifold M

    `\mathcal{X}(M)` is a module over the algebra `C^k(M)`::

        sage: XM.category()
        Category of modules over Algebra of differentiable scalar fields on the
         2-dimensional differentiable manifold M
        sage: XM.base_ring() is M.scalar_field_algebra()
        True

    `\mathcal{X}(M)` is not a free module::

        sage: isinstance(XM, FiniteRankFreeModule)
        False

    because `M = S^2` is not parallelizable::

        sage: M.is_manifestly_parallelizable()
        False

    On the contrary, the module of vector fields on `U` is a free module,
    since `U` is parallelizable (being a coordinate domain)::

        sage: XU = U.vector_field_module()
        sage: isinstance(XU, FiniteRankFreeModule)
        True
        sage: U.is_manifestly_parallelizable()
        True

    The zero element of the module::

        sage: z = XM.zero() ; z
        Vector field zero on the 2-dimensional differentiable manifold M
        sage: z.display(c_xy.frame())
        zero = 0
        sage: z.display(c_uv.frame())
        zero = 0

    The module `\mathcal{X}(M)` coerces to any module of vector fields defined
    on a subdomain of `M`, for instance `\mathcal{X}(U)`::

        sage: XU.has_coerce_map_from(XM)
        True
        sage: XU.coerce_map_from(XM)
        Conversion map:
          From: Module X(M) of vector fields on the 2-dimensional differentiable manifold M
          To:   Free module X(U) of vector fields on the Open subset U of the 2-dimensional differentiable manifold M

    The conversion map is actually the restriction of vector fields defined
    on `M` to `U`.

    """
    Element = VectorField

    def __init__(self, domain, dest_map=None):
        r"""
        Construct the module of vector fields taking values on a (a priori)
        non-parallelizable differentiable manifold.

        TESTS::

            sage: M = Manifold(2, 'M') # the 2-dimensional sphere S^2
            sage: U = M.open_subset('U') # complement of the North pole
            sage: c_xy.<x,y> = U.chart() # stereographic coordinates from the North pole
            sage: V = M.open_subset('V') # complement of the South pole
            sage: c_uv.<u,v> = V.chart() # stereographic coordinates from the South pole
            sage: M.declare_union(U,V)   # S^2 is the union of U and V
            sage: xy_to_uv = c_xy.transition_map(c_uv, (x/(x^2+y^2), y/(x^2+y^2)),
            ....:                intersection_name='W', restrictions1= x^2+y^2!=0,
            ....:                restrictions2= u^2+v^2!=0)
            sage: from sage.manifolds.differentiable.vectorfield_module import VectorFieldModule
            sage: XM = VectorFieldModule(M, dest_map=M.identity_map()); XM
            Module X(M) of vector fields on the 2-dimensional differentiable
             manifold M
            sage: XM is M.vector_field_module()
            True
            sage: TestSuite(XM).run(skip='_test_elements')

        In the above test suite, _test_elements is skipped because of the
        _test_pickling error of the elements (to be fixed in class
        TensorField)

        """
        self._domain = domain
        name = "X(" + domain._name
        latex_name = r"\mathcal{X}\left(" + domain._latex_name
        if dest_map is None:
            dest_map = domain.identity_map()
        self._dest_map = dest_map
        if dest_map is domain.identity_map():
            name += ")"
            latex_name += r"\right)"
        else:
            name += "," + self._dest_map._name + ")"
            latex_name += "," + self._dest_map._latex_name + r"\right)"
        self._ambient_domain = self._dest_map._codomain
        self._name = name
        self._latex_name = latex_name
        # the member self._ring is created for efficiency (to avoid calls to
        # self.base_ring()):
        self._ring = domain.scalar_field_algebra()
        Parent.__init__(self, base=self._ring, category=Modules(self._ring))
        # Dictionary of the tensor modules built on self
        #   (dict. keys = (k,l) --the tensor type)
        self._tensor_modules = {(1,0): self} # self is considered as the set of
                                             # tensors of type (1,0)
        # Dictionary of exterior powers of the dual of self
        #   (keys = p --the power degree) :
        self._dual_exterior_powers = {}

    #### Parent methods

    def _element_constructor_(self, comp=[], frame=None, name=None,
                              latex_name=None):
        r"""
        Construct an element of the module

        TESTS::

            sage: M = Manifold(2, 'M')
            sage: U = M.open_subset('U'); V = M.open_subset('V')
            sage: c_xy.<x,y> = U.chart(); c_uv.<u,v> = V.chart()
            sage: M.declare_union(U,V)
            sage: XM = M.vector_field_module()
            sage: v = XM([-x,y], frame=c_xy.frame(), name='v'); v
            Vector field v on the 2-dimensional differentiable manifold M
            sage: v.display()
            v = -x d/dx + y d/dy
            sage: XM(0) is XM.zero()
            True

        """
        if comp == 0:
            return self.zero()
        if isinstance(comp, VectorField):
            if (self._domain.is_subset(comp._domain)
                   and self._ambient_domain.is_subset(comp._ambient_domain)):
                return comp.restrict(self._domain)
            else:
                raise ValueError("cannot convert the {} ".format(comp) +
                                 "to a vector field in {}".format(self))
        resu = self.element_class(self, name=name, latex_name=latex_name)
        if comp != []:
            resu.set_comp(frame)[:] = comp
        return resu

    def _an_element_(self):
        r"""
        Construct some (unnamed) element of the module.

        TEST::

            sage: M = Manifold(2, 'M')
            sage: U = M.open_subset('U'); V = M.open_subset('V')
            sage: c_xy.<x,y> = U.chart(); c_uv.<u,v> = V.chart()
            sage: M.declare_union(U,V)
            sage: XM = M.vector_field_module()
            sage: XM._an_element_()
            Vector field on the 2-dimensional differentiable manifold M

        """
        resu = self.element_class(self)
        # Non-trivial open covers of the domain:
        open_covers = self._domain.open_covers()[1:]  # the open cover 0
                                                      # is trivial
        if open_covers != []:
            oc = open_covers[0]  # the first non-trivial open cover is selected
            for dom in oc:
                vmodule_dom = dom.vector_field_module(
                                         dest_map=self._dest_map.restrict(dom))
                resu.set_restriction(vmodule_dom._an_element_())
        return resu

    def _coerce_map_from_(self, other):
        r"""
        Determine whether coercion to self exists from other parent.

        TEST::

            sage: M = Manifold(2, 'M')
            sage: U = M.open_subset('U')
            sage: XM = M.vector_field_module()
            sage: XU = U.vector_field_module()
            sage: XM._coerce_map_from_(XU)
            False
            sage: XU._coerce_map_from_(XM)
            True

        """
        if isinstance(other, (VectorFieldModule, VectorFieldFreeModule)):
            return self._domain.is_subset(other._domain) and \
                   self._ambient_domain.is_subset(other._ambient_domain)
        else:
            return False

    #### End of parent methods

    def _repr_(self):
        r"""
        String representation of the object.

        TEST::

            sage: M = Manifold(2, 'M')
            sage: XM = M.vector_field_module()
            sage: XM._repr_()
            'Module X(M) of vector fields on the 2-dimensional differentiable manifold M'
            sage: repr(XM)  # indirect doctest
            'Module X(M) of vector fields on the 2-dimensional differentiable manifold M'
            sage: XM  # indirect doctest
            Module X(M) of vector fields on the 2-dimensional differentiable
             manifold M

        """
        description = "Module "
        if self._name is not None:
            description += self._name + " "
        description += "of vector fields "
        if self._dest_map is self._domain.identity_map():
            description += "on the {}".format(self._domain)
        else:
            description += ("along the {}".format(self._domain)
                            + " mapped into the {}".format(self._ambient_domain))
        return description

    def _latex_(self):
        r"""
        LaTeX representation of the object.

        TEST::

            sage: M = Manifold(2, 'M')
            sage: XM = M.vector_field_module()
            sage: XM._latex_()
            '\\mathcal{X}\\left(M\\right)'
            sage: latex(XM)  # indirect doctest
            \mathcal{X}\left(M\right)

        """
        if self._latex_name is None:
            return r'\mbox{' + str(self) + r'}'
        else:
           return self._latex_name

    def domain(self):
        r"""
        Return the domain of the vector fields in this module.

        If the module is `\mathcal{X}(U,\Phi)`, returns the domain `U` of
        `\Phi`.

        OUTPUT:

        - instance of
          :class:`~sage.manifolds.differentiable.manifold.DifferentiableManifold`
          representing the domain of the vector fields that belong to this
          module

        EXAMPLES::

            sage: M = Manifold(5, 'M')
            sage: XM = M.vector_field_module()
            sage: XM.domain()
            5-dimensional differentiable manifold M
            sage: U = Manifold(2, 'U')
            sage: Phi = U.diff_map(M, name='Phi')
            sage: XU = U.vector_field_module(dest_map=Phi)
            sage: XU.domain()
            2-dimensional differentiable manifold U

        """
        return self._domain

    def ambient_domain(self):
        r"""
        Return the manifold in which the vector fields of this module take
        their values.

        If the module is `\mathcal{X}(U,\Phi)`, returns the codomain `M` of
        `\Phi`.

        OUTPUT:

        - instance of
          :class:`~sage.manifolds.differentiable.manifold.DifferentiableManifold`
          representing the manifold in which the vector fields of this
          module take their values

        EXAMPLES::

            sage: M = Manifold(5, 'M')
            sage: XM = M.vector_field_module()
            sage: XM.ambient_domain()
            5-dimensional differentiable manifold M
            sage: U = Manifold(2, 'U')
            sage: Phi = U.diff_map(M, name='Phi')
            sage: XU = U.vector_field_module(dest_map=Phi)
            sage: XU.ambient_domain()
            5-dimensional differentiable manifold M

        """
        return self._ambient_domain

    def destination_map(self):
        r"""
        Return the differential map associated to this module.

        The differential map associated to this module is the map

        .. MATH::

            \Phi:\  U \longrightarrow M

        such that this module is the set `\mathcal{X}(U,\Phi)` of all
        vector fields of the type

        .. MATH::

            v:\ U  \longrightarrow TM

        (where `TM` is the tangent bundle of `M`) such that

        .. MATH::

            \forall p \in U,\ v(p) \in T_{\Phi(p)}M,

        where `T_{\Phi(p)}M` is the tangent space to `M` at the
        point `\Phi(p)`.

        OUTPUT:

        - instance of
          :class:`~sage.manifolds.differentiable.diff_map.DiffMap`
          representing the differential map `\Phi`

        EXAMPLES::

            sage: M = Manifold(5, 'M')
            sage: XM = M.vector_field_module()
            sage: XM.destination_map()
            Identity map Id_M of the 5-dimensional differentiable manifold M
            sage: U = Manifold(2, 'U')
            sage: Phi = U.diff_map(M, name='Phi')
            sage: XU = U.vector_field_module(dest_map=Phi)
            sage: XU.destination_map()
            Differentiable map Phi from the 2-dimensional differentiable
             manifold U to the 5-dimensional differentiable manifold M

        """
        return self._dest_map

    def tensor_module(self, k, l):
        r"""
        Return the module of type-`(k,l)` tensors on ``self``.

        INPUT:

        - ``k`` -- non-negative integer; the contravariant rank,
          the tensor type being `(k,l)`
        - ``l`` -- non-negative integer; the covariant rank,
          the tensor type being `(k,l)`

        OUTPUT:

        - instance of
          :class:`~sage.manifolds.differentiable.tensorfield_module.TensorFieldModule`
          representing the module `T^{(k,l)}(U,\Phi)` of type-`(k,l)`
          tensors on the vector field module

        EXAMPLES:

        A tensor field module on a 2-dimensional differentiable manifold::

            sage: M = Manifold(2, 'M')
            sage: XM = M.vector_field_module()
            sage: XM.tensor_module(1,2)
            Module T^(1,2)(M) of type-(1,2) tensors fields on the 2-dimensional
             differentiable manifold M

        The special case of tensor fields of type (1,0)::

            sage: XM.tensor_module(1,0)
            Module X(M) of vector fields on the 2-dimensional differentiable
             manifold M

        The result is cached::

            sage: XM.tensor_module(1,2) is XM.tensor_module(1,2)
            True
            sage: XM.tensor_module(1,0) is XM
            True

        See
        :class:`~sage.manifolds.differentiable.tensorfield_module.TensorFieldModule`
        for more examples and documentation.

        """
        from sage.manifolds.differentiable.tensorfield_module import TensorFieldModule
        if (k,l) not in self._tensor_modules:
            self._tensor_modules[(k,l)] = TensorFieldModule(self, (k,l))
        return self._tensor_modules[(k,l)]

    def dual_exterior_power(self, p):
        r"""
        Return the `p`-th exterior power of the dual of the vector field
        module.

        If the vector field module is `\mathcal{X}(U,\Phi)`, the
        `p`-th exterior power of its dual is the set `\Lambda^p(U, \Phi)`
        of `p`-forms along `U` with values on `\Phi(U)`. It is a module
        over `C^k(U)`, the ring (algebra) of differentiable scalar
        fields on `U`.

        INPUT:

        - ``p`` -- non-negative integer

        OUTPUT:

        - for `p \geq 1`, instance of
          :class:`~sage.manifolds.differentiable.diff_form_module.DiffFormModule`
          representing the module `\Lambda^p(U,\Phi)`; for `p=0`, the
          base ring, i.e. `C^k(U)`, is returned instead

        EXAMPLES::

            sage: M = Manifold(2, 'M')
            sage: XM = M.vector_field_module()
            sage: XM.dual_exterior_power(2)
            Module /\^2(M) of 2-forms on the 2-dimensional differentiable
             manifold M
            sage: XM.dual_exterior_power(1)
            Module /\^1(M) of 1-forms on the 2-dimensional differentiable
             manifold M
            sage: XM.dual_exterior_power(1) is XM.dual()
            True
            sage: XM.dual_exterior_power(0)
            Algebra of differentiable scalar fields on the 2-dimensional
             differentiable manifold M
            sage: XM.dual_exterior_power(0) is M.scalar_field_algebra()
            True

        .. SEEALSO::

            :class:`~sage.manifolds.differentiable.diff_form_module.DiffFormModule`
            for more examples and documentation.

        """
        from sage.manifolds.differentiable.diff_form_module import DiffFormModule
        if p == 0:
            return self._ring
        if p not in self._dual_exterior_powers:
            self._dual_exterior_powers[p] = DiffFormModule(self, p)
        return self._dual_exterior_powers[p]

    def dual(self):
        r"""
        Return the dual module.

        EXAMPLE::

            sage: M = Manifold(2, 'M')
            sage: XM = M.vector_field_module()
            sage: XM.dual()
            Module /\^1(M) of 1-forms on the 2-dimensional differentiable
             manifold M

        """
        return self.dual_exterior_power(1)

    def general_linear_group(self):
        r"""
        Return the general linear group of ``self``.

        If the vector field module is `\mathcal{X}(U,\Phi)`, the *general
        linear group* is the group `\mathrm{GL}(\mathcal{X}(U,\Phi))` of
        automorphisms of `\mathcal{X}(U, \Phi)`. Note that an automorphism
        of `\mathcal{X}(U,\Phi)` can also be viewed as a *field* along `U`
        of automorphisms of the tangent spaces of `M \supset \Phi(U)`.

        OUTPUT:

        - instance of class
          :class:`~sage.manifolds.differentiable.automorphismfield_group.AutomorphismFieldGroup`
          representing `\mathrm{GL}(\mathcal{X}(U,\Phi))`

        EXAMPLE::

            sage: M = Manifold(2, 'M')
            sage: XM = M.vector_field_module()
            sage: XM.general_linear_group()
            General linear group of the Module X(M) of vector fields on the
             2-dimensional differentiable manifold M

        .. SEEALSO::

            :class:`~sage.manifolds.differentiable.automorphismfield_group.AutomorphismFieldGroup`
            for more examples and documentation.

        """
        from sage.manifolds.differentiable.automorphismfield_group import AutomorphismFieldGroup
        return AutomorphismFieldGroup(self)

    def tensor(self, tensor_type, name=None, latex_name=None, sym=None,
               antisym=None, specific_type=None):
        r"""
        Construct a tensor on ``self``.

        The tensor is actually a tensor field on the domain of
        the vector field module.

        INPUT:

        - ``tensor_type`` -- pair (k,l) with k being the contravariant rank
          and l the covariant rank
        - ``name`` -- (string; default: ``None``) name given to the tensor
        - ``latex_name`` -- (string; default: ``None``) LaTeX symbol to denote
          the tensor; if none is provided, the LaTeX symbol is set to ``name``
        - ``sym`` -- (default: ``None``) a symmetry or a list of symmetries
          among the tensor arguments: each symmetry is described by a tuple
          containing the positions of the involved arguments, with the
          convention position=0 for the first argument; for instance:

          * ``sym=(0,1)`` for a symmetry between the 1st and 2nd arguments
          * ``sym=[(0,2),(1,3,4)]`` for a symmetry between the 1st and 3rd
            arguments and a symmetry between the 2nd, 4th and 5th arguments

        - ``antisym`` -- (default: ``None``) antisymmetry or list of
          antisymmetries among the arguments, with the same convention
          as for ``sym``
        - ``specific_type`` -- (default: ``None``) specific subclass of
          :class:`~sage.manifolds.differentiable.tensorfield.TensorField` for
          the output

        OUTPUT:

        - instance of
          :class:`~sage.manifolds.differentiable.tensorfield.TensorField`
          representing the tensor defined on the vector field module with the
          provided characteristics

        EXAMPLES::

            sage: M = Manifold(2, 'M')
            sage: XM = M.vector_field_module()
            sage: XM.tensor((1,2), name='t')
            Tensor field t of type (1,2) on the 2-dimensional differentiable
             manifold M
            sage: XM.tensor((1,0), name='a')
            Vector field a on the 2-dimensional differentiable manifold M
            sage: XM.tensor((0,2), name='a', antisym=(0,1))
            2-form a on the 2-dimensional differentiable manifold M

        .. SEEALSO::

            :class:`~sage.manifolds.differentiable.tensorfield.TensorField`
            for more examples and documentation.

        """
        from sage.manifolds.differentiable.automorphismfield import AutomorphismField
        if tensor_type == (1,0):
            return self.element_class(self, name=name, latex_name=latex_name)
        elif tensor_type == (0,1):
            return self.linear_form(name=name, latex_name=latex_name)
        elif tensor_type == (1,1) and specific_type is not None:
            if issubclass(specific_type, AutomorphismField):
                return self.automorphism(name=name, latex_name=latex_name)
        elif (tensor_type[0] == 0 and tensor_type[1] > 1
              and antisym is not None and antisym != []):
            if isinstance(antisym, list):
                antisym0 = antisym[0]
            else:
                antisym0 = antisym
            if len(antisym0) == tensor_type[1]:
                return self.alternating_form(tensor_type[1], name=name,
                                             latex_name=latex_name)
            else:
                return self.tensor_module(*tensor_type).element_class(self,
                                 tensor_type, name=name, latex_name=latex_name,
                                 sym=sym, antisym=antisym)
        return self.tensor_module(*tensor_type).element_class(self,
                        tensor_type, name=name, latex_name=latex_name, sym=sym,
                        antisym=antisym)

    def alternating_form(self, degree, name=None, latex_name=None):
        r"""
        Construct an alternating form on the vector field module.

        An alternating form on the vector field module is actually a
        differential form along the differentiable manifold `U` over which
        the vector field module is defined.

        INPUT:

        - ``degree`` -- the degree of the alternating form
          (i.e. its tensor rank)
        - ``name`` -- (string; optional) name given to the alternating form
        - ``latex_name`` -- (string; optional) LaTeX symbol to denote
          the alternating form; if none is provided, the
          LaTeX symbol is set to ``name``

        OUTPUT:

        - instance of
          :class:`~sage.manifolds.differentiable.diff_form.DiffForm`

        EXAMPLES::

            sage: M = Manifold(2, 'M')
            sage: XM = M.vector_field_module()
            sage: XM.alternating_form(2, name='a')
            2-form a on the 2-dimensional differentiable manifold M
            sage: XM.alternating_form(1, name='a')
            1-form a on the 2-dimensional differentiable manifold M

        .. SEEALSO::

            :class:`~sage.manifolds.differentiable.diff_form.DiffForm`
            for more examples and documentation.

        """
        return self.dual_exterior_power(degree).element_class(self, degree,
                                              name=name, latex_name=latex_name)

    def linear_form(self, name=None, latex_name=None):
        r"""
        Construct a linear form on the vector field module.

        A linear form on the vector field module is actually a field
        of linear forms (i.e. a 1-form) along the differentiable manifold `U`
        over which the vector field module is defined.

        INPUT:

        - ``name`` -- (string; optional) name given to the linear form
        - ``latex_name`` -- (string; optional) LaTeX symbol to denote
          the linear form; if none is provided, the LaTeX symbol is
          set to ``name``

        OUTPUT:

        - instance of
          :class:`~sage.manifolds.differentiable.diff_form.DiffForm`

        EXAMPLES::

            sage: M = Manifold(2, 'M')
            sage: XM = M.vector_field_module()
            sage: XM.linear_form()
            1-form on the 2-dimensional differentiable manifold M
            sage: XM.linear_form(name='a')
            1-form a on the 2-dimensional differentiable manifold M

        .. SEEALSO::

            :class:`~sage.manifolds.differentiable.diff_form.DiffForm`
            for more examples and documentation.

        """
        return self.dual_exterior_power(1).element_class(self, 1, name=name,
                                                         latex_name=latex_name)

    def automorphism(self, name=None, latex_name=None):
        r"""
        Construct an automorphism of the vector field module.

        An automorphism of the vector field module is actually a field
        of tangent-space automorphisms along the differentiable manifold `U`
        over which the vector field module is defined.

        INPUT:

        - ``name`` -- (string; optional) name given to the automorphism
        - ``latex_name`` -- (string; optional) LaTeX symbol to denote
          the automorphism; if none is provided, the LaTeX symbol is
          set to ``name``

        OUTPUT:

        - instance of
          :class:`~sage.manifolds.differentiable.automorphismfield.AutomorphismField`

        EXAMPLES::

            sage: M = Manifold(2, 'M')
            sage: XM = M.vector_field_module()
            sage: XM.automorphism()
            Field of tangent-space automorphisms on the 2-dimensional
             differentiable manifold M
            sage: XM.automorphism(name='a')
            Field of tangent-space automorphisms a on the 2-dimensional
             differentiable manifold M

        .. SEEALSO::

            :class:`~sage.manifolds.differentiable.automorphismfield.AutomorphismField`
            for more examples and documentation.

        """
        return self.general_linear_group().element_class(self, name=name,
                                                         latex_name=latex_name)

    @cached_method
    def identity_map(self, name='Id', latex_name=None):
        r"""
        Construct the identity map on the vector field module.

        The identity map on the vector field module is actually a field
        of tangent-space identity maps along the differentiable manifold `U`
        over which the vector field module is defined.

        INPUT:

        - ``name`` -- (string; default: ``'Id'``) name given to the
          identity map
        - ``latex_name`` -- (string; optional) LaTeX symbol to denote
          the identity map;  if none is provided, the LaTeX symbol is
          set to ``'\mathrm{Id}'`` if ``name`` is ``'Id'`` and
          to ``name`` otherwise

        OUTPUT:

        - instance of
          :class:`~sage.manifolds.differentiable.automorphismfield.AutomorphismField`

        EXAMPLES::

            sage: M = Manifold(2, 'M')
            sage: XM = M.vector_field_module()
            sage: XM.identity_map()
            Field of tangent-space identity maps on the 2-dimensional
             differentiable manifold M

        """
        resu = self.general_linear_group().one()
        if latex_name is None:
            latex_name = name
        resu.set_name(name=name, latex_name=latex_name)
        return resu

    @cached_method
    def zero(self):
        """
        Return the zero of ``self``.

        EXAMPLES::

            sage: M = Manifold(2, 'M')
            sage: X.<x,y> = M.chart()  # makes M parallelizable
            sage: XM = M.vector_field_module()
            sage: XM.zero()
            Vector field zero on the 2-dimensional differentiable manifold M
        """
        elt = self.element_class(self, name='zero', latex_name='0')
        for frame in self._domain._frames:
            if self._dest_map.restrict(frame._domain) == frame._dest_map:
                elt.add_comp(frame)
                # (since new components are initialized to zero)
        return elt

#******************************************************************************

class VectorFieldFreeModule(FiniteRankFreeModule):
    r"""
    Free module of vector fields along a differentiable manifold `U` with
    values on a parallelizable manifold `M`, via a differentiable map
    `U \rightarrow M`.

    Given a differentiable map

    .. MATH::

        \Phi:\ U \longrightarrow M

    the *vector field module* `\mathcal{X}(U,\Phi)` is the set of all vector
    fields of the type

    .. MATH::

        v:\ U  \longrightarrow TM

    (where `TM` is the tangent bundle of `M`) such that

    .. MATH::

        \forall p \in U,\ v(p) \in T_{\Phi(p)} M,

    where `T_{\Phi(p)} M` is the tangent space to `M` at the point `\Phi(p)`.

    Since `M` is parallelizable, the set `\mathcal{X}(U,\Phi)` is a
    free module over `C^k(U)`, the ring (algebra) of differentiable
    scalar fields on `U` (see
    :class:`~sage.manifolds.differentiable.scalarfield_algebra.DiffScalarFieldAlgebra`).
    In fact, it carries the structure of a finite-dimensional Lie algebroid
    (cf. :wikipedia:`Lie_algebroid`).

    The standard case of vector fields *on* a differentiable manifold
    corresponds to `U=M` and `\Phi = \mathrm{Id}_M`; we then denote
    `\mathcal{X}(M,\mathrm{Id}_M)` by merely `\mathcal{X}(M)`. Other common
    cases are `\Phi` being an immersion and `\Phi` being a curve in `M` (`U` is
    then an open interval of `\RR`).

    .. NOTE::

        If `M` is not parallelizable, the class :class:`VectorFieldModule`
        should be used instead, for `\mathcal{X}(U,\Phi)` is no longer a
        free module.

    INPUT:

    - ``domain`` -- differentiable manifold `U` along which the vector fields
      are defined
    - ``dest_map`` -- (default: ``None``) destination map
      `\Phi:\ U \rightarrow M`
      (type: :class:`~sage.manifolds.differentiable.diff_map.DiffMap`); if
      ``None``, it is assumed that `U=M` and `\Phi` is the identity map of
      `M` (case of vector fields *on* `M`)

    EXAMPLES:

    Module of vector fields on `\RR^2`::

        sage: M = Manifold(2, 'R^2')
        sage: cart.<x,y> = M.chart()  # Cartesian coordinates on R^2
        sage: XM = M.vector_field_module() ; XM
        Free module X(R^2) of vector fields on the 2-dimensional differentiable
         manifold R^2
        sage: XM.category()
        Category of finite dimensional modules
         over Algebra of differentiable scalar fields
         on the 2-dimensional differentiable manifold R^2
        sage: XM.base_ring() is M.scalar_field_algebra()
        True

    Since `\RR^2` is obviously parallelizable, ``XM`` is a free module::

        sage: isinstance(XM, FiniteRankFreeModule)
        True

    Some elements::

        sage: XM.an_element().display()
        2 d/dx + 2 d/dy
        sage: XM.zero().display()
        zero = 0
        sage: v = XM([-y,x]) ; v
        Vector field on the 2-dimensional differentiable manifold R^2
        sage: v.display()
        -y d/dx + x d/dy

    An example of module of vector fields with a destination map `\Phi`
    different from the identity map, namely a mapping
    `\Phi: I \rightarrow \RR^2`, where `I` is an open interval of `\RR`::

        sage: I = Manifold(1, 'I')
        sage: canon.<t> = I.chart('t:(0,2*pi)')
        sage: Phi = I.diff_map(M, coord_functions=[cos(t), sin(t)], name='Phi',
        ....:                      latex_name=r'\Phi') ; Phi
        Differentiable map Phi from the 1-dimensional differentiable manifold
         I to the 2-dimensional differentiable manifold R^2
        sage: Phi.display()
        Phi: I --> R^2
           t |--> (x, y) = (cos(t), sin(t))
        sage: XIM = I.vector_field_module(dest_map=Phi) ; XIM
        Free module X(I,Phi) of vector fields along the 1-dimensional
         differentiable manifold I mapped into the 2-dimensional differentiable
         manifold R^2
        sage: XIM.category()
        Category of finite dimensional modules
         over Algebra of differentiable scalar fields
         on the 1-dimensional differentiable manifold I

    The rank of the free module `\mathcal{X}(I,\Phi)` is the dimension
    of the manifold `\RR^2`, namely two::

        sage: XIM.rank()
        2

    A basis of it is induced by the coordinate vector frame of `\RR^2`::

        sage: XIM.bases()
        [Vector frame (I, (d/dx,d/dy)) with values on the 2-dimensional
         differentiable manifold R^2]

    Some elements of this module::

        sage: XIM.an_element().display()
        2 d/dx + 2 d/dy
        sage: v = XIM([t, t^2]) ; v
        Vector field along the 1-dimensional differentiable manifold I with
         values on the 2-dimensional differentiable manifold R^2
        sage: v.display()
        t d/dx + t^2 d/dy

    The test suite is passed::

        sage: TestSuite(XIM).run()

    Let us now consider the module of vector fields on the circle `S^1`; we
    start by constructing the `S^1` manifold::

        sage: M = Manifold(1, 'S^1')
        sage: U = M.open_subset('U')  # the complement of one point
        sage: c_t.<t> =  U.chart('t:(0,2*pi)') # the standard angle coordinate
        sage: V = M.open_subset('V') # the complement of the point t=pi
        sage: M.declare_union(U,V)   # S^1 is the union of U and V
        sage: c_u.<u> = V.chart('u:(0,2*pi)') # the angle t-pi
        sage: t_to_u = c_t.transition_map(c_u, (t-pi,), intersection_name='W',
        ....:                     restrictions1 = t!=pi, restrictions2 = u!=pi)
        sage: u_to_t = t_to_u.inverse()
        sage: W = U.intersection(V)

    `S^1` cannot be covered by a single chart, so it cannot be covered by
    a coordinate frame. It is however parallelizable and we introduce a global
    vector frame as follows. We notice that on their common subdomain, `W`,
    the coordinate vectors `\partial/\partial t` and `\partial/\partial u`
    coincide, as we can check explicitly::

        sage: c_t.frame()[0].display(c_u.frame().restrict(W))
        d/dt = d/du

    Therefore, we can extend `\partial/\partial t` to all `V` and hence to all
    `S^1`, to form a vector field on `S^1` whose components w.r.t. both
    `\partial/\partial t` and `\partial/\partial u` are 1::

        sage: e = M.vector_frame('e')
        sage: U.set_change_of_frame(e.restrict(U), c_t.frame(),
        ....:                       U.tangent_identity_field())
        sage: V.set_change_of_frame(e.restrict(V), c_u.frame(),
        ....:                       V.tangent_identity_field())
        sage: e[0].display(c_t.frame())
        e_0 = d/dt
        sage: e[0].display(c_u.frame())
        e_0 = d/du

    Equipped with the frame `e`, the manifold `S^1` is manifestly
    parallelizable::

        sage: M.is_manifestly_parallelizable()
        True

    Consequently, the module of vector fields on `S^1` is a free module::

        sage: XM = M.vector_field_module() ; XM
        Free module X(S^1) of vector fields on the 1-dimensional differentiable
         manifold S^1
        sage: isinstance(XM, FiniteRankFreeModule)
        True
        sage: XM.category()
        Category of finite dimensional modules
         over Algebra of differentiable scalar fields
         on the 1-dimensional differentiable manifold S^1
        sage: XM.base_ring() is M.scalar_field_algebra()
        True

    The zero element::

        sage: z = XM.zero() ; z
        Vector field zero on the 1-dimensional differentiable manifold S^1
        sage: z.display()
        zero = 0
        sage: z.display(c_t.frame())
        zero = 0

    The module `\mathcal{X}(S^1)` coerces to any module of vector fields
    defined on a subdomain of `S^1`, for instance `\mathcal{X}(U)`::

        sage: XU = U.vector_field_module() ; XU
        Free module X(U) of vector fields on the Open subset U of the
         1-dimensional differentiable manifold S^1
        sage: XU.has_coerce_map_from(XM)
        True
        sage: XU.coerce_map_from(XM)
        Conversion map:
          From: Free module X(S^1) of vector fields on the 1-dimensional differentiable manifold S^1
          To:   Free module X(U) of vector fields on the Open subset U of the 1-dimensional differentiable manifold S^1

    The conversion map is actually the restriction of vector fields defined
    on `S^1` to `U`.

    The Sage test suite for modules is passed::

        sage: TestSuite(XM).run()

    """

    Element = VectorFieldParal

    def __init__(self, domain, dest_map=None):
        r"""
        Construct the free module of vector fields with values on a
        parallelizable manifold.

        TESTS::

            sage: M = Manifold(2, 'M')
            sage: X.<x,y> = M.chart()  # makes M parallelizable
            sage: from sage.manifolds.differentiable.vectorfield_module \
            ....:                                  import VectorFieldFreeModule
            sage: XM = VectorFieldFreeModule(M, dest_map=M.identity_map()); XM
            Free module X(M) of vector fields on the 2-dimensional
             differentiable manifold M
            sage: XM is M.vector_field_module()
            True
            sage: TestSuite(XM).run()

        """
        from sage.manifolds.differentiable.scalarfield import DiffScalarField
        self._domain = domain
        if dest_map is None:
            dest_map = domain.identity_map()
        self._dest_map = dest_map
        self._ambient_domain = self._dest_map._codomain
        name = "X(" + domain._name
        latex_name = r"\mathcal{X}\left(" + domain._latex_name
        if self._dest_map == domain.identity_map():
            name += ")"
            latex_name += r"\right)"
        else:
            name += "," + self._dest_map._name + ")"
            latex_name += "," + self._dest_map._latex_name + r"\right)"
        manif = self._ambient_domain.manifold()
        cat = Modules(domain.scalar_field_algebra()).FiniteDimensional()
        FiniteRankFreeModule.__init__(self, domain.scalar_field_algebra(),
                               manif._dim, name=name, latex_name=latex_name,
                               start_index=manif._sindex,
                               output_formatter=DiffScalarField.coord_function,
                               category=cat)
        #
        # Special treatment when self._dest_map != identity:
        # bases of self are created from vector frames of the ambient domain
        #
        self._induced_bases = {}
        if self._dest_map != self._domain.identity_map():
            for frame in self._ambient_domain._top_frames:
                basis = self.basis(from_frame=frame)
                self._induced_bases[frame] = basis

        # Initialization of the components of the zero element:
        zero = self.zero()
        for frame in self._domain._frames:
            if frame._dest_map == self._dest_map:
                zero.add_comp(frame) # since new components are
                                     # initialized to zero

    #### Parent methods

    def _element_constructor_(self, comp=[], basis=None, name=None,
                              latex_name=None):
        r"""
        Construct an element of ``self``.

        TESTS::

            sage: M = Manifold(2, 'M')
            sage: X.<x,y> = M.chart()  # makes M parallelizable
            sage: XM = M.vector_field_module()
            sage: v = XM([-y,x], name='v'); v
            Vector field v on the 2-dimensional differentiable manifold M
            sage: v.display()
            v = -y d/dx + x d/dy
            sage: XM(0) is XM.zero()
            True

        """
        if comp == 0:
            return self.zero()
        if isinstance(comp, VectorField):
            if (self._domain.is_subset(comp._domain)
                   and self._ambient_domain.is_subset(comp._ambient_domain)):
                return comp.restrict(self._domain)
            else:
                raise ValueError("cannot convert the {}".format(comp) +
                                 "to a vector field in {}".format(self))
        resu = self.element_class(self, name=name, latex_name=latex_name)
        if comp != []:
            resu.set_comp(basis)[:] = comp
        return resu

    # Rem: _an_element_ is declared in the superclass FiniteRankFreeModule

    def _coerce_map_from_(self, other):
        r"""
        Determine whether coercion to ``self`` exists from parent ``other``.

        TESTS::

            sage: M = Manifold(2, 'M')
            sage: X.<x,y> = M.chart()  # makes M parallelizable
            sage: U = M.open_subset('U')
            sage: XM = M.vector_field_module()
            sage: XU = U.vector_field_module()
            sage: XM._coerce_map_from_(XU)
            False
            sage: XU._coerce_map_from_(XM)
            True

        """
        if isinstance(other, (VectorFieldModule, VectorFieldFreeModule)):
            return (self._domain.is_subset(other._domain)
                    and self._ambient_domain.is_subset(other._ambient_domain))
        else:
            return False

    #### End of parent methods

    #### Methods to be redefined by derived classes of FiniteRankFreeModule ####

    def _repr_(self):
        r"""
        String representation of ``self``.

        TESTS::

            sage: M = Manifold(2, 'M')
            sage: X.<x,y> = M.chart()  # makes M parallelizable
            sage: XM = M.vector_field_module()
            sage: XM._repr_()
            'Free module X(M) of vector fields on the 2-dimensional differentiable manifold M'
            sage: repr(XM)  # indirect doctest
            'Free module X(M) of vector fields on the 2-dimensional differentiable manifold M'
            sage: XM  # indirect doctest
            Free module X(M) of vector fields on the 2-dimensional
             differentiable manifold M

        """
        description = "Free module "
        if self._name is not None:
            description += self._name + " "
        description += "of vector fields "
        if self._dest_map is self._domain.identity_map():
            description += "on the {}".format(self._domain)
        else:
            description += "along the {}".format(self._domain) + \
                           " mapped into the {}".format(self._ambient_domain)
        return description

    def domain(self):
        r"""
        Return the domain of the vector fields in ``self``.

        If the module is `\mathcal{X}(U, \Phi)`, returns the domain `U`
        of `\Phi`.

        OUTPUT:

        - a
          :class:`~sage.manifolds.differentiable.manifold.DifferentiableManifold`
          representing the domain of the vector fields that belong to this
          module

        EXAMPLES::

            sage: M = Manifold(3, 'M')
            sage: X.<x,y,z> = M.chart()  # makes M parallelizable
            sage: XM = M.vector_field_module()
            sage: XM.domain()
            3-dimensional differentiable manifold M
            sage: U = Manifold(2, 'U')
            sage: Y.<u,v> = U.chart()
            sage: Phi = U.diff_map(M, {(Y,X): [u+v, u-v, u*v]}, name='Phi')
            sage: XU = U.vector_field_module(dest_map=Phi)
            sage: XU.domain()
            2-dimensional differentiable manifold U

        """
        return self._domain

    def ambient_domain(self):
        r"""
        Return the manifold in which the vector fields of ``self``
        take their values.

        If the module is `\mathcal{X}(U, \Phi)`, returns the codomain `M`
        of `\Phi`.

        OUTPUT:

        - a
          :class:`~sage.manifolds.differentiable.manifold.DifferentiableManifold`
          representing the manifold in which the vector fields of ``self``
          take their values

        EXAMPLES::

            sage: M = Manifold(3, 'M')
            sage: X.<x,y,z> = M.chart()  # makes M parallelizable
            sage: XM = M.vector_field_module()
            sage: XM.ambient_domain()
            3-dimensional differentiable manifold M
            sage: U = Manifold(2, 'U')
            sage: Y.<u,v> = U.chart()
            sage: Phi = U.diff_map(M, {(Y,X): [u+v, u-v, u*v]}, name='Phi')
            sage: XU = U.vector_field_module(dest_map=Phi)
            sage: XU.ambient_domain()
            3-dimensional differentiable manifold M

        """
        return self._ambient_domain

    def destination_map(self):
        r"""
        Return the differential map associated to ``self``.

        The differential map associated to this module is the map

        .. MATH::

            \Phi:\  U \longrightarrow M

        such that this module is the set `\mathcal{X}(U,\Phi)` of all vector
        fields of the type

        .. MATH::

            v:\ U  \longrightarrow TM

        (where `TM` is the tangent bundle of `M`) such that

        .. MATH::

            \forall p \in U,\ v(p) \in T_{\Phi(p)} M,

        where `T_{\Phi(p)} M` is the tangent space to `M` at the
        point `\Phi(p)`.

        OUTPUT:

        - a :class:`~sage.manifolds.differentiable.diff_map.DiffMap`
          representing the differential map `\Phi`

        EXAMPLES::

            sage: M = Manifold(3, 'M')
            sage: X.<x,y,z> = M.chart()  # makes M parallelizable
            sage: XM = M.vector_field_module()
            sage: XM.destination_map()
            Identity map Id_M of the 3-dimensional differentiable manifold M
            sage: U = Manifold(2, 'U')
            sage: Y.<u,v> = U.chart()
            sage: Phi = U.diff_map(M, {(Y,X): [u+v, u-v, u*v]}, name='Phi')
            sage: XU = U.vector_field_module(dest_map=Phi)
            sage: XU.destination_map()
            Differentiable map Phi from the 2-dimensional differentiable
             manifold U to the 3-dimensional differentiable manifold M

        """
        return self._dest_map

    def tensor_module(self, k, l):
        r"""
        Return the free module of all tensors of type `(k, l)` defined
        on ``self``.

        INPUT:

        - ``k`` -- non-negative integer; the contravariant rank,
          the tensor type being `(k, l)`
        - ``l`` -- non-negative integer; the covariant rank,
          the tensor type being `(k, l)`

        OUTPUT:

        - a
          :class:`~sage.manifolds.differentiable.tensorfield_module.TensorFieldFreeModule`
          representing the free module of type-`(k,l)` tensors on the
          vector field module

        EXAMPLES:

        A tensor field module on a 2-dimensional differentiable manifold::

            sage: M = Manifold(2, 'M')
            sage: X.<x,y> = M.chart()  # makes M parallelizable
            sage: XM = M.vector_field_module()
            sage: XM.tensor_module(1,2)
            Free module T^(1,2)(M) of type-(1,2) tensors fields on the
             2-dimensional differentiable manifold M

        The special case of tensor fields of type (1,0)::

            sage: XM.tensor_module(1,0)
            Free module X(M) of vector fields on the 2-dimensional
             differentiable manifold M

        The result is cached::

            sage: XM.tensor_module(1,2) is XM.tensor_module(1,2)
            True
            sage: XM.tensor_module(1,0) is XM
            True

        .. SEEALSO::

            :class:`~sage.manifolds.differentiable.tensorfield_module.TensorFieldFreeModule`
            for more examples and documentation.

        """
        from sage.manifolds.differentiable.tensorfield_module import TensorFieldFreeModule
        if (k,l) not in self._tensor_modules:
            self._tensor_modules[(k,l)] = TensorFieldFreeModule(self, (k,l))
        return self._tensor_modules[(k,l)]

    def dual_exterior_power(self, p):
        r"""
        Return the `p`-th exterior power of the dual of ``self``.

        If the vector field module is `\mathcal{X}(U,\Phi)`, the
        `p`-th exterior power of its dual is the set `\Lambda^p(U, \Phi)`
        of `p`-forms along `U` with values on `\Phi(U)`. It is a module
        over `C^k(U)`, the ring (algebra) of differentiable scalar
        fields on `U`.

        INPUT:

        - ``p`` -- non-negative integer

        OUTPUT:

        - for `p \geq 1`, a
          :class:`~sage.manifolds.differentiable.diff_form_module.DiffFormFreeModule`
          representing the module `\Lambda^p(U,\Phi)`; for `p=0`, the
          base ring, i.e. `C^k(U)`, is returned instead

        EXAMPLES::

            sage: M = Manifold(2, 'M')
            sage: X.<x,y> = M.chart()  # makes M parallelizable
            sage: XM = M.vector_field_module()
            sage: XM.dual_exterior_power(2)
            Free module /\^2(M) of 2-forms on the 2-dimensional differentiable
             manifold M
            sage: XM.dual_exterior_power(1)
            Free module /\^1(M) of 1-forms on the 2-dimensional differentiable
             manifold M
            sage: XM.dual_exterior_power(1) is XM.dual()
            True
            sage: XM.dual_exterior_power(0)
            Algebra of differentiable scalar fields on the 2-dimensional
             differentiable manifold M
            sage: XM.dual_exterior_power(0) is M.scalar_field_algebra()
            True

        .. SEEALSO::

            :class:`~sage.manifolds.differentiable.diff_form_module.DiffFormFreeModule`
            for more examples and documentation.

        """
        from sage.manifolds.differentiable.diff_form_module import DiffFormFreeModule
        if p == 0:
            return self._ring
        if p not in self._dual_exterior_powers:
            self._dual_exterior_powers[p] = DiffFormFreeModule(self, p)
        return self._dual_exterior_powers[p]

    def general_linear_group(self):
        r"""
        Return the general linear group of ``self``.

        If the vector field module is `\mathcal{X}(U,\Phi)`, the *general
        linear group* is the group `\mathrm{GL}(\mathcal{X}(U,\Phi))` of
        automorphisms of `\mathcal{X}(U,\Phi)`. Note that an automorphism of
        `\mathcal{X}(U,\Phi)` can also be viewed as a *field* along `U` of
        automorphisms of the tangent spaces of `V=\Phi(U)`.

        OUTPUT:

        - a
          :class:`~sage.manifolds.differentiable.automorphismfield_group.AutomorphismFieldParalGroup`
          representing `\mathrm{GL}(\mathcal{X}(U,\Phi))`

        EXAMPLE::

            sage: M = Manifold(2, 'M')
            sage: X.<x,y> = M.chart()  # makes M parallelizable
            sage: XM = M.vector_field_module()
            sage: XM.general_linear_group()
            General linear group of the Free module X(M) of vector fields on
             the 2-dimensional differentiable manifold M

        .. SEEALSO::

            :class:`~sage.manifolds.differentiable.automorphismfield_group.AutomorphismFieldParalGroup`
            for more examples and documentation.

        """
        from sage.manifolds.differentiable.automorphismfield_group import AutomorphismFieldParalGroup
        return AutomorphismFieldParalGroup(self)

    def basis(self, symbol=None, latex_symbol=None, from_frame=None):
        r"""
        Define a basis of ``self``.

        A basis of the vector field module is actually a vector frame along
        the differentiable manifold `U` over which the vector field module
        is defined.

        If the basis specified by the given symbol already exists, it is
        simply returned.
        If no argument is provided the module's default basis is returned.

        INPUT:

        - ``symbol`` -- (string; default: ``None``) a letter (of a few
          letters) to denote a generic element of the basis; if ``None``
          and ``from_frame = None`` the module's default basis is returned
        - ``latex_symbol`` -- (string; default: ``None``) symbol to denote a
          generic element of the basis; if ``None``, the value of ``symbol``
          is used
        - ``from_frame`` -- (default: ``None``) vector frame `\tilde{e}`
          on the codomain `M` of the destination map `\Phi` of ``self``;
          the returned basis `e` is then such that for all `p \in U`,
          we have `e(p) = \tilde{e}(\Phi(p))`

        OUTPUT:

        - a :class:`~sage.manifolds.differentiable.vectorframe.VectorFrame`
          representing a basis on ``self``

        EXAMPLES::

            sage: M = Manifold(2, 'M')
            sage: X.<x,y> = M.chart()  # makes M parallelizable
            sage: XM = M.vector_field_module()
            sage: e = XM.basis('e'); e
            Vector frame (M, (e_0,e_1))

        See :class:`~sage.manifolds.differentiable.vectorframe.VectorFrame`
        for more examples and documentation.

        """
        from sage.manifolds.differentiable.vectorframe import VectorFrame
        if symbol is None:
            if from_frame is None:
                return self.default_basis()
            else:
                symbol = from_frame._symbol
                latex_symbol = from_frame._latex_symbol
        for other in self._known_bases:
            if symbol == other._symbol:
                return other
        return VectorFrame(self, symbol=symbol, latex_symbol=latex_symbol,
                           from_frame=from_frame)

    def tensor(self, tensor_type, name=None, latex_name=None, sym=None,
               antisym=None, specific_type=None):
        r"""
        Construct a tensor on ``self``.

        The tensor is actually a tensor field along the differentiable
        manifold `U` over which ``self`` is defined.

        INPUT:

        - ``tensor_type`` -- pair (k,l) with k being the contravariant rank
          and l the covariant rank
        - ``name`` -- (string; default: ``None``) name given to the tensor
        - ``latex_name`` -- (string; default: ``None``) LaTeX symbol to denote
          the tensor; if none is provided, the LaTeX symbol is set to ``name``
        - ``sym`` -- (default: ``None``) a symmetry or a list of symmetries
          among the tensor arguments: each symmetry is described by a tuple
          containing the positions of the involved arguments, with the
          convention position=0 for the first argument; for instance:

          * ``sym = (0,1)`` for a symmetry between the 1st and 2nd arguments
          * ``sym = [(0,2), (1,3,4)]`` for a symmetry between the 1st and 3rd
            arguments and a symmetry between the 2nd, 4th and 5th arguments

        - ``antisym`` -- (default: ``None``) antisymmetry or list of
          antisymmetries among the arguments, with the same convention
          as for ``sym``
        - ``specific_type`` -- (default: ``None``) specific subclass of
          :class:`~sage.manifolds.differentiable.tensorfield_paral.TensorFieldParal`
          for the output

        OUTPUT:

        - a
          :class:`~sage.manifolds.differentiable.tensorfield_paral.TensorFieldParal`
          representing the tensor defined on ``self`` with the provided
          characteristics

        EXAMPLES::

            sage: M = Manifold(2, 'M')
            sage: X.<x,y> = M.chart()  # makes M parallelizable
            sage: XM = M.vector_field_module()
            sage: XM.tensor((1,2), name='t')
            Tensor field t of type (1,2) on the 2-dimensional differentiable
             manifold M
            sage: XM.tensor((1,0), name='a')
            Vector field a on the 2-dimensional differentiable manifold M
            sage: XM.tensor((0,2), name='a', antisym=(0,1))
            2-form a on the 2-dimensional differentiable manifold M

        See
        :class:`~sage.manifolds.differentiable.tensorfield_paral.TensorFieldParal`
        for more examples and documentation.

        """
        from sage.manifolds.differentiable.automorphismfield import (AutomorphismField,
                                                                     AutomorphismFieldParal)
        if tensor_type == (1,0):
            return self.element_class(self, name=name, latex_name=latex_name)
        elif tensor_type == (0,1):
            return self.linear_form(name=name, latex_name=latex_name)
        elif tensor_type == (1,1) and specific_type is not None:
            if issubclass(specific_type,
                          (AutomorphismField, AutomorphismFieldParal)):
                return self.automorphism(name=name, latex_name=latex_name)
        elif (tensor_type[0] == 0 and tensor_type[1] > 1
              and antisym is not None and antisym != []):
            if isinstance(antisym, list):
                antisym0 = antisym[0]
            else:
                antisym0 = antisym
            if len(antisym0) == tensor_type[1]:
                return self.alternating_form(tensor_type[1], name=name,
                                             latex_name=latex_name)
            else:
                return self.tensor_module(*tensor_type).element_class(self,
                                 tensor_type, name=name, latex_name=latex_name,
                                 sym=sym, antisym=antisym)
        # Generic case
        return self.tensor_module(*tensor_type).element_class(self,
                        tensor_type, name=name, latex_name=latex_name, sym=sym,
                        antisym=antisym)

    def tensor_from_comp(self, tensor_type, comp, name=None, latex_name=None):
        r"""
        Construct a tensor on ``self`` from a set of components.

        The tensor is actually a tensor field along the differentiable
        manifold `U` over which the vector field module is defined.
        The tensor symmetries are deduced from those of the components.

        INPUT:

        - ``tensor_type`` -- pair `(k,l)` with `k` being the contravariant
          rank and `l` the covariant rank
        - ``comp`` -- :class:`~sage.tensor.modules.comp.Components`;
          the tensor components in a given basis
        - ``name`` -- string (default: ``None``); name given to the tensor
        - ``latex_name`` -- string (default: ``None``); LaTeX symbol to denote
          the tensor; if ``None``, the LaTeX symbol is set to ``name``

        OUTPUT:

        - a
          :class:`~sage.manifolds.differentiable.tensorfield_paral.TensorFieldParal`
          representing the tensor defined on the vector field module with the
          provided characteristics

        EXAMPLES:

        A 2-dimensional set of components transformed into a type-`(1,1)`
        tensor field::

            sage: M = Manifold(2, 'M')
            sage: X.<x,y> = M.chart()
            sage: XM = M.vector_field_module()
            sage: from sage.tensor.modules.comp import Components
            sage: comp = Components(M.scalar_field_algebra(), X.frame(), 2,
            ....:                   output_formatter=XM._output_formatter)
            sage: comp[:] = [[1+x, -y], [x*y, 2-y^2]]
            sage: t = XM.tensor_from_comp((1,1), comp, name='t'); t
            Tensor field t of type (1,1) on the 2-dimensional differentiable
             manifold M
            sage: t.display()
            t = (x + 1) d/dx*dx - y d/dx*dy + x*y d/dy*dx + (-y^2 + 2) d/dy*dy

        The same set of components transformed into a type-`(0,2)`
        tensor field::

            sage: t = XM.tensor_from_comp((0,2), comp, name='t'); t
            Tensor field t of type (0,2) on the 2-dimensional differentiable
             manifold M
            sage: t.display()
            t = (x + 1) dx*dx - y dx*dy + x*y dy*dx + (-y^2 + 2) dy*dy

        """
        from sage.tensor.modules.comp import CompWithSym, CompFullySym, CompFullyAntiSym

        # 0/ Compatibility checks:
        if comp._ring is not self._ring:
             raise ValueError("the components are not defined on the same " +
                              "ring as the module")
        if comp._frame not in self._known_bases:
            raise ValueError("the components are not defined on a basis of " +
                             "the module")
        if comp._nid != tensor_type[0] + tensor_type[1]:
            raise ValueError("number of component indices not compatible " +
                             "with the tensor type")
        #
        # 1/ Construction of the tensor:
        if tensor_type == (1,0):
            resu = self.element_class(self, name=name, latex_name=latex_name)
        elif tensor_type == (0,1):
            resu = self.linear_form(name=name, latex_name=latex_name)
        elif (tensor_type[0] == 0 and tensor_type[1] > 1
              and isinstance(comp, CompFullyAntiSym)):
            resu = self.alternating_form(tensor_type[1], name=name,
                                         latex_name=latex_name)
        else:
            resu = self.tensor_module(*tensor_type).element_class(self,
                             tensor_type, name=name, latex_name=latex_name)
            # Tensor symmetries deduced from those of comp:
            if isinstance(comp, CompWithSym):
                resu._sym = comp._sym
                resu._antisym = comp._antisym

        # 2/ Tensor components set to comp:
        resu._components[comp._frame] = comp
        #
        return resu

    def sym_bilinear_form(self, name=None, latex_name=None):
        r"""
        Construct a symmetric bilinear form on ``self``.

        A symmetric bilinear form on the vector field module is
        actually a field of tangent-space symmetric bilinear forms
        along the differentiable manifold `U` over which the vector
        field module is defined.

        INPUT:

        - ``name`` -- string (default: ``None``); name given to the
          automorphism
        - ``latex_name`` -- string (default: ``None``); LaTeX symbol to denote
          the automorphism; if ``None``, the LaTeX symbol is set to ``name``

        OUTPUT:

        - a
          :class:`~sage.manifolds.differentiable.tensorfield_paral.TensorFieldParal`
          of tensor type `(0,2)` and symmetric

        EXAMPLES::

            sage: M = Manifold(2, 'M')
            sage: X.<x,y> = M.chart()  # makes M parallelizable
            sage: XM = M.vector_field_module()
            sage: XM.sym_bilinear_form(name='a')
            Field of symmetric bilinear forms a on the 2-dimensional
             differentiable manifold M

        .. SEEALSO::

            :class:`~sage.manifolds.differentiable.tensorfield_paral.TensorFieldParal`
            for more examples and documentation.

        """
        return self.tensor((0,2), name=name, latex_name=latex_name, sym=(0,1))

    #### End of methods to be redefined by derived classes of FiniteRankFreeModule ####
<|MERGE_RESOLUTION|>--- conflicted
+++ resolved
@@ -2,20 +2,12 @@
 Vector Field Modules
 
 The set of vector fields along a differentiable manifold `U` with values on
-<<<<<<< HEAD
-a differentiable manifold `M` via a differentiable map `\Phi: U\rightarrow M`
-(possibly `U=M` and `\Phi=\mathrm{Id}_M`) is a module over the algebra
-`C^k(U)` of differentiable scalar fields on `U`. If `\Phi` is the identity map,
-this module is considered a Lie algebroid under the Lie bracket `[\ ,\ ]`  (cf. :wikipedia:`Lie_algebroid`). It is a free module iff `M` is parallelizable.
-Accordingly, two classes are devoted to vector field modules:
-=======
 a differentiable manifold `M` via a differentiable map `\Phi: U \to M`
 (possibly `U = M` and `\Phi=\mathrm{Id}_M`) is a module over the algebra
 `C^k(U)` of differentiable scalar fields on `U`. If `\Phi` is the identity
 map, this module is considered a Lie algebroid under the Lie bracket `[\ ,\ ]`
 (cf. :wikipedia:`Lie_algebroid`). It is a free module if and only if `M` is
 parallelizable. Accordingly, there are two classes for vector field modules:
->>>>>>> 7a38c960
 
 - :class:`VectorFieldModule` for vector fields with values on a
   generic (in practice, not parallelizable) differentiable manifold `M`.
