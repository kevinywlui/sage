--- conflicted
+++ resolved
@@ -50,14 +50,8 @@
 from sage.modules.free_module_element import vector
 from sage.rings.all                import Integer, moebius
 from sage.rings.arith              import gcd, lcm, next_prime, binomial, primes
-<<<<<<< HEAD
-from sage.rings.complex_field      import ComplexField
-from sage.categories.number_fields import NumberFields
-=======
-from sage.categories.number_fields import NumberFields
 from sage.rings.complex_field      import ComplexField_class,ComplexField
 from sage.rings.complex_interval_field import ComplexIntervalField_class
->>>>>>> a70d6821
 from sage.rings.finite_rings.constructor import GF, is_PrimeFiniteField
 from sage.rings.finite_rings.integer_mod_ring import Zmod
 from sage.rings.fraction_field     import FractionField
@@ -699,14 +693,14 @@
         if period[0] != 0:
             m = period[0]
             fm = self.nth_iterate_map(m)
-            fm1 = self.nth_iterate_map(m-1)
-            n = period [1]
+            fm1 = self.nth_iterate_map(m - 1)
+            n = period[1]
             PHI = 1;
             x = self.domain().gen(0)
             y = self.domain().gen(1)
             F = self._polys
             f = F
-            for d in range(1, n+1):
+            for d in range(1, n + 1):
                 if n % d == 0:
                     PHI = PHI * ((y*F[0] - x*F[1]) ** moebius(n/d))
                 if d != n: # avoid extra iteration
@@ -720,7 +714,7 @@
             F = self._polys
             f = F
             for d in range(1, period[1] + 1):
-                if period[1] % d == 0 :
+                if period[1] % d == 0:
                     PHI = PHI * ((y*F[0] - x*F[1]) ** moebius(period[1]/d))
                 if d != period[1]: # avoid extra iteration
                     F = [f[0](F[0], F[1]), f[1](F[0], F[1])]
@@ -1288,7 +1282,7 @@
     def primes_of_bad_reduction(self, check=True):
         r"""
         Determines the primes of bad reduction for a map `self: \mathbb{P}^N \to \mathbb{P}^N`
-        defined over number fields and number field rings
+        defined over `\ZZ` or `\QQ`.
 
         If ``check`` is ``True``, each prime is verified to be of bad reduction.
 
@@ -1328,16 +1322,6 @@
             sage: f.primes_of_bad_reduction()
             [2, 3, 7, 13, 31]
 
-        ::
-
-            sage: R.<z> = QQ[]
-            sage: K.<a> = NumberField(z^2 - 2)
-            sage: P.<x,y> = ProjectiveSpace(K,1)
-            sage: H = Hom(P,P)
-            sage: f = H([1/3*x^2+1/a*y^2,y^2])
-            sage: f.primes_of_bad_reduction()
-            [Fractional ideal (a), Fractional ideal (3)]
-
         This is an example where check=False returns extra primes::
 
             sage: P.<x,y,z> = ProjectiveSpace(ZZ,2)
@@ -1348,37 +1332,33 @@
             sage: f.primes_of_bad_reduction()
             [5, 37, 2239, 304432717]
         """
+        if self.base_ring() != ZZ and self.base_ring() != QQ:
+            raise TypeError("Must be ZZ or QQ")
         from sage.schemes.projective.projective_space import is_ProjectiveSpace
-        if is_ProjectiveSpace(self.domain()) is False or self.is_endomorphism() is False:
-            raise NotImplementedError("Function must be an endomorphism of projective space")
+        if is_ProjectiveSpace(self.domain()) is False or is_ProjectiveSpace(self.codomain()) is False:
+            raise NotImplementedError
         R = self.coordinate_ring()
         F = self._polys
-        K = FractionField(self.codomain().base_ring())
-        BR = self.base_ring()
-        if BR in NumberFields and BR != QQ:
-           F = copy(self)
-           F.normalize_coordinates()
-           return (K(F.resultant()).support())
-        elif BR != ZZ and BR not in NumberFields():
-            raise TypeError("Base Ring must be ZZ or NumberField") 
         if R.base_ring().is_field():
             J = R.ideal(F)
         else:
-            S = PolynomialRing(BR.fraction_field(), R.gens(), R.ngens())
+            S = PolynomialRing(R.base_ring().fraction_field(), R.gens(), R.ngens())
             J = S.ideal([S.coerce(F[i]) for i in range(R.ngens())])
         if J.dimension() > 0:
             raise TypeError("Not a morphism.")
         #normalize to coefficients in the ring not the fraction field.
         F = [F[i] * lcm([F[j].denominator() for j in range(len(F))]) for i in range(len(F))]
+
         #move the ideal to the ring of integers
         if R.base_ring().is_field():
-            S = PolynomialRing(BR.ring_of_integers(), R.gens(), R.ngens())
-            F = [F[i].change_ring(BR.ring_of_integers()) for i in range(len(F))]
+            S = PolynomialRing(R.base_ring().ring_of_integers(), R.gens(), R.ngens())
+            F = [F[i].change_ring(R.base_ring().ring_of_integers()) for i in range(len(F))]
             J = S.ideal(F)
         else:
             J = R.ideal(F)
         GB = J.groebner_basis()
         badprimes = []
+
         #get the primes dividing the coefficients of the monomials x_i^k_i
         for i in range(len(GB)):
             LT = GB[i].lt().degrees()
