--- conflicted
+++ resolved
@@ -5,10 +5,6 @@
 
 cdef extern from "ccobject.h":
     void ZZX_swap "swap"(ZZX_c x, ZZX_c y)
-<<<<<<< HEAD
-
-=======
->>>>>>> a2e82e15
 
 
 cdef extern from "ntlwrap.cpp":
