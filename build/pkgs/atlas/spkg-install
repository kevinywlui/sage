--- conflicted
+++ resolved
@@ -155,11 +155,7 @@
         for fname in filenames:
             source = os.path.join(ATLAS_LIB, fname)
             destination = os.path.join(SAGE_LOCAL_LIB, fname)
-<<<<<<< HEAD
-            print 'Symlinking '+destination+' -> '+source
-=======
             print('Symlinking '+destination+' -> '+source)
->>>>>>> 8029bc64
             try:
                 os.remove(destination)
             except OSError:
@@ -527,17 +523,6 @@
 
 rc = make_atlas_library('shared')
 if rc!=0:
-<<<<<<< HEAD
-    print 'Failed to build shared library (using the ATLAS build system)'
-else:
-    print 'Installed ATLAS shared library (ATLAS build system)'
-
-rc = make_atlas_library('ptshared')
-if rc!=0:
-    print 'Failed to build threaded library (using the ATLAS build system)'
-else:
-    print 'Installed ATLAS multi-threaded shared library (ATLAS build system)'
-=======
     print('Failed to build shared library (using the ATLAS build system)')
 else:
     print('Installed ATLAS shared library (ATLAS build system)')
@@ -547,7 +532,6 @@
     print('Failed to build threaded library (using the ATLAS build system)')
 else:
     print('Installed ATLAS multi-threaded shared library (ATLAS build system)')
->>>>>>> 8029bc64
 
 
 ######################################################################
@@ -563,16 +547,6 @@
 
 rc = make_shared_library()
 if rc!=0:
-<<<<<<< HEAD
-    print 'Failed to build serial+parallel shared libraries, possibly because your'
-    print 'system does not support both. Trying to build serial libraries only (libtool).'
-    rc = make_shared_library('all_serial')
-    if rc!=0:
-        print 'Failed to build any shared library, installing static library as last resort (libtool).'
-        INSTALL_STATIC_LIBRARIES = True
-    else:
-        print 'Finished building serial shared ATLAS library (libtool).'
-=======
     print('Failed to build serial+parallel shared libraries, possibly because your')
     print('system does not support both. Trying to build serial libraries only (libtool).')
     rc = make_shared_library('all_serial')
@@ -581,7 +555,6 @@
         INSTALL_STATIC_LIBRARIES = True
     else:
         print('Finished building serial shared ATLAS library (libtool).')
->>>>>>> 8029bc64
         have_serial_libs = True
 else:
     have_parallel_libs = True
